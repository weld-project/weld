# Weld

[![Build Status](https://travis-ci.org/weld-project/weld.svg?branch=master)](https://travis-ci.org/weld-project/weld)

<<<<<<< HEAD
**This is an under-development branch that only supports single-threaded execution and [lacks a few features from the main branch](#llvm-st-unsupported-features). For multi-threaded support, use the `master` branch. For workloads that only require single-threaded execution and do not rely on the missing features, this branch provides a next-generation backend that should deliver substantially improved performance.**

--- 

[Documentation](https://www.weld.rs/docs/llvm-st/weld/)
=======
**Note: The `llvm-st` branch in this repository is actively developed and contains a new, faster LLVM code generator. It also contains the latest optimizations, features, and updates to Weld. However, it currently does not have multi-threading support. Nevertheless, for most users, we suggest trying Weld with the `llvm-st` branch.**

[Documentation](https://www.weld.rs/docs/master/weld/)
>>>>>>> d108b9f7

Weld is a language and runtime for improving the performance of data-intensive applications. It optimizes across libraries and functions by expressing the core computations in libraries using a common intermediate representation, and optimizing across each framework.

Modern analytics applications combine multiple functions from different libraries and frameworks to build complex workflows. Even though individual functions can achieve high performance in isolation, the performance of the combined workflow is often an order of magnitude below hardware limits due to extensive data movement across the functions. Weld’s take on solving this problem is to lazily build up a computation for the entire workflow, and then optimizing and evaluating it only when a result is needed.

You can join the discussion on Weld on our [Google Group](https://groups.google.com/forum/#!forum/weld-users) or post on the Weld mailing list at [weld-group@lists.stanford.edu](mailto:weld-group@lists.stanford.edu).

## Contents

  * [Building](#building)
      - [MacOS LLVM Installation](#macos-llvm-installation)
      - [Ubuntu LLVM Installation](#ubuntu-llvm-installation)
      - [Building Weld](#building-weld)
  * [Documentation](#documentation)
  * [Grizzly (Pandas on Weld)](#grizzly)
  * [Tools](#tools)

## Building

To build Weld, you need [the latest stable version of Rust](http://rust-lang.org) and [LLVM](http://llvm.org) 6.0 or newer.

To install Rust, follow the steps [here](https://rustup.rs). You can verify that Rust was installed correctly on your system by typing `rustc` into your shell. If you already have Rust and  `rustup` installed, you can upgrade to the latest stable version with:

```bash
$ rustup update stable
```

#### MacOS LLVM Installation

To install LLVM on macOS, first install [Homebrew](https://brew.sh/). Then:

```bash
$ brew install llvm@6
```

Weld's dependencies require `llvm-config` on `$PATH`, so you may need to create a symbolic link so the correct `llvm-config` is picked up (note that you might need to add `sudo` at the start of this command):

```bash
$ ln -s /usr/local/Cellar/llvm/6.0.0/bin/llvm-config /usr/local/bin/llvm-config
```

To make sure this worked correctly, run `llvm-config --version`. You should see `6.0.x`.

Enter the `weld_rt/cpp` directory and try running `make`. If the command fails with errors related to missing header files, you may need to install XCode and/or XCode Command Line Tools. Run `xcode-select --install` to do this.

#### Ubuntu LLVM Installation

To install LLVM on Ubuntu, get the LLVM 6.0 sources and then `apt-get`:

On Ubuntu 16.04 (Xenial):
```bash
wget -O - https://apt.llvm.org/llvm-snapshot.gpg.key | sudo apt-key add -
sudo apt-add-repository "deb http://apt.llvm.org/xenial/ llvm-toolchain-xenial-6.0 main"
sudo apt-get update
sudo apt-get install llvm-6.0-dev clang-6.0
```
On Ubuntu 14.04 (Trusty):
```bash
wget -O - https://apt.llvm.org/llvm-snapshot.gpg.key | sudo apt-key add -
sudo apt-add-repository "deb http://apt.llvm.org/trusty/ llvm-toolchain-trusty-6.0 main"

# gcc backport is required on 14.04, for libstdc++. See https://apt.llvm.org/
sudo apt-add-repository "deb http://ppa.launchpad.net/ubuntu-toolchain-r/test/ubuntu trusty main"
sudo apt-get update
sudo apt-get install llvm-6.0-dev clang-6.0
```

Weld's dependencies require `llvm-config`, so you may need to create a symbolic link so the correct `llvm-config` is picked up. `sudo` may be required:

```bash
$ ln -s /usr/bin/llvm-config-6.0 /usr/local/bin/llvm-config
```

To make sure this worked correctly, run `llvm-config --version`. You should see `6.0.x` or newer.

You will also need `zlib`:

```bash
$ sudo apt-get install zlib1g-dev
```

#### Building Weld

With LLVM and Rust installed, you can build Weld. Clone this repository, set the `WELD_HOME` environment variable, and build using `cargo`:

```bash
$ git clone https://www.github.com/weld-project/weld
$ cd weld/
$ export WELD_HOME=`pwd`
$ cargo build --release
```
Weld builds two dynamically linked libraries (`.so` files on Linux and `.dylib` files on Mac): `libweld` and `libweldrt`.

Finally, run the unit and integration tests:

```bash
$ cargo test
```

## Documentation

The [Rust Weld crate](https://crates.io/crates/weld) is documented [here](https://www.weld.rs/docs/weld/).

The `docs/` directory contains documentation for the different components of Weld.

* [language.md](https://github.com/weld-project/weld/blob/master/docs/language.md) describes the syntax of the Weld IR.
* [api.md](https://github.com/weld-project/weld/blob/master/docs/api.md) describes the low-level C API for interfacing with Weld.
* [python.md](https://github.com/weld-project/weld/blob/master/docs/python.md) gives an overview of the Python API.
* [tutorial.md](https://github.com/weld-project/weld/blob/master/docs/tutorial.md) contains a tutorial for how to build a small vector library using Weld.

## Python Bindings

Weld's Python bindings are in [`python/weld`](https://github.com/weld-project/weld/tree/master/python/weld), with examples in [`examples/python`](https://github.com/weld-project/weld/tree/master/examples/python).

## Grizzly

**Grizzly** is a subset of [Pandas](http://pandas.pydata.org/) integrated with Weld. Details on how to use Grizzly are in
[`python/grizzly`](https://github.com/weld-project/weld/tree/master/python/grizzly).
Some example workloads that make use of Grizzly are in [`examples/python/grizzly`](https://github.com/weld-project/weld/tree/master/examples/python/grizzly).
To run Grizzly, you will also need the `WELD_HOME` environment variable to be set, because Grizzly needs to find its own native library through this variable.

## Testing

`cargo test` runs unit and integration tests. A test name substring filter can be used to run a subset of the tests:

   ```
   cargo test <substring to match in test name>
   ```

## Tools

This repository contains a number of useful command line tools which are built
automatically with the main Weld repository, including an interactive REPL for
inspecting and debugging programs.  More information on those tools can be
found under [docs/tools.md](https://github.com/weld-project/weld/tree/master/docs/tools.md).

## LLVM ST Unsupported Features
On top of multi-threading support, this backend currently lacks a few minor features:

* The `NdIter` iterator
* Vector keys in dictionaries where the vector contain pointers.<|MERGE_RESOLUTION|>--- conflicted
+++ resolved
@@ -2,17 +2,7 @@
 
 [![Build Status](https://travis-ci.org/weld-project/weld.svg?branch=master)](https://travis-ci.org/weld-project/weld)
 
-<<<<<<< HEAD
-**This is an under-development branch that only supports single-threaded execution and [lacks a few features from the main branch](#llvm-st-unsupported-features). For multi-threaded support, use the `master` branch. For workloads that only require single-threaded execution and do not rely on the missing features, this branch provides a next-generation backend that should deliver substantially improved performance.**
-
---- 
-
 [Documentation](https://www.weld.rs/docs/llvm-st/weld/)
-=======
-**Note: The `llvm-st` branch in this repository is actively developed and contains a new, faster LLVM code generator. It also contains the latest optimizations, features, and updates to Weld. However, it currently does not have multi-threading support. Nevertheless, for most users, we suggest trying Weld with the `llvm-st` branch.**
-
-[Documentation](https://www.weld.rs/docs/master/weld/)
->>>>>>> d108b9f7
 
 Weld is a language and runtime for improving the performance of data-intensive applications. It optimizes across libraries and functions by expressing the core computations in libraries using a common intermediate representation, and optimizing across each framework.
 
