#ifndef _WELD_RUNTIME_H_
#define _WELD_RUNTIME_H_

#include <stdint.h>
#include <stdlib.h>
#include <string.h>
#include <pthread.h>
#include <vector>

// work item
struct work_t {
  // parameters for the task function
  void *data;
  // [lower, upper) gives the range of iteration indices for this task
  // it is [0, 0) if the task is not a loop body
  int64_t lower;
  int64_t upper;
  // set in the user program -- the current iteration index this task is on,
  // 0 if not a loop body task
  int64_t cur_idx;
  // true if task was directly stolen from another queue or is a continuation.
  // If true, we need to set the nest_* fields so that we can create a new piece for
  // this task and its siblings in any associative builders.
  // Tasks that are not full tasks do not need separate nest_* fields because they
  // will be executed in serial order (and by the same thread)
  // after their associated full tasks and can share these full tasks' pieces
  // in any associative builders.
  int32_t full_task; // boolean
  // The list of loop indices of all containing loops for this task.
  // The whole program is assumed to be run in an outer loop with a single iteration.
  // This list is constructed by walking up the list of continuations of this task
  // and taking their cur_idx's. Indices for more outer loops will be earlier in the list.
  int64_t *nest_idxs;
  // For each entry of nest_idx, the task_id corresponding to the task from which it was obtained.
  // An algorithm for determining whether task A follows task B in the program's serial order
  // is as follows: compare A.nest_idxs to B.nest_idxs, starting from the low indices. If
  // two elements at the same index are different, the task with the lower element comes earlier
  // in the serial order. If the two elements are the same, compare the two elements at the same
  // position in nest_task_ids. If these two elements are different, the task with the lower
  // element comes earlier in the serial order, by the definition of task_id below. If the
  // two nest_task_ids elements are equal, proceed to the next nest_idxs index. (If the
  // nest_len's of the tasks are different, compare the arrays only up to the length of the
  // shorter one.) No two distinct tasks should be determined to be equal by this algorithm.
  int64_t *nest_task_ids;
  // length of nest_idxs and nest_task_ids
  int32_t nest_len;
  // If task B must execute after task A, and tasks A and B have identical nest_idxs, B.task_id
  // is guaranteed to be larger than A.task_id.
  int64_t task_id;
  // task function
  void (*fp)(work_t*);
  // the continuation, NULL if no continuation
  work_t *cont;
  // if this task is a continuation, the number of remaining dependencies (0 otherwise)
  int32_t deps;
  // if this task has no continuation of its own, indicates whether program execution
  // was continued by the start of another loop at the end of this task
  int32_t continued; // boolean
  // largest task size (in # of iterations) that we should not split further (defaults to 0
  // for non-loop body tasks)
  int32_t grain_size;
};

typedef struct work_t work_t;

// VecBuilder structures
struct vec_piece {
  void *data;
  int64_t size;
  int64_t capacity;
  int64_t *nest_idxs;
  int64_t *nest_task_ids;
  int32_t nest_len;
};

struct vec_output {
  void *data;
  int64_t size;
};

struct vec_builder {
  std::vector<vec_piece> pieces;
  void *thread_curs;
  int64_t elem_size;
  int64_t starting_cap;
  bool fixed_size;
  void *fixed_vector;
  pthread_mutex_t lock;
};

extern "C" {
  void weld_runtime_init();

  // weld_rt functions can only be called from a runtime thread that is executing a Weld computation
  int32_t weld_rt_thread_id();
  void weld_rt_abort_thread();
  int32_t weld_rt_get_nworkers();
  int64_t weld_rt_get_run_id();

  void weld_rt_start_loop(work_t *w, void *body_data, void *cont_data, void (*body)(work_t*),
    void (*cont)(work_t*), int64_t lower, int64_t upper, int32_t grain_size);
  void weld_rt_set_result(void *res);

  void *weld_rt_new_vb(int64_t elem_size, int64_t starting_cap, int32_t fixed_size);
  void weld_rt_new_vb_piece(void *v, work_t *w, int32_t is_init_piece);
  vec_piece *weld_rt_cur_vb_piece(void *v, int32_t my_id);
  vec_output weld_rt_result_vb(void *v);

  void *weld_rt_new_merger(int64_t size, int32_t nworkers);
  void *weld_rt_get_merger_at_index(void *m, int64_t size, int32_t i);
  void weld_rt_free_merger(void *m);

<<<<<<< HEAD
  void *weld_rt_dict_new(int32_t key_size, int32_t (*keys_eq)(void *, void *), int32_t val_size,
    int64_t max_local_bytes, int64_t capacity);
  void *weld_rt_dict_lookup(void *d, int32_t hash, void *key);
  void weld_rt_dict_put(void *d, void *slot);
  void weld_rt_dict_finalize_begin(void *d);
  void *weld_rt_dict_finalize_next(void *d);
  void *weld_rt_dict_finalize_get_global_slot(void *d, void *local_slot);
  void *weld_rt_dict_new_kv_vector(void *d, int32_t value_offset_in_struct, int32_t struct_size);
  int64_t weld_rt_dict_size(void *d);
=======
  void *weld_rt_dict_new(int32_t key_size, int32_t (*keys_eq)(void *, void *),
    void (*merge_new_val)(void *, int32_t, void *, void *),
    void (*merge_vals_finalize)(void *, int32_t, void *, void *), void *metadata, int32_t val_size,
    int32_t to_array_true_val_size, int64_t max_local_bytes, int64_t capacity);
  void *weld_rt_dict_lookup(void *d, int32_t hash, void *key);
  void weld_rt_dict_merge(void *d, int32_t hash, void *key, void *value);
  void weld_rt_dict_finalize(void *d);
  void *weld_rt_dict_to_array(void *d, int32_t value_offset_in_struct, int32_t struct_size);
  int64_t weld_rt_dict_get_size(void *d);
>>>>>>> 8220e75b
  void weld_rt_dict_free(void *d);

  void *weld_rt_gb_new(int32_t key_size, int32_t (*keys_eq)(void *, void *),
    int32_t val_size, int64_t max_local_bytes, int64_t capacity);
  void weld_rt_gb_merge(void *b, void *key, int32_t hash, void *value);
  void *weld_rt_gb_result(void *b);
  void weld_rt_gb_free(void *gb);

  // weld_run functions can be called both from a runtime thread and before/after a Weld computation is
  // executed
  int64_t weld_run_begin(void (*run)(work_t*), void* data, int64_t mem_limit, int32_t n_workers);
  void *weld_run_get_result(int64_t run_id);
  void weld_run_dispose(int64_t run_id);

  void *weld_run_malloc(int64_t run_id, size_t size);
  void *weld_run_realloc(int64_t run_id, void *data, size_t size);
  void weld_run_free(int64_t run_id, void *data);
  int64_t weld_run_memory_usage(int64_t run_id);

  int64_t weld_run_get_errno(int64_t run_id);
  void weld_run_set_errno(int64_t run_id, int64_t err);
}

// Helper defines for cache size
#define CACHE_BITS 6
#define CACHE_LINE (1 << CACHE_BITS)
#define CACHE_MASK (~(CACHE_LINE - 1))

inline int64_t num_cache_blocks(int64_t size) {
  // ceil of number of blocks
  return (size + (CACHE_LINE - 1)) >> CACHE_BITS;
}

#endif // _WELD_RUNTIME_H_<|MERGE_RESOLUTION|>--- conflicted
+++ resolved
@@ -110,27 +110,11 @@
   void *weld_rt_get_merger_at_index(void *m, int64_t size, int32_t i);
   void weld_rt_free_merger(void *m);
 
-<<<<<<< HEAD
-  void *weld_rt_dict_new(int32_t key_size, int32_t (*keys_eq)(void *, void *), int32_t val_size,
-    int64_t max_local_bytes, int64_t capacity);
-  void *weld_rt_dict_lookup(void *d, int32_t hash, void *key);
-  void weld_rt_dict_put(void *d, void *slot);
-  void weld_rt_dict_finalize_begin(void *d);
-  void *weld_rt_dict_finalize_next(void *d);
-  void *weld_rt_dict_finalize_get_global_slot(void *d, void *local_slot);
-  void *weld_rt_dict_new_kv_vector(void *d, int32_t value_offset_in_struct, int32_t struct_size);
-  int64_t weld_rt_dict_size(void *d);
-=======
-  void *weld_rt_dict_new(int32_t key_size, int32_t (*keys_eq)(void *, void *),
-    void (*merge_new_val)(void *, int32_t, void *, void *),
-    void (*merge_vals_finalize)(void *, int32_t, void *, void *), void *metadata, int32_t val_size,
-    int32_t to_array_true_val_size, int64_t max_local_bytes, int64_t capacity);
   void *weld_rt_dict_lookup(void *d, int32_t hash, void *key);
   void weld_rt_dict_merge(void *d, int32_t hash, void *key, void *value);
   void weld_rt_dict_finalize(void *d);
   void *weld_rt_dict_to_array(void *d, int32_t value_offset_in_struct, int32_t struct_size);
   int64_t weld_rt_dict_get_size(void *d);
->>>>>>> 8220e75b
   void weld_rt_dict_free(void *d);
 
   void *weld_rt_gb_new(int32_t key_size, int32_t (*keys_eq)(void *, void *),
