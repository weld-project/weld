<<<<<<< HEAD
# Weld Python API
=======
This README file assumes for convenience that `WELD_HOME` is set to the `weld` root directory.


Prerequisites
=============
>>>>>>> 952ba0b1

This directory contains the Weld Python API and the Grizzly implementation.

## Prerequisites

Build and run tests for Weld (the instructions for this are in the main `README.md`).

## Setup

To setup Weld's Python API, add the following to the `PYTHONPATH`:
```bash
<<<<<<< HEAD
$ export PYTHONPATH=$PYTHONPATH:/path/to/python  # by default, $WELD_HOME/python
```

## Running Grizzly's Unit Tests

To run unit tests, run the following:

```bash
$ python $WELD_HOME/python/grizzly/tests/grizzlyTest    # For Grizzly tests
$ python $WELD_HOME/python/grizzly/tests/numpyWeldTest  # For NumPy tests
=======
>> export PYTHONPATH=$PYTHONPATH:/path/to/python  # by default, $WELD_HOME/python
>>>>>>> 952ba0b1
```<|MERGE_RESOLUTION|>--- conflicted
+++ resolved
@@ -1,12 +1,4 @@
-<<<<<<< HEAD
 # Weld Python API
-=======
-This README file assumes for convenience that `WELD_HOME` is set to the `weld` root directory.
-
-
-Prerequisites
-=============
->>>>>>> 952ba0b1
 
 This directory contains the Weld Python API and the Grizzly implementation.
 
@@ -18,10 +10,8 @@
 
 To setup Weld's Python API, add the following to the `PYTHONPATH`:
 ```bash
-<<<<<<< HEAD
 $ export PYTHONPATH=$PYTHONPATH:/path/to/python  # by default, $WELD_HOME/python
 ```
-
 ## Running Grizzly's Unit Tests
 
 To run unit tests, run the following:
@@ -29,7 +19,4 @@
 ```bash
 $ python $WELD_HOME/python/grizzly/tests/grizzlyTest    # For Grizzly tests
 $ python $WELD_HOME/python/grizzly/tests/numpyWeldTest  # For NumPy tests
-=======
->> export PYTHONPATH=$PYTHONPATH:/path/to/python  # by default, $WELD_HOME/python
->>>>>>> 952ba0b1
 ```