#
# Implements a wrapper around the Weld API.
#

from ctypes import *

import os
import platform
import copy

system = platform.system()
if system == 'Linux':
    path = "libweld.so"
elif system == 'Windows':
    path = "libweld.dll"
elif system == 'Darwin':
    path = "libweld.dylib"
else:
    raise OSError("Unsupported platform {}", system)

if "WELD_HOME" not in os.environ:
    raise Exception("Set the WELD_HOME environment variable")
home = os.environ["WELD_HOME"]
if home[-1] != "/":
    home += "/"

path = home + "target/debug/" + path

# Load the Weld Dynamic Library.
weld = CDLL(path)

# Used for some type checking carried out by ctypes

class c_weld_module(c_void_p):
    pass

class c_weld_conf(c_void_p):
    pass

<<<<<<< HEAD
class c_weld_err(c_void_p):
    pass

=======
>>>>>>> 0816bdca
class c_weld_value(c_void_p):
    pass

class WeldModule(c_void_p):

    def __init__(self, code, conf, err):
        weld_module_compile = weld.weld_module_compile
        weld_module_compile.argtypes = [
            c_char_p, c_weld_conf, c_weld_err]
        weld_module_compile.restype = c_weld_module

        code = c_char_p(code)
        self.module = weld_module_compile(code, conf.conf, err.error)

    def run(self, conf, arg, err):
        weld_module_run = weld.weld_module_run
        # module, conf, arg, &err
        weld_module_run.argtypes = [
            c_weld_module, c_weld_conf, c_weld_value, c_weld_err]
        weld_module_run.restype = c_weld_value
        ret = weld_module_run(self.module, conf.conf, arg.val, err.error)
        return WeldValue(ret, assign=True)

    def __del__(self):
        weld_module_free = weld.weld_module_free
        weld_module_free.argtypes = [c_weld_module]
        weld_module_free.restype = None
        weld_module_free(self.module)


class WeldValue(c_void_p):

    def __init__(self, value, assign=False):
        if assign is False:
            weld_value_new = weld.weld_value_new
            weld_value_new.argtypes = [c_void_p]
            weld_value_new.restype = c_weld_value
            self.val = weld_value_new(value)
        else:
            self.val = value
        self.freed = False

    def _check(self):
        if self.freed:
            raise ValueError("Attempted to use freed WeldValue")

    def data(self):
        self._check()
        weld_value_data = weld.weld_value_data
        weld_value_data.argtypes = [c_weld_value]
        weld_value_data.restype = c_void_p
        return weld_value_data(self.val)

    def free(self):
        self._check()
        weld_value_free = weld.weld_value_free
        weld_value_free.argtypes = [c_weld_value]
        weld_value_free.restype = None
        self.freed = True
        return weld_value_free(self.val)


class WeldConf(c_void_p):

    def __init__(self):
        weld_conf_new = weld.weld_conf_new
        weld_conf_new.argtypes = []
        weld_conf_new.restype = c_weld_conf
        self.conf = weld_conf_new()

    def get(self, key):
        key = c_char_p(key)
        weld_conf_get = weld.weld_conf_get
        weld_conf_get.argtypes = [c_weld_conf, c_char_p]
        weld_conf_get.restype = c_char_p
        val = weld_conf_get(self.conf, key)
        return copy.copy(val.value)

    def set(self, key, value):
        key = c_char_p(key)
        value = c_char_p(value)
        weld_conf_set = weld.weld_conf_set
        weld_conf_set.argtypes = [c_weld_conf, c_char_p, c_char_p]
        weld_conf_set.restype = None
        weld_conf_set(self.conf, key, value)

    def __del__(self):
        weld_conf_free = weld.weld_conf_free
        weld_conf_free.argtypes = [c_weld_conf]
        weld_conf_free.restype = None
        weld_conf_free(self.conf)


class WeldError(c_void_p):

    def __init__(self):
        weld_error_new = weld.weld_error_new
        weld_error_new.argtypes = []
        weld_error_new.restype = c_weld_err
        self.error = weld_error_new()

    def code(self):
        weld_error_code = weld.weld_error_code
        weld_error_code.argtypes = [c_weld_err]
        weld_error_code.restype = c_uint64
        return weld_error_code(self.error)

    def message(self):
        weld_error_message = weld.weld_error_message
        weld_error_message.argtypes = [c_weld_err]
        weld_error_message.restype = c_char_p
        val = weld_error_message(self.error)
        return copy.copy(val)

    def __del__(self):
        weld_error_free = weld.weld_error_free
        weld_error_free.argtypes = [c_weld_err]
        weld_error_free.restype = None
        weld_error_free(self.error)<|MERGE_RESOLUTION|>--- conflicted
+++ resolved
@@ -37,12 +37,9 @@
 class c_weld_conf(c_void_p):
     pass
 
-<<<<<<< HEAD
 class c_weld_err(c_void_p):
     pass
 
-=======
->>>>>>> 0816bdca
 class c_weld_value(c_void_p):
     pass
 
