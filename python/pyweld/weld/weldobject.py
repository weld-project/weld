#
# WeldObject
#
# Holds an object that can be evaluated.
#

import ctypes

import os
import time

import bindings as cweld
from types import *


class WeldObjectEncoder(object):
    """
    An abstract class that must be overwridden by libraries. This class
    is used to marshall objects from Python types to Weld types.
    """
    def encode(obj):
        """
        Encodes an object. All objects encodable by this encoder should return
        a valid Weld type using py_to_weld_type.
        """
        raise NotImplementedError

    def py_to_weld_type(obj):
        """
        Returns a WeldType corresponding to a Python object
        """
        raise NotImplementedError


class WeldObjectDecoder(object):
    """
    An abstract class that must be overwridden by libraries. This class
    is used to marshall objects from Weld types to Python types.
    """
    def decode(obj, restype):
        """
        Decodes obj, assuming object is of type `restype`. obj's Python
        type is ctypes.POINTER(restype.ctype_class).
        """
        raise NotImplementedError


class WeldObject(object):
    """
    Holds a Weld program to be lazily compiled and evaluated,
    along with any context required to evaluate the program.

    Libraries that use the Weld API return WeldObjects, which represent
    "lazy executions" of programs. WeldObjects can build on top of each other,
    i.e. libraries should be implemented so they can accept both their
    native types and WeldObjects.

    An WeldObject contains a Weld program as a string, along with a context.
    The context maps names in the Weld program to concrete values.

    When a WeldObject is evaluated, it uses its encode and decode functions to
    marshall native library types into types that Weld understands. The basic
    flow of evaluating a Weld expression is thus:

    1. "Finish" the Weld program by adding a function header
    2. Compile the Weld program and load it as a dynamic library
    3. For each argument, run object.encoder on each argument. See
       WeldObjectEncoder for details on how this works
    4. Pass the encoded arguments to Weld
    5. Run the decoder on the return value. See WeldObjectDecoder for details
       on how this works.
    6. Return the decoded value.
    """

    # Counter for assigning variable names
    _var_num = 0
    _obj_id = 100
    _registry = {}

    def __init__(self, encoder, decoder):
        self.encoder = encoder
        self.decoder = decoder

        # Weld program
        self.weld_code = ""
        self.dependencies = {}

        # Assign a unique ID to the context
        self.obj_id = "obj%d" % WeldObject._obj_id
        WeldObject._obj_id += 1

        # Maps name -> input data
        self.context = {}
        # Maps name -> arg type (for arguments that don't need to be encoded)
        self.argtypes = {}

    def __repr__(self):
        return self.weld_code + " " + str(self.context) + " " + str([obj_id for obj_id in self.dependencies])

    def update(self, value, tys=None, override=True):
        """
        Update this context. if value is another context,
        the names from that context are added into this one.
        Otherwise, a new name is assigned and returned.

        TODO tys for inputs.
        """
        if isinstance(value, WeldObject):
            self.context.update(value.context)
        else:
            # Ensure that the same inputs always have same names
            value_str = str(value)
            if value_str in WeldObject._registry:
                name = WeldObject._registry[value_str]
            else:
                name = "_inp%d" % WeldObject._var_num
                WeldObject._var_num += 1
                WeldObject._registry[value_str] = name
            self.context[name] = value
            if tys is not None and not override:
                self.argtypes[name] = tys
            return name

    def get_let_statements(self):
        queue = [self]
        visited = set()
        let_statements = []
        is_first = True
        while len(queue) > 0:
            cur_obj = queue.pop()
            cur_obj_id = cur_obj.obj_id
            if cur_obj_id in visited:
                continue
            if not is_first:
                let_statements.insert(0, "let %s = (%s);" % (cur_obj_id, cur_obj.weld_code))
            is_first = False
            for key in sorted(cur_obj.dependencies.keys()):
                queue.append(cur_obj.dependencies[key])
            visited.add(cur_obj_id)
        let_statements.sort()  # To ensure that let statements are in the right
                               # order in the final generated program
        return "\n".join(let_statements)

    def to_weld_func(self):
        names = self.context.keys()
        names.sort()
        arg_strs = ["{0}: {1}".format(str(name),
                                      str(self.encoder.py_to_weld_type(self.context[name])))
                    for name in names]
        header = "|" + ", ".join(arg_strs) + "|"
        keys = self.dependencies.keys()
        keys.sort()
        text = header + " " + self.get_let_statements() + "\n" + self.weld_code
        return text

    def evaluate(self, restype, verbose=True, decode=True, passes=None,
                 num_threads=1, apply_experimental_transforms=False):
        function = self.to_weld_func()

        # Returns a wrapped ctypes Structure
        def args_factory(encoded):
            class Args(ctypes.Structure):
                _fields_ = [e for e in encoded]
            return Args

        # Encode each input argument. This is the positional argument list
        # which will be wrapped into a Weld struct and passed to the Weld API.
        names = self.context.keys()
        names.sort()

        start = time.time()
        encoded = []
        argtypes = []
        weld_num_threads = int(os.environ.get("WELD_NUM_THREADS", "1"))
        for name in names:
            if name in self.argtypes:
                argtypes.append(self.argtypes[name].ctype_class)
                encoded.append(self.context[name])
            else:
                argtypes.append(self.encoder.py_to_weld_type(
                    self.context[name]).ctype_class)
                encoded.append(self.encoder.encode(self.context[name], weld_num_threads))
        end = time.time()
        if verbose:
            print "Python->Weld:", end - start

        start = time.time()
        Args = args_factory(zip(names, argtypes))
        weld_args = Args()
        for name, value in zip(names, encoded):
            setattr(weld_args, name, value)

        start = time.time()
        void_ptr = ctypes.cast(ctypes.byref(weld_args), ctypes.c_void_p)
        arg = cweld.WeldValue(void_ptr)
        conf = cweld.WeldConf()
        err = cweld.WeldError()

        if passes is not None:
            passes = ",".join(passes)
            passes = passes.strip()
            if passes != "":
                conf.set("weld.optimization.passes", passes)

        module = cweld.WeldModule(function, conf, err)
        if err.code() != 0:
            raise ValueError("Could not compile function {}: {}".format(
                function, err.message()))
        end = time.time()
        if verbose:
            print "Weld compile time:", end - start

        start = time.time()
        conf = cweld.WeldConf()
<<<<<<< HEAD
        conf.set("weld.threads", str(weld_num_threads))
=======
        conf.set("weld.threads", str(num_threads))
>>>>>>> 4839aeab
        conf.set("weld.memory.limit", "100000000000")
        conf.set("weld.optimization.applyExperimentalTransforms",
                 "true" if apply_experimental_transforms else "false")
        err = cweld.WeldError()
        weld_ret = module.run(conf, arg, err)
        if err.code() != 0:
            raise ValueError(("Error while running function,\n{}\n\n"
                              "Error message: {}").format(
                function, err.message()))
        ptrtype = POINTER(restype.ctype_class)
        data = ctypes.cast(weld_ret.data(), ptrtype)
        end = time.time()
        if verbose:
            print "Weld:", end - start

        start = time.time()
        if decode:
            result = self.decoder.decode(data, restype)
        else:
            data = cweld.WeldValue(weld_ret).data()
            result = ctypes.cast(data, ctypes.POINTER(
                ctypes.c_int64)).contents.value
        end = time.time()
        if verbose:
            print "Weld->Python:", end - start

        return result<|MERGE_RESOLUTION|>--- conflicted
+++ resolved
@@ -212,11 +212,7 @@
 
         start = time.time()
         conf = cweld.WeldConf()
-<<<<<<< HEAD
-        conf.set("weld.threads", str(weld_num_threads))
-=======
         conf.set("weld.threads", str(num_threads))
->>>>>>> 4839aeab
         conf.set("weld.memory.limit", "100000000000")
         conf.set("weld.optimization.applyExperimentalTransforms",
                  "true" if apply_experimental_transforms else "false")
