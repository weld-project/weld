//! Benchmarks for Weld.
//!
//! To use this utility, add a new benchmarking function below. Wrap the part
//! you wish to measure in call to `bench.iter`. To register the benchmark,
//! add it to the dictionary in `registered_benchmarks`. The string name chosen
//! for the benchmark is the target name that will appear in the output file.
use std::collections::HashMap;

extern crate weld;
extern crate libc;
extern crate easy_ll;

use bencher;

use self::weld::*;
use bencher::Bencher;

use self::libc::c_void;

#[derive(Clone)]
#[allow(dead_code)]
struct WeldVec {
    data: *const i32,
    len: i64,
}

// TODO(shoumik): Should this use the Weld C API instead? That way we can free stuff more easily
// too by freeing the module after each benchmark run.

/// Compiles a string into an LLVM module.
fn compile(code: &str) -> easy_ll::CompiledModule {
    let code = code.trim();
    let module = llvm::compile_program(&parser::parse_program(code).unwrap());
    module.unwrap()
}

fn bench_integer_vector_sum(bench: &mut Bencher) {
    #[allow(dead_code)]
    struct Args {
        x: WeldVec,
        y: WeldVec,
    }

    let code = "|x:vec[i32],y:vec[i32]| map(zip(x,y), |e| e.$0 + e.$1)";
    let module = compile(code);

    let size: i64 = 10000000;
    let x: Vec<i32> = vec![4; size as usize];
    let y: Vec<i32> = vec![5; size as usize];

    let args = Args {
        x: WeldVec {
            data: x.as_ptr() as *const i32,
            len: size,
        },
        y: WeldVec {
            data: y.as_ptr() as *const i32,
            len: size,
        },
    };

    // We should use the API here so we can use the same allocation/free patterns as everywhere
    // else.

    // Run once to check for correctness.
    let result_raw = module.run(&args as *const Args as i64, 1) as *const WeldVec;
    let result = unsafe { (*result_raw).clone() };
    for i in 0..(result.len as isize) {
        assert_eq!(unsafe { *result.data.offset(i) }, x[0] + y[0]);
    }
<<<<<<< HEAD
    weld_run_free(-1);

    bench.iter(|| {
        module.run(&args as *const Args as i64, 1) as *const WeldVec;
        weld_run_free(-1);
=======
    weld_run_free(0);

    bench.iter(|| {
        module.run(&args as *const Args as i64, 1) as *const WeldVec;
        weld_run_free(0);
>>>>>>> 7513f5ed
    });
}

fn bench_integer_map_reduce(bench: &mut Bencher) {

    #[allow(dead_code)]
    struct Args {
        x: WeldVec,
    }

    let code = "|x:vec[i32]| result(for(map(x, |e| e * 4), merger[i32,+], |b,i,e| \
                merge(b, e)))";
    let module = compile(code);

    let size: i64 = 10000000;
    let x: Vec<i32> = vec![4; size as usize];

    let args = Args {
        x: WeldVec {
            data: x.as_ptr() as *const i32,
            len: size,
        },
    };

    // Check correctness.
    let expect = x[0] * 4 * (size as i32);
    let result_raw = module.run(&args as *const Args as i64, 1) as *const i32;
    let result = unsafe { *result_raw.clone() };
    assert_eq!(expect, result);
<<<<<<< HEAD
    weld_run_free(-1);

    bench.iter(|| {
        module.run(&args as *const Args as i64, 1);
        weld_run_free(-1);
=======
    weld_run_free(0);

    bench.iter(|| {
        module.run(&args as *const Args as i64, 1);
        weld_run_free(0);
>>>>>>> 7513f5ed
    })
}

fn bench_tpch_q6(bench: &mut Bencher) {
    let code = include_str!("benchmarks/tpch/q6.weld");

    #[allow(dead_code)]
    struct Args {
        l_shipdate: WeldVec,
        l_discount: WeldVec,
        l_quantity: WeldVec,
        l_ep: WeldVec,
    }

    // Setup the arguments.
    let size: i64 = 500;
    let l_shipdate: Vec<i32> = vec![19940505; size as usize];
    let l_discount: Vec<i32> = vec![6; size as usize];
    let l_quantity: Vec<i32> = vec![20; size as usize];
    let l_ep: Vec<i32> = vec![100; size as usize];

    // All predicates pass
    let expect = l_ep[0] * l_discount[0] * (size as i32);

    let args = Args {
        l_shipdate: WeldVec {
            data: l_shipdate.as_ptr() as *const i32,
            len: size,
        },
        l_discount: WeldVec {
            data: l_discount.as_ptr() as *const i32,
            len: size,
        },
        l_quantity: WeldVec {
            data: l_quantity.as_ptr() as *const i32,
            len: size,
        },
        l_ep: WeldVec {
            data: l_ep.as_ptr() as *const i32,
            len: size,
        },
    };

    let module = compile(code);
    let result_raw = module.run(&args as *const Args as i64, 1) as *const i32;
    let result = unsafe { *result_raw.clone() };
    assert_eq!(result, expect as i32);

    bench.iter(|| {
        module.run(&args as *const Args as i64, 1) as *const i32;
<<<<<<< HEAD
        weld_run_free(-1);
=======
        weld_run_free(0);
>>>>>>> 7513f5ed
    })
}

/// Register functions that can be run with the benchmarking suite here.
pub fn registered_benchmarks() -> HashMap<String, fn(&mut bencher::Bencher)> {
    let mut benchmarks_all: HashMap<String, fn(&mut bencher::Bencher)> = HashMap::new();
    benchmarks_all.insert("bench_integer_vector_sum".to_string(),
                          bench_integer_vector_sum);
    benchmarks_all.insert("bench_integer_map_reduce".to_string(),
                          bench_integer_map_reduce);
    benchmarks_all.insert("bench_tpch_q6".to_string(), bench_tpch_q6);
    benchmarks_all
}<|MERGE_RESOLUTION|>--- conflicted
+++ resolved
@@ -68,19 +68,11 @@
     for i in 0..(result.len as isize) {
         assert_eq!(unsafe { *result.data.offset(i) }, x[0] + y[0]);
     }
-<<<<<<< HEAD
     weld_run_free(-1);
 
     bench.iter(|| {
-        module.run(&args as *const Args as i64, 1) as *const WeldVec;
+        module.run(&args as *const Args as i64, 1, 0) as *const WeldVec;
         weld_run_free(-1);
-=======
-    weld_run_free(0);
-
-    bench.iter(|| {
-        module.run(&args as *const Args as i64, 1) as *const WeldVec;
-        weld_run_free(0);
->>>>>>> 7513f5ed
     });
 }
 
@@ -110,19 +102,11 @@
     let result_raw = module.run(&args as *const Args as i64, 1) as *const i32;
     let result = unsafe { *result_raw.clone() };
     assert_eq!(expect, result);
-<<<<<<< HEAD
     weld_run_free(-1);
 
     bench.iter(|| {
-        module.run(&args as *const Args as i64, 1);
+        module.run(&args as *const Args as i64, 1, 0);
         weld_run_free(-1);
-=======
-    weld_run_free(0);
-
-    bench.iter(|| {
-        module.run(&args as *const Args as i64, 1);
-        weld_run_free(0);
->>>>>>> 7513f5ed
     })
 }
 
@@ -172,12 +156,8 @@
     assert_eq!(result, expect as i32);
 
     bench.iter(|| {
-        module.run(&args as *const Args as i64, 1) as *const i32;
-<<<<<<< HEAD
+        module.run(&args as *const Args as i64, 1, 0) as *const i32;
         weld_run_free(-1);
-=======
-        weld_run_free(0);
->>>>>>> 7513f5ed
     })
 }
 
