--- conflicted
+++ resolved
@@ -191,13 +191,8 @@
         // Regular expressions for various types of tokens.
         static ref KEYWORD_RE: Regex = Regex::new(
             "^(if|for|zip|len|lookup|optlookup|keyexists|slice|sort|exp|sin|cos|tan|asin|acos|atan|sinh|cosh|tanh|\
-<<<<<<< HEAD
-             log|erf|sqrt|simd|select|broadcast|serialize|deserialize|\
+             log|erf|sqrt|simd|select|assert|broadcast|serialize|deserialize|\
              iterate|cudf|simditer|fringeiter|rangeiter|nditer|iter|merge|result|let|true|false|macro|type|\
-=======
-             log|erf|sqrt|simd|select|assert|broadcast|serialize|deserialize|\
-             iterate|cudf|simditer|fringeiter|rangeiter|nditer|iter|merge|result|let|true|false|macro|\
->>>>>>> a2cb1ac8
              i8|i16|i32|i64|u8|u16|u32|u64|f32|f64|bool|vec|dict|appender|merger|vecmerger|\
              dictmerger|groupmerger|tovec|min|max|pow)$").unwrap();
 
