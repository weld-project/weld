--- conflicted
+++ resolved
@@ -4,48 +4,6 @@
 use ast::ExprKind::*;
 use ast::Type::*;
 use ast::BuilderKind::*;
-<<<<<<< HEAD
-use exprs::*;
-
-struct NewAppender<'a> {
-    elem_type: &'a Type
-}
-
-impl<'a> NewAppender<'a> {
-    fn extract(expr: &'a TypedExpr) -> Option<NewAppender<'a>> {
-        if let NewBuilder(_) = expr.kind {
-            if let Builder(Appender(ref elem_type), _) = expr.ty {
-                return Some(NewAppender{elem_type})
-            }
-        }
-        return None
-    }
-}
-
-fn newbuilder_with_size(builder: &TypedExpr, vector: &TypedExpr) -> Option<TypedExpr> {
-    if let Some(na) = NewAppender::extract(builder) {
-        let bk = Appender(Box::new(na.elem_type.clone()));
-        let inferred_size = length_expr(vector.clone()).unwrap();
-        return Some(newbuilder_expr(bk, Some(inferred_size)).unwrap());
-    }
-    if let MakeStruct { ref elems } = builder.kind {
-        if elems.iter().all(|ref e| NewAppender::extract(e).is_some()) {
-            let newbuilders = elems.iter().map(|ref e| newbuilder_with_size(e, vector).unwrap()).collect();
-            return Some(makestruct_expr(newbuilders).unwrap());
-        }
-    }
-    None
-}
-
-/// Infers the size of an `Appender` in a `For` loop.
-pub fn infer_size(expr: &mut Expr<Type>) {
-    expr.transform_up(&mut |ref mut expr| {
-        if let For { ref mut iters, ref mut builder, .. } = expr.kind {
-            if iters.len() > 0 && iters.iter().all(|ref iter| iter.is_simple()) {
-                if let Ident(_) = iters[0].data.kind {
-                    if let Some(newbuilder) = newbuilder_with_size(builder, iters[0].data.as_ref()) {
-                        *builder = Box::new(newbuilder);
-=======
 use exprs;
 use annotations::*;
 use util::SymbolGenerator;
@@ -111,13 +69,12 @@
                                 return Ok((Some(new_loop), false));
                             }
                         }
->>>>>>> 27c3ea19
                     }
                 }
             }
         }
-        None
-    });
+        Ok((None, true))
+    })
 }
 
 /// Checks that `expr` performs only one `Merge` per control path - this guarantees
