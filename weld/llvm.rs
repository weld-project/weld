--- conflicted
+++ resolved
@@ -974,10 +974,7 @@
             ctx.code.add(format!("br label %fn.end"));
         } else {
             ctx.code.add("br label %for.par");
-<<<<<<< HEAD
             grain_size = 1;
-=======
->>>>>>> 15afbe79
         }
         ctx.code.add(format!("for.par:"));
         self.gen_create_global_mergers(&func.params, ".ptr", &mut ctx)?;
