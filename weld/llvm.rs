--- conflicted
+++ resolved
@@ -179,11 +179,8 @@
             prelude_var_ids: IdGenerator::new("%p.p"),
             body_code: CodeBuilder::new(),
             visited: HashSet::new(),
-<<<<<<< HEAD
             type_helpers: HashMap::new(),
-=======
             multithreaded: false,
->>>>>>> 0d9e55c7
         };
         generator.prelude_code.add(PRELUDE_CODE);
         generator.prelude_code.add("\n");
