use std::collections::HashMap;
use std::collections::HashSet;
use std::collections::BTreeMap;

use easy_ll;

use weld_common::WeldRuntimeErrno;

use super::ast::*;
use super::ast::Type::*;
use super::ast::LiteralKind::*;
use super::ast::ScalarKind::*;
use super::ast::BuilderKind::*;
use super::code_builder::CodeBuilder;
use super::error::*;
use super::macro_processor;
use super::passes::*;
use super::pretty_print::*;
use super::program::Program;
use super::sir;
use super::sir::*;
use super::sir::Statement::*;
use super::sir::Terminator::*;
use super::transforms;
use super::type_inference;
use super::util::IdGenerator;
use super::util::MERGER_BC;

#[cfg(test)]
use super::parser::*;

static PRELUDE_CODE: &'static str = include_str!("resources/prelude.ll");
static VECTOR_CODE: &'static str = include_str!("resources/vector.ll");
static VVECTOR_CODE: &'static str = include_str!("resources/vvector.ll");
static MERGER_CODE: &'static str = include_str!("resources/merger/merger.ll");
static DICTIONARY_CODE: &'static str = include_str!("resources/dictionary.ll");
static DICTMERGER_CODE: &'static str = include_str!("resources/dictmerger.ll");
static GROUPMERGER_CODE: &'static str = include_str!("resources/groupbuilder.ll");

/// Generates LLVM code for one or more modules.
pub struct LlvmGenerator {
    /// Track a unique name of the form %s0, %s1, etc for each struct generated.
    struct_names: HashMap<Vec<Type>, String>,
    struct_ids: IdGenerator,

    /// Track a unique name of the form %v0, %v1, etc for each vec generated.
    vec_names: HashMap<Type, String>,
    vec_ids: IdGenerator,

    merger_names: HashMap<Type, String>,
    merger_ids: IdGenerator,

    /// Tracks a unique name of the form %d0, %d1, etc for each dict generated.
    dict_names: HashMap<Type, String>,
    dict_ids: IdGenerator,

    /// TODO This is unnecessary but satisfies the compiler for now.
    bld_names: HashMap<BuilderKind, String>,

    /// SIMD Vector names.
    vectorized_names: HashMap<ScalarKind, String>,

    /// A CodeBuilder for prelude functions such as type and struct definitions.
    prelude_code: CodeBuilder,
    prelude_var_ids: IdGenerator,

    /// A CodeBuilder for body functions in the module.
    body_code: CodeBuilder,
    visited: HashSet<sir::FunctionId>,
}

/// A wrapper for a struct passed as input to the Weld runtime.
#[derive(Clone, Debug)]
#[repr(C)]
pub struct WeldInputArgs {
    pub input: i64,
    pub nworkers: i32,
    pub mem_limit: i64,
}

/// A wrapper for outputs passed out of the Weld runtime.
#[derive(Clone, Debug)]
#[repr(C)]
pub struct WeldOutputArgs {
    pub output: i64,
    pub run_id: i64,
    pub errno: WeldRuntimeErrno,
}

fn get_combined_params(sir: &SirProgram, par_for: &ParallelForData) -> HashMap<Symbol, Type> {
    let mut body_params = sir.funcs[par_for.body].params.clone();
    for (arg, ty) in sir.funcs[par_for.cont].params.iter() {
        body_params.insert(arg.clone(), ty.clone());
    }
    body_params
}

fn get_sym_ty<'a>(func: &'a SirFunction, sym: &Symbol) -> WeldResult<&'a Type> {
    if func.locals.get(sym).is_some() {
        Ok(func.locals.get(sym).unwrap())
    } else if func.params.get(sym).is_some() {
        Ok(func.params.get(sym).unwrap())
    } else {
        weld_err!("Can't find symbol {}#{}", sym.name, sym.id)
    }
}

/// Returns a vector size for a type. If a Vetor is passed in, returns the vector size of the
/// element type.
/// 
/// TODO for now just returning 4 for all types.
fn vec_size(_: &Type) -> WeldResult<u32> {
    Ok(4)
}

impl LlvmGenerator {
    pub fn new() -> LlvmGenerator {
        let mut generator = LlvmGenerator {
            struct_names: HashMap::new(),
            struct_ids: IdGenerator::new("%s"),
            vec_names: HashMap::new(),
            vec_ids: IdGenerator::new("%v"),
            merger_names: HashMap::new(),
            merger_ids: IdGenerator::new("%m"),
            dict_names: HashMap::new(),
            dict_ids: IdGenerator::new("%d"),
            vectorized_names: HashMap::new(),
            bld_names: HashMap::new(),
            prelude_code: CodeBuilder::new(),
            prelude_var_ids: IdGenerator::new("%p.p"),
            body_code: CodeBuilder::new(),
            visited: HashSet::new(),
        };
        generator.prelude_code.add(PRELUDE_CODE);
        generator.prelude_code.add("\n");
        generator
    }

    /// Return all the code generated so far.
    pub fn result(&mut self) -> String {
        format!("; PRELUDE:\n\n{}\n; BODY:\n\n{}",
                self.prelude_code.result(),
                self.body_code.result())
    }

    fn get_arg_str(&mut self, params: &HashMap<Symbol, Type>, suffix: &str) -> WeldResult<String> {
        let mut arg_types = String::new();
        let params_sorted: BTreeMap<&Symbol, &Type> = params.iter().collect();
        for (arg, ty) in params_sorted.iter() {
            let arg_str = format!("{} {}{}, ",
                                  try!(self.llvm_type(&ty)),
                                  llvm_symbol(&arg),
                                  suffix);
            arg_types.push_str(&arg_str);
        }
        arg_types.push_str("%work_t* %cur.work");
        Ok(arg_types)
    }

    fn unload_arg_struct(&mut self,
                         params: &HashMap<Symbol, Type>,
                         ctx: &mut FunctionContext)
                         -> WeldResult<()> {
        let params_sorted: BTreeMap<&Symbol, &Type> = params.iter().collect();
        let ll_ty = try!(self.llvm_type(&Struct(params_sorted
                                                    .iter()
                                                    .map(|p| p.1.clone())
                                                    .cloned()
                                                    .collect())));
        let storage_typed = ctx.var_ids.next();
        let storage = ctx.var_ids.next();
        let work_data_ptr = ctx.var_ids.next();
        let work_data = ctx.var_ids.next();
        ctx.code
            .add(format!("{} = getelementptr %work_t, %work_t* %cur.work, i32 0, i32 0",
                         work_data_ptr));
        ctx.code
            .add(format!("{} = load i8*, i8** {}", work_data, work_data_ptr));
        ctx.code
            .add(format!("{} = bitcast i8* {} to {}*",
                         storage_typed,
                         work_data,
                         ll_ty));
        ctx.code
            .add(format!("{} = load {}, {}* {}", storage, ll_ty, ll_ty, storage_typed));
        for (i, (arg, _)) in params_sorted.iter().enumerate() {
            ctx.code
                .add(format!("{} = extractvalue {} {}, {}",
                             llvm_symbol(arg),
                             ll_ty,
                             storage,
                             i));
        }
        Ok(())
    }

    fn create_new_pieces(&mut self,
                         params: &HashMap<Symbol, Type>,
                         ctx: &mut FunctionContext)
                         -> WeldResult<()> {
        let full_task_ptr = ctx.var_ids.next();
        let full_task_int = ctx.var_ids.next();
        let full_task_bit = ctx.var_ids.next();
        ctx.code
            .add(format!("{} = getelementptr %work_t, %work_t* %cur.work, i32 0, i32 4",
                         full_task_ptr));
        ctx.code
            .add(format!("{} = load i32, i32* {}", full_task_int, full_task_ptr));
        ctx.code
            .add(format!("{} = trunc i32 {} to i1", full_task_bit, full_task_int));
        ctx.code
            .add(format!("br i1 {}, label %new_pieces, label %fn_call", full_task_bit));
        ctx.code.add("new_pieces:");
        let params_sorted: BTreeMap<&Symbol, &Type> = params.iter().collect();
        for (arg, ty) in params_sorted.iter() {
            match **ty {
                Builder(ref bk, _) => {
                    match *bk {
                        Appender(_) => {
                            let bld_ty_str = try!(self.llvm_type(ty)).to_string();
                            let bld_prefix = format!("@{}", bld_ty_str.replace("%", ""));
                            ctx.code
                                .add(format!("call void {}.newPiece({} {}, %work_t* %cur.work)",
                                             bld_prefix,
                                             bld_ty_str,
                                             llvm_symbol(arg)));
                        }
                        _ => {}
                    }
                }
                _ => {}
            }
        }
        ctx.code.add("br label %fn_call");
        Ok(())
    }

    fn get_arg_struct(&mut self,
                      params: &HashMap<Symbol, Type>,
                      ctx: &mut FunctionContext)
                      -> WeldResult<String> {
        let params_sorted: BTreeMap<&Symbol, &Type> = params.iter().collect();
        let mut prev_ref = String::from("undef");
        let ll_ty = try!(self.llvm_type(&Struct(params_sorted
                                                    .iter()
                                                    .map(|p| p.1.clone())
                                                    .cloned()
                                                    .collect())))
                .to_string();
        for (i, (arg, ty)) in params_sorted.iter().enumerate() {
            let next_ref = ctx.var_ids.next();
            ctx.code
                .add(format!("{} = insertvalue {} {}, {} {}, {}",
                             next_ref,
                             ll_ty,
                             prev_ref,
                             try!(self.llvm_type(&ty)),
                             llvm_symbol(arg),
                             i));
            prev_ref.clear();
            prev_ref.push_str(&next_ref);
        }
        let struct_size_ptr = ctx.var_ids.next();
        let struct_size = ctx.var_ids.next();
        let struct_storage = ctx.var_ids.next();
        let struct_storage_typed = ctx.var_ids.next();
        ctx.code
            .add(format!("{} = getelementptr {}, {}* null, i32 1",
                         struct_size_ptr,
                         ll_ty,
                         ll_ty));
        ctx.code
            .add(format!("{} = ptrtoint {}* {} to i64",
                         struct_size,
                         ll_ty,
                         struct_size_ptr));
        // we use regular malloc here because this pointer will always be freed by parlib
        ctx.code
            .add(format!("{} = call i8* @malloc(i64 {})", struct_storage, struct_size));
        ctx.code
            .add(format!("{} = bitcast i8* {} to {}*",
                         struct_storage_typed,
                         struct_storage,
                         ll_ty));
        ctx.code
            .add(format!("store {} {}, {}* {}",
                         ll_ty,
                         prev_ref,
                         ll_ty,
                         struct_storage_typed));
        Ok(struct_storage)
    }

    /// Add a function to the generated program.
    pub fn add_function(&mut self,
                        sir: &SirProgram,
                        func: &SirFunction,
                        // non-None only if func is loop body
                        containing_loop: Option<ParallelForData>)
                        -> WeldResult<()> {
        if !self.visited.insert(func.id) {
            return Ok(());
        }
        {
            let mut ctx = &mut FunctionContext::new();
            let mut arg_types = try!(self.get_arg_str(&func.params, ".in"));
            if containing_loop.is_some() {
                arg_types.push_str(", i64 %lower.idx, i64 %upper.idx");
            }

            // Start the entry block by defining the function and storing all its arguments on the
            // stack (this makes them consistent with other local variables). Later, expressions may
            // add more local variables to alloca_code.
            ctx.alloca_code
                .add(format!("define void @f{}({}) {{", func.id, arg_types));
            ctx.alloca_code.add(format!("fn.entry:"));
            for (arg, ty) in func.params.iter() {
                let arg_str = llvm_symbol(&arg);
                let ty_str = try!(self.llvm_type(&ty)).to_string();
                try!(ctx.add_alloca(&arg_str, &ty_str));
                ctx.code
                    .add(format!("store {} {}.in, {}* {}", ty_str, arg_str, ty_str, arg_str));
            }
            for (arg, ty) in func.locals.iter() {
                let arg_str = llvm_symbol(&arg);
                let ty_str = try!(self.llvm_type(&ty)).to_string();
                try!(ctx.add_alloca(&arg_str, &ty_str));
            }

            ctx.code.add(format!("%cur.tid = call i32 @my_id_public()"));

            if containing_loop.is_some() {
                let par_for = containing_loop.clone().unwrap();
                let bld_ty_str = try!(self.llvm_type(func.params.get(&par_for.builder).unwrap()))
                    .to_string();
                let bld_param_str = llvm_symbol(&par_for.builder);
                let bld_arg_str = llvm_symbol(&par_for.builder_arg);
                ctx.code
                    .add(format!("store {} {}.in, {}* {}",
                                 &bld_ty_str,
                                 bld_param_str,
                                 &bld_ty_str,
                                 bld_arg_str));
                try!(ctx.add_alloca("%cur.idx", "i64"));
                ctx.code.add("store i64 %lower.idx, i64* %cur.idx");
                ctx.code.add("br label %loop.start");
                ctx.code.add("loop.start:");
                let idx_tmp = try!(self.load_var("%cur.idx", "i64", ctx));
                if !par_for.innermost {
                    let work_idx_ptr = ctx.var_ids.next();
                    ctx.code
                        .add(format!("{} = getelementptr %work_t, %work_t* %cur.work, i32 0, \
                                      i32 3",
                                     work_idx_ptr));
                    ctx.code
                        .add(format!("store i64 {}, i64* {}", idx_tmp, work_idx_ptr));
                }

                let elem_ty = func.locals.get(&par_for.data_arg).unwrap();

                let idx_cmp = ctx.var_ids.next();

                if par_for.data[0].kind == IterKind::SimdIter {
                    let check_with_vec = ctx.var_ids.next();
                    let vector_len = format!("{}", vec_size(&elem_ty)?);
                    // Would need to compute stride, etc. here.
                    ctx.code
                        .add(format!("{} = add i64 {}, {}", check_with_vec, idx_tmp, vector_len));
                    ctx.code
                        .add(format!("{} = icmp ule i64 {}, %upper.idx", idx_cmp, check_with_vec));
                } else {
                    ctx.code
                        .add(format!("{} = icmp ult i64 {}, %upper.idx", idx_cmp, idx_tmp));
                }
                ctx.code
                    .add(format!("br i1 {}, label %loop.body, label %loop.end", idx_cmp));
                ctx.code.add("loop.body:");
                let mut prev_ref = String::from("undef");
                let elem_ty_str = try!(self.llvm_type(&elem_ty)).to_string();
                for (i, iter) in par_for.data.iter().enumerate() {
                    let data_ty_str = try!(self.llvm_type(func.params.get(&iter.data).unwrap()))
                        .to_string();
                    let data_str =
                        try!(self.load_var(llvm_symbol(&iter.data).as_str(), &data_ty_str, ctx));
                    let data_prefix = format!("@{}", data_ty_str.replace("%", ""));
                    let inner_elem_tmp_ptr = ctx.var_ids.next();
                    let inner_elem_ty_str = if par_for.data.len() == 1 {
                        elem_ty_str.clone()
                    } else {
                        match *elem_ty {
                            Struct(ref v) => try!(self.llvm_type(&v[i])).to_string(),
                            _ => {
                                weld_err!("Internal error: invalid element type {}",
                                          print_type(elem_ty))?
                            }
                        }
                    };

                    let arr_idx = if iter.start.is_some() {
                        // TODO(shoumik) implement. This needs to be a gather instead of a
                        // sequential load.
                        if iter.kind == IterKind::SimdIter {
                            return weld_err!("Unimplemented: vectorized iterators do not support non-unit stride.");
                        }
                        let offset = ctx.var_ids.next();
                        let stride_str =
                            try!(self.load_var(llvm_symbol(&iter.stride.clone().unwrap())
                                                   .as_str(),
                                               "i64",
                                               ctx));
                        let start_str =
                            try!(self.load_var(llvm_symbol(&iter.start.clone().unwrap()).as_str(),
                                               "i64",
                                               ctx));
                        ctx.code
                            .add(format!("{} = mul i64 {}, {}", offset, idx_tmp, stride_str));
                        let final_idx = ctx.var_ids.next();
                        ctx.code
                            .add(format!("{} = add i64 {}, {}", final_idx, start_str, offset));
                        final_idx
                    } else {
                        if iter.kind == IterKind::FringeIter {
                            let vector_len = format!("{}", vec_size(&elem_ty)?);
                            let tmp = ctx.var_ids.next();
                            let arr_len = ctx.var_ids.next();
                            let offset = ctx.var_ids.next();
                            let final_idx = ctx.var_ids.next();

                            ctx.code
                                .add(format!("{} = call i64 {}.size({} {})",
                                arr_len,
                                data_prefix,
                                &data_ty_str,
                                data_str));

                            ctx.code
                                .add(format!("{} = udiv i64 {}, {}", tmp, arr_len, vector_len));

                            // tmp2 is also where the iteration for the FringeIter starts (the
                            // offset).
                            ctx.code
                                .add(format!("{} = mul i64 {}, {}", offset, tmp, vector_len));

                            // Compute the number of iterations.
                            ctx.code
                                .add(format!("{} = add i64 {}, {}", final_idx, offset, idx_tmp));

                            final_idx
                        } else {
                            idx_tmp.clone()
                        }
                    };

                    match iter.kind {
                        IterKind::ScalarIter | IterKind::FringeIter => {
                            ctx.code
                                .add(format!("{} = call {}* {}.at({} {}, i64 {})",
                                inner_elem_tmp_ptr,
                                &inner_elem_ty_str,
                                data_prefix,
                                &data_ty_str,
                                data_str,
                                arr_idx));
                        }
                        IterKind::SimdIter => {
                            ctx.code
                                .add(format!("{} = call {}* {}.vat({} {}, i64 {})",
                                inner_elem_tmp_ptr,
                                &inner_elem_ty_str,
                                data_prefix,
                                &data_ty_str,
                                data_str,
                                arr_idx));
                        }
                    };
                    let inner_elem_tmp =
                        try!(self.load_var(&inner_elem_tmp_ptr, &inner_elem_ty_str, ctx));
                    if par_for.data.len() == 1 {
                        prev_ref.clear();
                        prev_ref.push_str(&inner_elem_tmp);
                    } else {
                        let elem_tmp = ctx.var_ids.next();
                        ctx.code
                            .add(format!("{} = insertvalue {} {}, {} {}, {}",
                                         elem_tmp,
                                         elem_ty_str,
                                         prev_ref,
                                         inner_elem_ty_str,
                                         inner_elem_tmp,
                                         i));
                        prev_ref.clear();
                        prev_ref.push_str(&elem_tmp);
                    }
                }
                let elem_str = llvm_symbol(&par_for.data_arg);
                ctx.code
                    .add(format!("store {} {}, {}* {}",
                                 &elem_ty_str,
                                 prev_ref,
                                 &elem_ty_str,
                                 elem_str));
                ctx.code
                    .add(format!("store i64 {}, i64* {}",
                                 idx_tmp,
                                 llvm_symbol(&par_for.idx_arg)));
            }

            ctx.code.add(format!("br label %b.b{}", func.blocks[0].id));
            // Generate an expression for the function body.
            try!(self.gen_func(sir, func, ctx));
            ctx.code.add("body.end:");
            if containing_loop.is_some() {
                // TODO - should take the minimum vector size of all elements here?
                let vectorized = containing_loop.as_ref().unwrap().data[0].kind == IterKind::SimdIter;
                let fetch_width = if vectorized {
                    vec_size(func.locals.get(&containing_loop.as_ref().unwrap().data_arg).unwrap())?
                } else {
                    1
                };

                ctx.code.add("br label %loop.terminator");
                ctx.code.add("loop.terminator:");
                let idx_tmp = try!(self.load_var("%cur.idx", "i64", ctx));
                let idx_inc = ctx.var_ids.next();
                ctx.code
                    .add(format!("{} = add i64 {}, {}", idx_inc, idx_tmp, format!("{}", fetch_width)));
                ctx.code
                    .add(format!("store i64 {}, i64* %cur.idx", idx_inc));
                ctx.code.add("br label %loop.start");
                ctx.code.add("loop.end:");
            }
            ctx.code.add("ret void");
            ctx.code.add("}\n\n");

            self.body_code.add(&ctx.alloca_code.result());
            self.body_code.add(&ctx.code.result());
        }

        if containing_loop.is_some() {
            let par_for = containing_loop.clone().unwrap();
            {
                let mut wrap_ctx = &mut FunctionContext::new();
                let serial_arg_types = try!(self.get_arg_str(&get_combined_params(sir, &par_for),
                                                             ""));
                wrap_ctx
                    .code
                    .add(format!("define void @f{}_wrapper({}) {{", func.id, serial_arg_types));
                wrap_ctx.code.add(format!("fn.entry:"));

                // Use the first data to compute the indexing.
                let first_data = &par_for.data[0].data;
                let data_str = llvm_symbol(&first_data);
                let data_ty_str = try!(self.llvm_type(func.params.get(&first_data).unwrap()))
                    .to_string();
                let data_prefix = format!("@{}", data_ty_str.replace("%", ""));

                let num_iters_str = wrap_ctx.var_ids.next();
                let mut fringe_start_str = None;

                if par_for.data[0].kind == IterKind::SimdIter || par_for.data[0].kind == IterKind::ScalarIter {
                    if par_for.data[0].start.is_none() {
                        // set num_iters_str to len(first_data)
                        wrap_ctx
                            .code
                            .add(format!("{} = call i64 {}.size({} {})",
                            num_iters_str,
                            data_prefix,
                            data_ty_str,
                            data_str));
                    } else {
                        // TODO(shoumik): Don't support non-unit stride right now.
                        if par_for.data[0].kind == IterKind::SimdIter {
                            return weld_err!("vector iterator does not support non-unit stride");
                        }
                        // set num_iters_str to (end - start) / stride
                        let start_str = llvm_symbol(&par_for.data[0].start.clone().unwrap());
                        let end_str = llvm_symbol(&par_for.data[0].end.clone().unwrap());
                        let stride_str = llvm_symbol(&par_for.data[0].stride.clone().unwrap());
                        let diff_tmp = wrap_ctx.var_ids.next();
                        wrap_ctx
                            .code
                            .add(format!("{} = sub i64 {}, {}", diff_tmp, end_str, start_str));
                        wrap_ctx
                            .code
                            .add(format!("{} = udiv i64 {}, {}", num_iters_str, diff_tmp, stride_str));
                    }
                } else { // FringeIter
                    // TODO(shoumik): Don't support non-unit stride right now.
                    if par_for.data[0].start.is_some() {
                        return weld_err!("fringe iterator does not support non-unit stride");
                    }
                    let arr_len = wrap_ctx.var_ids.next();
                    let tmp = wrap_ctx.var_ids.next();
                    let tmp2 = wrap_ctx.var_ids.next();
                    let vector_len = format!("{}", vec_size(get_sym_ty(func, &first_data)?)?);

                    wrap_ctx
                        .code
                        .add(format!("{} = call i64 {}.size({} {})",
                        arr_len,
                        data_prefix,
                        data_ty_str,
                        data_str));

                    // Compute the number of iterations:
                    // tmp = arr_len / vec_size
                    // tmp2 = tmp * vec_size
                    // num_iters = arr_len - vec_size
                    wrap_ctx
                        .code
                        .add(format!("{} = udiv i64 {}, {}", tmp, arr_len, vector_len));
                    // tmp2 is also where the iteration for the FringeIter starts.
                    wrap_ctx
                        .code
                        .add(format!("{} = mul i64 {}, {}", tmp2, tmp, vector_len));
                    // Compute the number of iterations.
                    wrap_ctx
                        .code
                        .add(format!("{} = sub i64 {}, {}", num_iters_str, arr_len, tmp2));

                    fringe_start_str = Some(tmp2);
                }

                // Perform a bounds check on each of the data items before launching the loop
                for iter in par_for.data.iter() {
                    // Vector LLVM information for the current iter.
                    let data_str = llvm_symbol(&iter.data);
                    let data_ty_str = try!(self.llvm_type(func.params.get(&iter.data).unwrap()))
                        .to_string();
                    let data_prefix = format!("@{}", data_ty_str.replace("%", ""));
                    let vec_size_str = wrap_ctx.var_ids.next();
                    wrap_ctx
                        .code
                        .add(format!("{} = call i64 {}.size({} {})",
                                     vec_size_str,
                                     data_prefix,
                                     data_ty_str,
                                     data_str));

                    let (start_str, stride_str) = if iter.start.is_none() {
                        // We already checked to make sure the FringeIter doesn't have a start,
                        // etc.
                        let start_str = if iter.kind == IterKind::FringeIter {
                            fringe_start_str.as_ref().unwrap().to_string()
                        } else {
                            "0".to_string()
                        };
                        let stride_str = "1".to_string();
                        (start_str, stride_str)
                    } else {
                        (llvm_symbol(iter.start.as_ref().unwrap()),
                         llvm_symbol(iter.stride.as_ref().unwrap()))
                    };

                    let t0 = wrap_ctx.var_ids.next();
                    let t1 = wrap_ctx.var_ids.next();
                    let t2 = wrap_ctx.var_ids.next();
                    let cond = wrap_ctx.var_ids.next();
                    let next_bounds_check_label = wrap_ctx.var_ids.next();

                    // TODO just compare against end here...this computation is redundant.
                    // t0 = sub i64 num_iters, 1
                    // t1 = mul i64 stride, t0
                    // t2 = add i64 t1, start
                    // cond = icmp lte i64 t1, size
                    // br i1 cond, label %nextCheck, label %checkFailed
                    // nextCheck:
                    // (loop)
                    wrap_ctx
                        .code
                        .add(format!("{} = sub i64 {}, 1", t0, num_iters_str));
                    wrap_ctx
                        .code
                        .add(format!("{} = mul i64 {}, {}", t1, stride_str, t0));
                    wrap_ctx
                        .code
                        .add(format!("{} = add i64 {}, {}", t2, t1, start_str));
                    wrap_ctx
                        .code
                        .add(format!("{} = icmp ult i64 {}, {}", cond, t2, vec_size_str));
                    wrap_ctx
                        .code
                        .add(format!("br i1 {}, label {}, label %fn.boundcheckfailed",
                                     cond,
                                     next_bounds_check_label));
                    wrap_ctx
                        .code
                        .add(format!("{}:", next_bounds_check_label.replace("%", "")));
                }
                // If we get here, the bounds check passed.
                wrap_ctx.code.add(format!("br label %fn.boundcheckpassed"));
                // Handle a bounds check fail.
                wrap_ctx.code.add(format!("fn.boundcheckfailed:"));
                let errno = WeldRuntimeErrno::BadIteratorLength;
                let run_id = wrap_ctx.var_ids.next();
                wrap_ctx
                    .code
                    .add(format!("{} = call i64 @get_runid()", run_id));
                wrap_ctx
                    .code
                    .add(format!("call void @weld_rt_set_errno(i64 {}, i64 {})",
                                 run_id,
                                 errno as i64));
                wrap_ctx.code.add(format!("call void @weld_abort_thread()"));
                wrap_ctx.code.add(format!("; Unreachable!"));
                wrap_ctx.code.add(format!("br label %fn.end"));
                wrap_ctx.code.add(format!("fn.boundcheckpassed:"));

                let bound_cmp = wrap_ctx.var_ids.next();
                let mut grain_size = 4096;
                if par_for.innermost {
                    wrap_ctx
                        .code
                        .add(format!("{} = icmp ule i64 {}, {}",
                                     bound_cmp,
                                     num_iters_str,
                                     grain_size));
                    wrap_ctx
                        .code
                        .add(format!("br i1 {}, label %for.ser, label %for.par", bound_cmp));
                    wrap_ctx.code.add(format!("for.ser:"));
                    let mut body_arg_types = try!(self.get_arg_str(&func.params, ""));
                    body_arg_types.push_str(format!(", i64 0, i64 {}", num_iters_str).as_str());
                    wrap_ctx
                        .code
                        .add(format!("call void @f{}({})", func.id, body_arg_types));
                    let cont_arg_types = try!(self.get_arg_str(&sir.funcs[par_for.cont].params,
                                                               ""));
                    wrap_ctx
                        .code
                        .add(format!("call void @f{}({})", par_for.cont, cont_arg_types));
                    wrap_ctx.code.add(format!("br label %fn.end"));
                } else {
                    wrap_ctx.code.add("br label %for.par");
                    grain_size = 1;
                }
                wrap_ctx.code.add(format!("for.par:"));
                let body_struct = try!(self.get_arg_struct(&func.params, &mut wrap_ctx));
                let cont_struct = try!(self.get_arg_struct(&sir.funcs[par_for.cont].params,
                                                           &mut wrap_ctx));
                wrap_ctx
                    .code
                    .add(format!("call void @pl_start_loop(%work_t* %cur.work, i8* {}, i8* {}, \
                                  void (%work_t*)* @f{}_par, void (%work_t*)* @f{}_par, i64 0, \
                                  i64 {}, i32 {})",
                                 body_struct,
                                 cont_struct,
                                 func.id,
                                 par_for.cont,
                                 num_iters_str,
                                 grain_size));
                wrap_ctx.code.add(format!("br label %fn.end"));
                wrap_ctx.code.add("fn.end:");
                wrap_ctx.code.add("ret void");
                wrap_ctx.code.add("}\n\n");
                self.body_code.add(&wrap_ctx.code.result());
            }
            {
                let mut par_body_ctx = &mut FunctionContext::new();
                par_body_ctx
                    .code
                    .add(format!("define void @f{}_par(%work_t* %cur.work) {{", func.id));
                par_body_ctx.code.add("entry:");
                try!(self.unload_arg_struct(&func.params, &mut par_body_ctx));
                let lower_bound_ptr = par_body_ctx.var_ids.next();
                let lower_bound = par_body_ctx.var_ids.next();
                let upper_bound_ptr = par_body_ctx.var_ids.next();
                let upper_bound = par_body_ctx.var_ids.next();
                par_body_ctx
                    .code
                    .add(format!("{} = getelementptr %work_t, %work_t* %cur.work, i32 0, i32 1",
                                 lower_bound_ptr));
                par_body_ctx
                    .code
                    .add(format!("{} = load i64, i64* {}", lower_bound, lower_bound_ptr));
                par_body_ctx
                    .code
                    .add(format!("{} = getelementptr %work_t, %work_t* %cur.work, i32 0, i32 2",
                                 upper_bound_ptr));
                par_body_ctx
                    .code
                    .add(format!("{} = load i64, i64* {}", upper_bound, upper_bound_ptr));
                let body_arg_types = try!(self.get_arg_str(&func.params, ""));
                try!(self.create_new_pieces(&func.params, &mut par_body_ctx));
                par_body_ctx.code.add("fn_call:");
                par_body_ctx
                    .code
                    .add(format!("call void @f{}({}, i64 {}, i64 {})",
                                 func.id,
                                 body_arg_types,
                                 lower_bound,
                                 upper_bound));
                par_body_ctx.code.add("ret void");
                par_body_ctx.code.add("}\n\n");
                self.body_code.add(&par_body_ctx.code.result());
            }
            {
                let mut par_cont_ctx = &mut FunctionContext::new();
                par_cont_ctx
                    .code
                    .add(format!("define void @f{}_par(%work_t* %cur.work) {{", par_for.cont));
                par_cont_ctx.code.add("entry:");
                try!(self.unload_arg_struct(&sir.funcs[par_for.cont].params, &mut par_cont_ctx));
                try!(self.create_new_pieces(&sir.funcs[par_for.cont].params, &mut par_cont_ctx));
                par_cont_ctx.code.add("fn_call:");
                let cont_arg_types = try!(self.get_arg_str(&sir.funcs[par_for.cont].params, ""));
                par_cont_ctx
                    .code
                    .add(format!("call void @f{}({})", par_for.cont, cont_arg_types));
                par_cont_ctx.code.add("ret void");
                par_cont_ctx.code.add("}\n\n");
                self.body_code.add(&par_cont_ctx.code.result());
            }
        }
        if func.id == 0 {
            let mut par_top_ctx = &mut FunctionContext::new();
            par_top_ctx
                .code
                .add("define void @f0_par(%work_t* %cur.work) {");
            try!(self.unload_arg_struct(&sir.funcs[0].params, &mut par_top_ctx));
            let top_arg_types = try!(self.get_arg_str(&sir.funcs[0].params, ""));
            par_top_ctx
                .code
                .add(format!("call void @f0({})", top_arg_types));
            par_top_ctx.code.add("ret void");
            par_top_ctx.code.add("}\n\n");
            self.body_code.add(&par_top_ctx.code.result());
        }
        Ok(())
    }

    /// Add a function to the generated program, passing its parameters and return value through
    /// pointers encoded as i64. This is used for the main entry point function into Weld modules
    /// to pass them arbitrary structures.
    pub fn add_function_on_pointers(&mut self, name: &str, sir: &SirProgram) -> WeldResult<()> {
        // First add the function on raw values, which we'll call from the pointer version.
        try!(self.add_function(sir, &sir.funcs[0], None));

        // Define a struct with all the argument types as fields
        let args_struct = Struct(sir.top_params.iter().map(|a| a.ty.clone()).collect());
        let args_type = try!(self.llvm_type(&args_struct)).to_string();

        let mut run_ctx = &mut FunctionContext::new();

        run_ctx
            .code
            .add(format!("define i64 @{}(i64 %r.input) {{", name));
        // Unpack the input, which is always struct defined by the type %input_arg_t in prelude.ll.
        run_ctx
            .code
            .add(format!("%r.inp_typed = inttoptr i64 %r.input to %input_arg_t*"));
        run_ctx
            .code
            .add(format!("%r.inp_val = load %input_arg_t, %input_arg_t* %r.inp_typed"));
        run_ctx
            .code
            .add(format!("%r.args = extractvalue %input_arg_t %r.inp_val, 0"));
        run_ctx
            .code
            .add(format!("%r.nworkers = extractvalue %input_arg_t %r.inp_val, 1"));
        run_ctx
            .code
            .add(format!("%r.memlimit = extractvalue %input_arg_t %r.inp_val, 2"));
        run_ctx
            .code
            .add(format!("call void @set_nworkers(i32 %r.nworkers)"));
        run_ctx
            .code
            .add(format!("call void @weld_rt_init(i64 %r.memlimit)"));
        // Code to load args and call function
        run_ctx
            .code
            .add(format!("%r.args_typed = inttoptr i64 %r.args to {args_type}*
             \
                          %r.args_val = load {args_type}, {args_type}* %r.args_typed",
                         args_type = args_type));

        let mut arg_pos_map: HashMap<Symbol, usize> = HashMap::new();
        for (i, a) in sir.top_params.iter().enumerate() {
            arg_pos_map.insert(a.name.clone(), i);
        }
        for (arg, _) in sir.funcs[0].params.iter() {
            let idx = arg_pos_map.get(arg).unwrap();
            run_ctx
                .code
                .add(format!("{} = extractvalue {} %r.args_val, {}",
                             llvm_symbol(arg),
                             args_type,
                             idx));
        }
        let run_struct = try!(self.get_arg_struct(&sir.funcs[0].params, &mut run_ctx));

        let rid = run_ctx.var_ids.next();
        let errno = run_ctx.var_ids.next();
        let tmp0 = run_ctx.var_ids.next();
        let tmp1 = run_ctx.var_ids.next();
        let tmp2 = run_ctx.var_ids.next();
        let size_ptr = run_ctx.var_ids.next();
        let size = run_ctx.var_ids.next();
        let bytes = run_ctx.var_ids.next();
        let typed_out_ptr = run_ctx.var_ids.next();
        let final_address = run_ctx.var_ids.next();

        run_ctx
            .code
            .add(format!("call \
                          void @execute(void (%work_t*)* @f0_par, i8* {run_struct})
             %res_ptr = call i8* @get_result()
             %res_address = ptrtoint i8* %res_ptr to i64
             \
             {rid} = call i64 @get_runid()
             {errno} = call i64 @weld_rt_get_errno(i64 {rid})
             {tmp0} = insertvalue %output_arg_t undef, i64 %res_address, 0
             {tmp1} = insertvalue %output_arg_t {tmp0}, i64 {rid}, 1
             {tmp2} = insertvalue %output_arg_t {tmp1}, i64 {errno}, 2
  {size_ptr} = getelementptr %output_arg_t, %output_arg_t* null, i32 1
  {size} = ptrtoint %output_arg_t* {size_ptr} to i64
  {bytes} = call i8* @malloc(i64 {size})
  {typed_out_ptr} = bitcast i8* {bytes} to %output_arg_t*
  store %output_arg_t {tmp2}, %output_arg_t* {typed_out_ptr}
  {final_address} = ptrtoint %output_arg_t* {typed_out_ptr} to i64
                          ret i64 {final_address}",
                         run_struct = run_struct,
                         rid = rid,
                         errno = errno,
                         tmp0 = tmp0,
                         tmp1 = tmp1,
                         tmp2 = tmp2,
                         size_ptr = size_ptr,
                         size = size,
                         bytes = bytes,
                         typed_out_ptr = typed_out_ptr,
                         final_address = final_address));
        run_ctx.code.add("}\n\n");

        self.body_code.add(&run_ctx.code.result());
        Ok(())
    }

    /// Return the LLVM type name corresponding to a Weld type.
    fn llvm_type(&mut self, ty: &Type) -> WeldResult<&str> {
        match *ty {
            Scalar(Bool) => Ok("i1"),
            Scalar(I8) => Ok("i8"),
            Scalar(I32) => Ok("i32"),
            Scalar(I64) => Ok("i64"),
            Scalar(F32) => Ok("float"),
            Scalar(F64) => Ok("double"),

            Simd(Bool) => {
                Ok(self.vectorized_names.entry(Bool).or_insert(format!("<{} x i1>", vec_size(&Scalar(Bool))?)))
            }
            Simd(I8) => {
                Ok(self.vectorized_names.entry(I8).or_insert(format!("<{} x i8>", vec_size(&Scalar(I8))?)))
            }
            Simd(I32) => {
                Ok(self.vectorized_names.entry(I32).or_insert(format!("<{} x i32>", vec_size(&Scalar(I32))?)))
            }
            Simd(I64) => {
                Ok(self.vectorized_names.entry(I64).or_insert(format!("<{} x i64>", vec_size(&Scalar(I64))?)))
            }
            Simd(F32) => {
                Ok(self.vectorized_names.entry(F32).or_insert(format!("<{} x float>", vec_size(&Scalar(F32))?)))
            }
            Simd(F64) => {
                Ok(self.vectorized_names.entry(F64).or_insert(format!("<{} x double>", vec_size(&Scalar(F64))?)))
            }

            Struct(ref fields) => {
                if self.struct_names.get(fields) == None {
                    // Declare the struct in prelude_code
                    let name = self.struct_ids.next();
                    let mut field_types: Vec<String> = Vec::new();
                    for f in fields {
                        field_types.push(try!(self.llvm_type(f)).to_string());
                    }
                    let field_types_str = field_types.join(", ");
                    self.prelude_code
                        .add(format!("{} = type {{ {} }}", name, field_types_str));

                    // Generate hash function for the struct.
                    self.prelude_code
                        .add_line(format!("define i64 {}.hash({} %value) {{",
                                          name.replace("%", "@"),
                                          name));
                    let mut res = "0".to_string();
                    for i in 0..field_types.len() {
                        // TODO(shoumik): hack to prevent incorrect code gen for vectors.
                        if let Simd(_) = fields[i] {
                            continue;
                        }
                        let field = self.prelude_var_ids.next();
                        let hash = self.prelude_var_ids.next();
                        let new_res = self.prelude_var_ids.next();
                        let field_ty_str = &field_types[i];
                        let field_prefix_str = format!("@{}", field_ty_str.replace("%", ""));
                        self.prelude_code
                            .add_line(format!("{} = extractvalue {} %value, {}", field, name, i));
                        self.prelude_code
                            .add_line(format!("{} = call i64 {}.hash({} {})",
                                              hash,
                                              field_prefix_str,
                                              field_ty_str,
                                              field));
                        self.prelude_code
                            .add_line(format!("{} = call i64 @hash_combine(i64 {}, i64 {})",
                                              new_res,
                                              res,
                                              hash));
                        res = new_res;
                    }
                    self.prelude_code.add_line(format!("ret i64 {}", res));
                    self.prelude_code.add_line(format!("}}"));
                    self.prelude_code.add_line(format!(""));

                    self.prelude_code
                        .add_line(format!("define i32 {}.cmp({} %a, {} %b) {{",
                                          name.replace("%", "@"),
                                          name,
                                          name));
                    let mut label_ids = IdGenerator::new("%l");
                    for i in 0..field_types.len() {
                        // TODO(shoumik): hack to prevent incorrect code gen for vectors.
                        if let Simd(_) = fields[i] {
                            continue;
                        }
                        let a_field = self.prelude_var_ids.next();
                        let b_field = self.prelude_var_ids.next();
                        let cmp = self.prelude_var_ids.next();
                        let ne = self.prelude_var_ids.next();
                        let field_ty_str = &field_types[i];
                        let ret_label = label_ids.next();
                        let post_label = label_ids.next();
                        let field_prefix_str = format!("@{}", field_ty_str.replace("%", ""));
                        self.prelude_code
                            .add_line(format!("{} = extractvalue {} %a , {}", a_field, name, i));
                        self.prelude_code
                            .add_line(format!("{} = extractvalue {} %b, {}", b_field, name, i));
                        self.prelude_code
                            .add_line(format!("{} = call i32 {}.cmp({} {}, {} {})",
                                              cmp,
                                              field_prefix_str,
                                              field_ty_str,
                                              a_field,
                                              field_ty_str,
                                              b_field));
                        self.prelude_code
                            .add_line(format!("{} = icmp ne i32 {}, 0", ne, cmp));
                        self.prelude_code
                            .add_line(format!("br i1 {}, label {}, label {}",
                                              ne,
                                              ret_label,
                                              post_label));
                        self.prelude_code
                            .add_line(format!("{}:", ret_label.replace("%", "")));
                        self.prelude_code.add_line(format!("ret i32 {}", cmp));
                        self.prelude_code
                            .add_line(format!("{}:", post_label.replace("%", "")));
                    }
                    self.prelude_code.add_line(format!("ret i32 0"));
                    self.prelude_code.add_line(format!("}}"));
                    self.prelude_code.add_line(format!(""));

                    // Add it into our map so we remember its name
                    self.struct_names.insert(fields.clone(), name);
                }
                Ok(self.struct_names.get(fields).unwrap())
            }

            Vector(ref elem) => {
                if self.vec_names.get(elem) == None {
                    let elem_ty = try!(self.llvm_type(elem)).to_string();
                    let elem_prefix = format!("@{}", elem_ty.replace("%", ""));
                    let name = self.vec_ids.next();
                    self.vec_names.insert(*elem.clone(), name.clone());
                    let prefix_replaced = VECTOR_CODE.replace("$ELEM_PREFIX", &elem_prefix);
                    let elem_replaced = prefix_replaced.replace("$ELEM", &elem_ty);
                    let name_replaced = elem_replaced.replace("$NAME", &name.replace("%", ""));
                    self.prelude_code.add(&name_replaced);
                    self.prelude_code.add("\n");

                    // Supports vectorization, so splice in the vector extensions.
                    if let Scalar(_) = *elem.as_ref() {
                        let replaced = VVECTOR_CODE.replace("$ELEM_PREFIX", &elem_prefix);
                        let replaced = replaced.replace("$ELEM", &elem_ty);
                        let replaced = replaced.replace("$VECSIZE", &format!("{}", vec_size(elem)?));
                        let replaced = replaced.replace("$NAME", &name.replace("%", ""));
                        self.prelude_code.add(&replaced);
                        self.prelude_code.add("\n");
                    }
                }
                Ok(self.vec_names.get(elem).unwrap())
            }

            Dict(ref key, ref value) => {
                let elem = Box::new(Struct(vec![*key.clone(), *value.clone()]));
                if self.dict_names.get(&elem) == None {
                    let key_ty = try!(self.llvm_type(key)).to_string();
                    let value_ty = try!(self.llvm_type(value)).to_string();
                    let key_prefix = format!("@{}", key_ty.replace("%", ""));
                    let name = self.dict_ids.next();
                    self.dict_names.insert(*elem.clone(), name.clone());
                    let kv_struct_ty = try!(self.llvm_type(&elem)).to_string();
                    let kv_vec = Box::new(Vector(elem.clone()));
                    let kv_vec_ty = try!(self.llvm_type(&kv_vec)).to_string();
                    let kv_vec_prefix = format!("@{}", &kv_vec_ty.replace("%", ""));
                    let key_prefix_replaced = DICTIONARY_CODE.replace("$KEY_PREFIX", &key_prefix);
                    let name_replaced =
                        key_prefix_replaced.replace("$NAME", &name.replace("%", ""));
                    let key_ty_replaced = name_replaced.replace("$KEY", &key_ty);
                    let value_ty_replaced = key_ty_replaced.replace("$VALUE", &value_ty);
                    let kv_struct_replaced = value_ty_replaced.replace("$KV_STRUCT", &kv_struct_ty);
                    let kv_vec_prefix_replaced =
                        kv_struct_replaced.replace("$KV_VEC_PREFIX", &kv_vec_prefix);
                    let kv_vec_ty_replaced = kv_vec_prefix_replaced.replace("$KV_VEC", &kv_vec_ty);
                    self.prelude_code.add(&kv_vec_ty_replaced);
                    self.prelude_code.add("\n");
                }
                Ok(self.dict_names.get(&elem).unwrap())
            }

            Builder(ref bk, _) => {
                // TODO(Deepak): Do something with annotations here...
                if self.bld_names.get(bk) == None {
                    match *bk {
                        Appender(ref t) => {
                            let bld_ty = Vector(t.clone());
                            let bld_ty_str = try!(self.llvm_type(&bld_ty)).to_string();
                            self.bld_names
                                .insert(bk.clone(), format!("{}.bld", bld_ty_str));
                        }
                        Merger(ref t, _) => {
                            if self.merger_names.get(t) == None {
                                let elem_ty = self.llvm_type(t)?.to_string();
                                let elem_prefix = format!("@{}", elem_ty.replace("%", ""));
                                let name = self.merger_ids.next();
                                self.merger_names.insert(*t.clone(), name.clone());
                                let prefix_replaced =
                                    MERGER_CODE.replace("$ELEM_PREFIX", &elem_prefix);
                                let elem_replaced = prefix_replaced.replace("$ELEM", &elem_ty);
                                // TODO!
                                let vecsize_replaced = elem_replaced.replace("$VECSIZE", &format!("{}", vec_size(t)?));
                                let name_replaced =
                                    vecsize_replaced.replace("$NAME", &name.replace("%", ""));
                                self.prelude_code.add(&name_replaced);
                                self.prelude_code.add("\n");
                            }
                            let bld_ty_str = self.merger_names.get(t).unwrap();
                            self.bld_names
                                .insert(bk.clone(), format!("{}.bld", bld_ty_str));
                        }
                        DictMerger(ref kt, ref vt, ref op) => {
                            let bld_ty = Dict(kt.clone(), vt.clone());
                            let bld_ty_str = try!(self.llvm_type(&bld_ty)).to_string();
                            let elem = Box::new(Struct(vec![*kt.clone(), *vt.clone()]));
                            let kv_struct_ty = try!(self.llvm_type(&elem)).to_string();
                            let key_ty = try!(self.llvm_type(kt)).to_string();
                            let value_ty = try!(self.llvm_type(vt)).to_string();
                            let kv_vec = Box::new(Vector(elem.clone()));
                            let kv_vec_ty = try!(self.llvm_type(&kv_vec)).to_string();
                            let kv_vec_prefix = format!("@{}", &kv_vec_ty.replace("%", ""));
                            let name_replaced = DICTMERGER_CODE
                                .replace("$NAME", &bld_ty_str.replace("%", ""));
                            let key_ty_replaced = name_replaced.replace("$KEY", &key_ty);
                            let value_ty_replaced = key_ty_replaced.replace("$VALUE", &value_ty);
                            let kv_struct_replaced =
                                value_ty_replaced
                                    .replace("$KV_STRUCT", &kv_struct_ty.replace("%", ""));
                            let op_replaced =
                                kv_struct_replaced.replace("$OP", &llvm_binop(*op, vt)?);
                            let kv_vec_prefix_replaced =
                                op_replaced.replace("$KV_VEC_PREFIX", &kv_vec_prefix);
                            let kv_vec_ty_replaced =
                                kv_vec_prefix_replaced.replace("$KV_VEC", &kv_vec_ty);
                            self.prelude_code.add(&kv_vec_ty_replaced);
                            self.prelude_code.add("\n");
                            self.bld_names
                                .insert(bk.clone(), format!("{}.bld", bld_ty_str));
                        }
                        GroupMerger(ref kt, ref vt) => {
                            let elem = Box::new(Struct(vec![*kt.clone(), *vt.clone()]));
                            let bld_ty = Vector(elem.clone());
                            let bld_ty_str = try!(self.llvm_type(&bld_ty)).to_string();
                            self.bld_names
                                .insert(bk.clone(), format!("{}.bld", bld_ty_str));
                        }
                        VecMerger(ref elem, _) => {
                            let bld_ty = Vector(elem.clone());
                            let bld_ty_str = try!(self.llvm_type(&bld_ty)).to_string();
                            self.bld_names
                                .insert(bk.clone(), format!("{}.vm.bld", bld_ty_str));
                        }
                    }
                }
                Ok(self.bld_names.get(bk).unwrap())
            }

            _ => weld_err!("Unsupported type {}", print_type(ty))?,
        }
    }

    fn load_var(&mut self, sym: &str, ty: &str, ctx: &mut FunctionContext) -> WeldResult<String> {
        let var = ctx.var_ids.next();
        // Hacky...but need an aligned load for vectors to prevent strange segfaults.
        let is_vector = ty.contains("<") && ty.contains(">") && ty.contains("x");
        if is_vector { 
            ctx.code .add(format!("{} = load {}, {}* {}, align 1", var, ty, ty, sym)); 
        }
        else {
            ctx.code .add(format!("{} = load {}, {}* {}", var, ty, ty, sym));
        }
        Ok(var)
    }

    fn generate_vector_literal(&mut self,
                               output: String,
                               value: &LiteralKind,
                               vec_ty: &Type,
                               ctx: &mut FunctionContext) -> WeldResult<()> {
        let size = vec_size(vec_ty)?;
        let vec_ty_str = self.llvm_type(vec_ty)?.to_string();
        let size_str = format!("{}", size);
        let insert_str = match *value {
            BoolLiteral(l) => {
                format!("insertelement <{} x i1> $NAME, i1 {}, i32 $INDEX",
                                    size_str,
                                    if l { 1 } else { 0 })
            }
            I8Literal(l) => {
                format!("insertelement <{} x i8> $NAME, i8 {}, i32 $INDEX",
                                    size_str, l)
            }
            I32Literal(l) => {
                format!("insertelement <{} x i32> $NAME, i32 {}, i32 $INDEX",
                                    size_str, l)
            }
            I64Literal(l) => {
                format!("insertelement <{} x i64> $NAME, i64 {}, i32 $INDEX",
                                    size_str, l)
            }
            F32Literal(l) => {
                format!("insertelement <{} x float> $NAME, float {:.3}, i32 $INDEX",
                                    size_str, l)
            }
            F64Literal(l) => {
                format!("insertelement <{} x double> $NAME, double {:.3}, i32 $INDEX",
                                    size_str, l)
            }
        };

        let mut prev_name = "undef".to_string();
        for i in 0..size {
            let replaced = insert_str.replace("$NAME", &prev_name);
            let replaced = replaced.replace("$INDEX", &format!("{}", i));
            let name = ctx.var_ids.next().to_string();
            ctx.code.add(format!("{} = {}", name, replaced));
            prev_name = name;
        }

        ctx.code.add(format!("store {vec_ty_str} {prev_name}, {vec_ty_str}* {output}", 
            vec_ty_str=vec_ty_str,
            output=output,
            prev_name=prev_name));

        Ok(())
    }

    /// Given a pointer to a some data retrieved from a builder, generates code to merge a value
    /// into the builder. The result should be stored back into the pointer to complete the merge.
    /// `builder_ptr` is the pointer into which the original value is read and the new value will
    /// be stored. `merge_value` is the value to merge in.
    fn gen_merge(&mut self,
                 builder_ptr: String,
                 merge_value: String,
                 merge_ty_str: String,
                 bin_op: &BinOpKind,
                 merge_ty: &Type,
                 ctx: &mut FunctionContext)
                 -> WeldResult<()> {
        let builder_value = ctx.var_ids.next();
        let mut res = ctx.var_ids.next();
        ctx.code
            .add(format!("{} = load {}, {}* {}",
                         &builder_value,
                         &merge_ty_str,
                         &merge_ty_str,
                         &builder_ptr));
        if let Scalar(_) = *merge_ty {
            ctx.code
                .add(format!("{} = {} {} {}, {}",
                             &res,
                             try!(llvm_binop(*bin_op, merge_ty)),
                             &merge_ty_str,
                             builder_value,
                             merge_value));
        } else if let Struct(ref tys) = *merge_ty {
            let mut cur = "undef".to_string();
            for (i, ty) in tys.iter().enumerate() {
                let merge_elem = ctx.var_ids.next();
                let builder_elem = ctx.var_ids.next();
                let struct_name = ctx.var_ids.next();
                let binop_value = ctx.var_ids.next();
                let elem_ty_str = try!(self.llvm_type(ty)).to_string();
                ctx.code
                    .add(format!("{} = extractvalue {} {}, {}",
                                 &merge_elem,
                                 &merge_ty_str,
                                 &merge_value,
                                 i));
                ctx.code
                    .add(format!("{} = extractvalue {} {}, {}",
                                 &builder_elem,
                                 &merge_ty_str,
                                 &builder_value,
                                 i));
                ctx.code
                    .add(format!("{} = {} {} {}, {}",
                                 &binop_value,
                                 try!(llvm_binop(*bin_op, ty)),
                                 &elem_ty_str,
                                 &merge_elem,
                                 &builder_elem));
                ctx.code
                    .add(format!("{} = insertvalue {} {}, {} {}, {}",
                                 &struct_name,
                                 &merge_ty_str,
                                 &cur,
                                 &elem_ty_str,
                                 &binop_value,
                                 i));
                res = struct_name.clone();
                cur = struct_name.clone();
            }
        } else {
            unreachable!();
        }

        // Store the resulting merge value back into the builder pointer.
        ctx.code
            .add(format!("store {} {}, {}* {}",
                         &merge_ty_str,
                         &res,
                         &merge_ty_str,
                         &builder_ptr));
        Ok(())
    }

    fn unary_op(&mut self,
                ctx: &mut FunctionContext,
                func: &SirFunction,
                output: &Symbol,
                child: &Symbol,
                op_kind :UnaryOpKind)
                -> WeldResult<()> {
        let child_ty = try!(get_sym_ty(func, child));
        if let Scalar(ref ty) = *child_ty {
            let child_ll_ty = try!(self.llvm_type(&child_ty)).to_string();
            let child_tmp = try!(self.load_var(
                llvm_symbol(child).as_str(),
                &child_ll_ty,
                ctx
            ));
            let res_tmp = ctx.var_ids.next();
            let op_name = try!(llvm_unaryop(op_kind, ty));
            ctx.code.add(format!(
                "{} = call {} {} ({} {})",
                res_tmp,
                child_ll_ty,
                op_name,
                child_ll_ty,
                child_tmp
            ));
            let out_ty = try!(get_sym_ty(func, output));
            let out_ty_str = try!(self.llvm_type(&out_ty)).to_string();
            ctx.code.add(format!(
                "store {} {}, {}* {}",
                out_ty_str,
                res_tmp,
                out_ty_str,
                llvm_symbol(output)
            ));
        } else {
            weld_err!("Illegal type {} in {}", print_type(child_ty), op_kind)?;
        }
        Ok(())
    }

    /// Add an expression to a CodeBuilder, possibly generating prelude code earlier, and return
    /// a string that can be used to represent its result later (e.g. %var if introducing a local
    /// variable or an integer constant otherwise).
    fn gen_func(&mut self,
                sir: &SirProgram,
                func: &SirFunction,
                ctx: &mut FunctionContext)
                -> WeldResult<String> {
        for b in func.blocks.iter() {
            ctx.code.add(format!("b.b{}:", b.id));
            for s in b.statements.iter() {
                match *s {
                    MakeStruct {
                        ref output,
                        ref elems,
                    } => {
                        let mut cur = "undef".to_string();
                        let ll_ty = try!(self.llvm_type(&Struct(elems
                                                                    .iter()
                                                                    .map(|e| e.1.clone())
                                                                    .collect::<Vec<_>>())))
                                .to_string();
                        for (i, &(ref elem, ref ty)) in elems.iter().enumerate() {
                            let ll_elem_ty = try!(self.llvm_type(&ty)).to_string();
                            let tmp =
                                try!(self.load_var(llvm_symbol(&elem).as_str(), &ll_elem_ty, ctx));
                            let struct_name = ctx.var_ids.next();
                            ctx.code
                                .add(format!("{} = insertvalue {} {}, {} {}, {}",
                                             &struct_name,
                                             &ll_ty,
                                             &cur,
                                             &ll_elem_ty,
                                             &tmp,
                                             i));
                            cur = struct_name.clone();
                        }
                        ctx.code
                            .add(format!("store {} {}, {}* {}",
                                         ll_ty,
                                         cur,
                                         ll_ty,
                                         llvm_symbol(output)));
                    }
                    CUDF {
                        ref output,
                        ref symbol_name,
                        ref args,
                    } => {
                        // TODO If function not declared
                        if true {
                            // First, declare the function.
                            let mut arg_tys = vec![];
                            for ref arg in args {
                                arg_tys.push(format!("{}*",
                                                     self.llvm_type(get_sym_ty(func, arg)?)?
                                                         .to_string()));
                            }
                            arg_tys.push(format!("{}*",
                                                 self.llvm_type(get_sym_ty(func, output)?)?
                                                     .to_string()));
                            let arg_sig = arg_tys.join(", ");

                            self.prelude_code
                                .add(format!("declare void @{name}({arg_sig});",
                                             name = symbol_name,
                                             arg_sig = arg_sig));
                        }

                        // Prepare the parameter list for the function
                        let mut arg_tys = vec![];
                        for ref arg in args {
                            let ll_ty = self.llvm_type(get_sym_ty(func, arg)?)?.to_string();
                            let arg_str =
                                format!("{ll_ty}* {arg}", arg = llvm_symbol(arg), ll_ty = ll_ty);
                            arg_tys.push(arg_str);
                        }
                        arg_tys.push(format!("{}* {}",
                                             self.llvm_type(get_sym_ty(func, output)?)?
                                                 .to_string(),
                                             llvm_symbol(output)));
                        let param_sig = arg_tys.join(", ");

                        ctx.code
                            .add(format!("call void @{name}({param_sig})",
                                         name = symbol_name,
                                         param_sig = param_sig));
                    }
                    MakeVector {
                        ref output,
                        ref elems,
                        ref elem_ty,
                    } => {
                        let elem_ll_ty = self.llvm_type(elem_ty)?.to_string();
                        let vec_ll_ty = self.llvm_type(&Vector(Box::new(elem_ty.clone())))?
                            .to_string();
                        let vec_ll_prefix = vec_ll_ty.replace("%", "@");
                        let vec = ctx.var_ids.next();
                        let capacity_str = format!("{}", elems.len());
                        ctx.code
                            .add(format!("{vec} = call {vec_type} {prefix}.new(i64 {capacity})",
                                         vec = vec,
                                         vec_type = vec_ll_ty,
                                         prefix = vec_ll_prefix,
                                         capacity = capacity_str));
                        for (i, elem) in elems.iter().enumerate() {
                            let e = self.load_var(llvm_symbol(&elem).as_str(), &elem_ll_ty, ctx)?
                                .to_string();
                            let ptr = ctx.var_ids.next();
                            let idx_str = format!("{}", i);
                            ctx.code
                                .add(format!("{ptr} = call {elem_ty}* \
                                                  {prefix}.at({vec_type} {vec}, i64 {idx})",
                                             ptr = ptr,
                                             elem_ty = elem_ll_ty,
                                             prefix = vec_ll_prefix,
                                             vec_type = vec_ll_ty,
                                             vec = vec,
                                             idx = idx_str));
                            ctx.code
                                .add(format!("store {elem_ty} {elem}, {elem_ty}* {ptr}",
                                             elem_ty = elem_ll_ty,
                                             elem = e,
                                             ptr = ptr));
                        }
                        ctx.code
                            .add(format!("store {vec_ty} {vec}, {vec_ty}* {output}",
                                         vec_ty = vec_ll_ty,
                                         vec = vec,
                                         output = llvm_symbol(&output).as_str()));
                    }
                    BinOp {
                        ref output,
                        op,
                        ref ty,
                        ref left,
                        ref right,
                    } => {
                        let ll_ty = try!(self.llvm_type(ty)).to_string();
                        let left_tmp = try!(self.load_var(llvm_symbol(left).as_str(), &ll_ty, ctx));
                        let right_tmp =
                            try!(self.load_var(llvm_symbol(right).as_str(), &ll_ty, ctx));
                        let bin_tmp = ctx.var_ids.next();
                        let out_ty = try!(get_sym_ty(func, output));
                        let out_ty_str = try!(self.llvm_type(&out_ty)).to_string();
                        match *ty {
                            Scalar(_) | Simd(_) => {
                                let op_name = try!(llvm_binop(op, ty));
                                ctx.code
                                    .add(format!("{} = {} {} {}, {}",
                                                 bin_tmp,
                                                 op_name,
                                                 ll_ty,
                                                 left_tmp,
                                                 right_tmp));
                                ctx.code
                                    .add(format!("store {} {}, {}* {}",
                                                 out_ty_str,
                                                 bin_tmp,
                                                 out_ty_str,
                                                 llvm_symbol(output)));
                            }
                            Vector(_) => {
                                // We support BinOps between vectors as long as they're comparison operators
                                let (op_name, value) = try!(llvm_binop_vector(op, ty));
                                let tmp = ctx.var_ids.next();
                                let vec_prefix = format!("@{}", ll_ty.replace("%", ""));
                                ctx.code
                                    .add(format!("{} = call i32 {}.cmp({} {}, {} {})",
                                                 tmp,
                                                 vec_prefix,
                                                 ll_ty,
                                                 left_tmp,
                                                 ll_ty,
                                                 right_tmp));
                                ctx.code
                                    .add(format!("{} = icmp {} i32 {}, {}",
                                                 bin_tmp,
                                                 op_name,
                                                 tmp,
                                                 value));
                                ctx.code
                                    .add(format!("store {} {}, {}* {}",
                                                 out_ty_str,
                                                 bin_tmp,
                                                 out_ty_str,
                                                 llvm_symbol(output)));
                            }
                            _ => weld_err!("Illegal type {} in BinOp", print_type(ty))?,
                        }
                    }
<<<<<<< HEAD
                    Broadcast { ref output, ref child } => {
                        let ty = get_sym_ty(func, output)?;
                        let elem_ty = get_sym_ty(func, child)?;

                        let elem_ty_str = self.llvm_type(&elem_ty)?.to_string();
                        let vec_ty_str = self.llvm_type(&ty)?.to_string();

                        let elem = try!(self.load_var(llvm_symbol(child).as_str(), &elem_ty_str, ctx));
                        let size = vec_size(&elem_ty)?;

                        let mut prev_name = "undef".to_string();
                        for i in 0..size {
                            let next = ctx.var_ids.next();
                            ctx.code.add(format!("{next} = insertelement {vec_ty_str} {prev_name}, {elem_ty_str} {elem}, i32 {i}",
                                                 next=next,
                                                 vec_ty_str=vec_ty_str,
                                                 prev_name=prev_name,
                                                 elem_ty_str=elem_ty_str,
                                                 elem=elem,
                                                 i=i));
                            prev_name = next;
                        }
                        ctx.code.add(format!("store {vec_ty_str} {prev_name}, {vec_ty_str}* {output}, align 1", 
                                             vec_ty_str=vec_ty_str,
                                             output=llvm_symbol(output).as_str(),
                                             prev_name=prev_name));
=======
                    UnaryOp {
                        ref output,
                        op,
                        ref child,
                    } => {
                        try!(self.unary_op(ctx, func, output, child, op))
>>>>>>> 734053a9
                    }
                    Negate {
                        ref output,
                        ref child,
                    } => {
                        let out_ty = try!(get_sym_ty(func, output));
                        let ll_ty = try!(self.llvm_type(out_ty)).to_string();
                        let child_tmp =
                            try!(self.load_var(llvm_symbol(child).as_str(), &ll_ty, ctx));
                        let bin_tmp = ctx.var_ids.next();
                        let out_ty_str = try!(self.llvm_type(&out_ty)).to_string();
                        let op_name = try!(llvm_binop(BinOpKind::Subtract, out_ty));

                        let zero_str = match *out_ty {
                            Scalar(F32) | Scalar(F64) => "0.0",
                            _ => "0",
                        };

                        ctx.code.add(format!(
                            "{} = {} {} {}, {}",
                            bin_tmp,
                            op_name,
                            ll_ty,
                            zero_str,
                            child_tmp
                        ));
                        ctx.code.add(format!(
                            "store {} {}, {}* {}",
                            out_ty_str,
                            bin_tmp,
                            out_ty_str,
                            llvm_symbol(output)
                        ));
                    }
                    Cast {
                        ref output,
                        ref new_ty,
                        ref child,
                    } => {
                        let old_ty = try!(get_sym_ty(func, child));
                        let old_ll_ty = try!(self.llvm_type(&old_ty)).to_string();
                        if old_ty != new_ty {
                            let op_name = try!(llvm_castop(&old_ty, &new_ty));
                            let new_ll_ty = try!(self.llvm_type(&new_ty)).to_string();
                            let child_tmp =
                                try!(self.load_var(llvm_symbol(child).as_str(), &old_ll_ty, ctx));
                            let cast_tmp = ctx.var_ids.next();
                            ctx.code
                                .add(format!("{} = {} {} {} to {}",
                                             cast_tmp,
                                             op_name,
                                             old_ll_ty,
                                             child_tmp,
                                             new_ll_ty));
                            let out_ty = try!(get_sym_ty(func, output));
                            let out_ty_str = try!(self.llvm_type(&out_ty)).to_string();
                            ctx.code
                                .add(format!("store {} {}, {}* {}",
                                             out_ty_str,
                                             cast_tmp,
                                             out_ty_str,
                                             llvm_symbol(output)));
                        } else {
                            let child_tmp =
                                try!(self.load_var(llvm_symbol(child).as_str(), &old_ll_ty, ctx));
                            ctx.code
                                .add(format!("store {} {}, {}* {}",
                                             old_ll_ty,
                                             child_tmp,
                                             old_ll_ty,
                                             llvm_symbol(output)));
                        }
                    }
                    Lookup {
                        ref output,
                        ref child,
                        ref index,
                    } => {
                        let child_ty = try!(get_sym_ty(func, child));
                        match *child_ty {
                            Vector(_) => {
                                let child_ll_ty = try!(self.llvm_type(&child_ty)).to_string();
                                let output_ty = try!(get_sym_ty(func, output));
                                let output_ll_ty = try!(self.llvm_type(&output_ty)).to_string();
                                let vec_ll_ty = try!(self.llvm_type(&child_ty)).to_string();
                                let vec_prefix = format!("@{}", vec_ll_ty.replace("%", ""));
                                let child_tmp = try!(self.load_var(llvm_symbol(child).as_str(),
                                                                   &child_ll_ty,
                                                                   ctx));
                                let index_tmp =
                                    try!(self.load_var(llvm_symbol(index).as_str(), "i64", ctx));
                                let res_ptr = ctx.var_ids.next();
                                let res_tmp = ctx.var_ids.next();
                                ctx.code
                                    .add(format!("{} = call {}* {}.at({} {}, i64 {})",
                                                 res_ptr,
                                                 output_ll_ty,
                                                 vec_prefix,
                                                 vec_ll_ty,
                                                 child_tmp,
                                                 index_tmp));
                                ctx.code
                                    .add(format!("{} = load {}, {}* {}",
                                                 res_tmp,
                                                 output_ll_ty,
                                                 output_ll_ty,
                                                 res_ptr));
                                ctx.code
                                    .add(format!("store {} {}, {}* {}",
                                                 output_ll_ty,
                                                 res_tmp,
                                                 output_ll_ty,
                                                 llvm_symbol(output)));
                            }
                            Dict(_, _) => {
                                let child_ll_ty = try!(self.llvm_type(&child_ty)).to_string();
                                let output_ty = try!(get_sym_ty(func, output));
                                let output_ll_ty = try!(self.llvm_type(&output_ty)).to_string();
                                let dict_ll_ty = try!(self.llvm_type(&child_ty)).to_string();
                                let index_ty = try!(get_sym_ty(func, index));
                                let index_ll_ty = try!(self.llvm_type(&index_ty)).to_string();
                                let dict_prefix = format!("@{}", dict_ll_ty.replace("%", ""));
                                let child_tmp = try!(self.load_var(llvm_symbol(child).as_str(),
                                                                   &child_ll_ty,
                                                                   ctx));
                                let index_tmp = try!(self.load_var(llvm_symbol(index).as_str(),
                                                                   &index_ll_ty,
                                                                   ctx));
                                let slot = ctx.var_ids.next();
                                let res_tmp = ctx.var_ids.next();
                                ctx.code
                                    .add(format!("{} = call {}.slot {}.lookup({} {}, {} {})",
                                                 slot,
                                                 dict_ll_ty,
                                                 dict_prefix,
                                                 dict_ll_ty,
                                                 child_tmp,
                                                 index_ll_ty,
                                                 index_tmp));
                                ctx.code
                                    .add(format!("{} = call {} {}.slot.value({}.slot {})",
                                                 res_tmp,
                                                 output_ll_ty,
                                                 dict_prefix,
                                                 dict_ll_ty,
                                                 slot));
                                ctx.code
                                    .add(format!("store {} {}, {}* {}",
                                                 output_ll_ty,
                                                 res_tmp,
                                                 output_ll_ty,
                                                 llvm_symbol(output)));
                            }
                            _ => weld_err!("Illegal type {} in Lookup", print_type(child_ty))?,
                        }
                    }
                    KeyExists {
                        ref output,
                        ref child,
                        ref key,
                    } => {
                        let child_ty = try!(get_sym_ty(func, child));
                        match *child_ty {
                            Dict(_, _) => {
                                let child_ll_ty = try!(self.llvm_type(&child_ty)).to_string();
                                let dict_ll_ty = try!(self.llvm_type(&child_ty)).to_string();
                                let key_ty = try!(get_sym_ty(func, key));
                                let key_ll_ty = try!(self.llvm_type(&key_ty)).to_string();
                                let dict_prefix = format!("@{}", dict_ll_ty.replace("%", ""));
                                let child_tmp = try!(self.load_var(llvm_symbol(child).as_str(),
                                                                   &child_ll_ty,
                                                                   ctx));
                                let key_tmp =
                                    try!(self.load_var(llvm_symbol(key).as_str(), &key_ll_ty, ctx));
                                let slot = ctx.var_ids.next();
                                let res_tmp = ctx.var_ids.next();
                                ctx.code
                                    .add(format!("{} = call {}.slot {}.lookup({} {}, {} {})",
                                                 slot,
                                                 dict_ll_ty,
                                                 dict_prefix,
                                                 dict_ll_ty,
                                                 child_tmp,
                                                 key_ll_ty,
                                                 key_tmp));
                                ctx.code
                                    .add(format!("{} = call i1 {}.slot.filled({}.slot {})",
                                                 res_tmp,
                                                 dict_prefix,
                                                 dict_ll_ty,
                                                 slot));
                                ctx.code
                                    .add(format!("store i1 {}, i1* {}",
                                                 res_tmp,
                                                 llvm_symbol(output)));
                            }
                            _ => weld_err!("Illegal type {} in KeyExists", print_type(child_ty))?,
                        }
                    }
                    Slice {
                        ref output,
                        ref child,
                        ref index,
                        ref size,
                    } => {
                        let child_ty = try!(get_sym_ty(func, child));
                        match *child_ty {
                            Vector(_) => {
                                let child_ll_ty = try!(self.llvm_type(&child_ty)).to_string();
                                let output_ty = try!(get_sym_ty(func, output));
                                let output_ll_ty = try!(self.llvm_type(&output_ty)).to_string();
                                let vec_ll_ty = try!(self.llvm_type(&child_ty)).to_string();
                                let vec_prefix = format!("@{}", vec_ll_ty.replace("%", ""));
                                let child_tmp = try!(self.load_var(llvm_symbol(child).as_str(),
                                                                   &child_ll_ty,
                                                                   ctx));
                                let index_tmp =
                                    try!(self.load_var(llvm_symbol(index).as_str(), "i64", ctx));
                                let size_tmp =
                                    try!(self.load_var(llvm_symbol(size).as_str(), "i64", ctx));
                                let res_ptr = ctx.var_ids.next();
                                ctx.code
                                    .add(format!("{} = call {} {}.slice({} {}, i64 {}, \
                                                      i64{})",
                                                 res_ptr,
                                                 output_ll_ty,
                                                 vec_prefix,
                                                 vec_ll_ty,
                                                 child_tmp,
                                                 index_tmp,
                                                 size_tmp));
                                let out_ty = try!(get_sym_ty(func, output));
                                let out_ty_str = try!(self.llvm_type(&out_ty)).to_string();
                                ctx.code
                                    .add(format!("store {} {}, {}* {}",
                                                 out_ty_str,
                                                 res_ptr,
                                                 out_ty_str,
                                                 llvm_symbol(output)))
                            }
                            _ => weld_err!("Illegal type {} in Slice", print_type(child_ty))?,
                        }
                    }
<<<<<<< HEAD
                    Select {
                        ref output,
                        ref cond,
                        ref on_true,
                        ref on_false,
                    } => {
                        
                        let cond_ty_str = self.llvm_type(get_sym_ty(func, cond)?)?.to_string();
                        let res_ty_str = self.llvm_type(get_sym_ty(func, on_true)?)?.to_string();

                        let output_str = llvm_symbol(output).to_string();
                        let cond_str = self.load_var(llvm_symbol(cond).as_str(), &cond_ty_str, ctx)?;
                        let true_str = self.load_var(llvm_symbol(on_true).as_str(), &res_ty_str, ctx)?;
                        let false_str = self.load_var(llvm_symbol(on_false).as_str(), &res_ty_str, ctx)?;


                        let tmp = ctx.var_ids.next();
                        ctx.code.add(format!("{tmp} = select {cond_ty_str} {cond_str}, {res_ty_str} {true_str}, {res_ty_str} {false_str}",
                                             tmp=tmp,
                                             cond_ty_str=cond_ty_str,
                                             cond_str=cond_str,
                                             res_ty_str=res_ty_str,
                                             true_str=true_str,
                                             false_str=false_str));
                         ctx.code.add(format!("store {res_ty_str} {tmp}, {res_ty_str}* {output_str}",
                                             res_ty_str=res_ty_str,
                                             tmp=tmp,
                                             output_str=output_str));
                    }
                    Exp {
                        ref output,
                        ref child,
                    } => {
                        let child_ty = try!(get_sym_ty(func, child));
                        if let Scalar(ref ty) = *child_ty {
                            let child_ll_ty = try!(self.llvm_type(&child_ty)).to_string();
                            let child_tmp =
                                try!(self.load_var(llvm_symbol(child).as_str(), &child_ll_ty, ctx));
                            let res_tmp = ctx.var_ids.next();
                            ctx.code
                                .add(format!("{} = call {} @llvm.exp.{}({} {})",
                                             res_tmp,
                                             child_ll_ty,
                                             ty,
                                             child_ll_ty,
                                             child_tmp));
                            let out_ty = try!(get_sym_ty(func, output));
                            let out_ty_str = try!(self.llvm_type(&out_ty)).to_string();
                            ctx.code
                                .add(format!("store {} {}, {}* {}",
                                             out_ty_str,
                                             res_tmp,
                                             out_ty_str,
                                             llvm_symbol(output)));
                        } else {
                            weld_err!("Illegal type {} in Exp", print_type(child_ty))?;
                        }
                    }
=======
>>>>>>> 734053a9
                    ToVec {
                        ref output,
                        ref child,
                    } => {
                        let old_ty = try!(get_sym_ty(func, child));
                        let new_ty = try!(get_sym_ty(func, output));
                        let old_ll_ty = try!(self.llvm_type(&old_ty)).to_string();
                        let new_ll_ty = try!(self.llvm_type(&new_ty)).to_string();

                        let dict_prefix = format!("@{}", old_ll_ty.replace("%", ""));
                        let child_tmp =
                            try!(self.load_var(llvm_symbol(child).as_str(), &old_ll_ty, ctx));
                        let res_tmp = ctx.var_ids.next();
                        ctx.code
                            .add(format!("{} = call {} {}.tovec({} {})",
                                         res_tmp,
                                         new_ll_ty,
                                         dict_prefix,
                                         old_ll_ty,
                                         child_tmp));
                        let out_ty = try!(get_sym_ty(func, output));
                        let out_ty_str = try!(self.llvm_type(&out_ty)).to_string();
                        ctx.code
                            .add(format!("store {} {}, {}* {}",
                                         out_ty_str,
                                         res_tmp,
                                         out_ty_str,
                                         llvm_symbol(output)));
                    }
                    Length {
                        ref output,
                        ref child,
                    } => {
                        let child_ty = try!(get_sym_ty(func, child));
                        let child_ll_ty = try!(self.llvm_type(&child_ty)).to_string();
                        let vec_prefix = format!("@{}", child_ll_ty.replace("%", ""));
                        let child_tmp =
                            try!(self.load_var(llvm_symbol(child).as_str(), &child_ll_ty, ctx));
                        let res_tmp = ctx.var_ids.next();
                        ctx.code
                            .add(format!("{} = call i64 {}.size({} {})",
                                         res_tmp,
                                         vec_prefix,
                                         child_ll_ty,
                                         child_tmp));
                        let out_ty = try!(get_sym_ty(func, output));
                        let out_ty_str = try!(self.llvm_type(&out_ty)).to_string();
                        ctx.code
                            .add(format!("store {} {}, {}* {}",
                                         out_ty_str,
                                         res_tmp,
                                         out_ty_str,
                                         llvm_symbol(output)));
                    }
                    Assign {
                        ref output,
                        ref value,
                    } => {
                        let ty = try!(get_sym_ty(func, output));
                        let ll_ty = try!(self.llvm_type(&ty)).to_string();
                        let val_tmp = try!(self.load_var(llvm_symbol(value).as_str(), &ll_ty, ctx));
                        ctx.code
                            .add(format!("store {} {}, {}* {}",
                                         ll_ty,
                                         val_tmp,
                                         ll_ty,
                                         llvm_symbol(output)));
                    }
                    GetField {
                        ref output,
                        ref value,
                        index,
                    } => {
                        let struct_ty = try!(self.llvm_type(try!(get_sym_ty(func, value))))
                            .to_string();
                        let field_ty = try!(self.llvm_type(try!(get_sym_ty(func, output))))
                            .to_string();
                        let struct_tmp =
                            try!(self.load_var(llvm_symbol(value).as_str(), &struct_ty, ctx));
                        let res_tmp = ctx.var_ids.next();
                        ctx.code
                            .add(format!("{} = extractvalue {} {}, {}",
                                         res_tmp,
                                         struct_ty,
                                         struct_tmp,
                                         index));
                        ctx.code
                            .add(format!("store {} {}, {}* {}",
                                         field_ty,
                                         res_tmp,
                                         field_ty,
                                         llvm_symbol(output)));
                    }
                    AssignLiteral {
                        ref output,
                        ref value,
                    } => {
                        let ty = get_sym_ty(func, output)?;
                        if let Simd(_) = *ty {
                            self.generate_vector_literal(llvm_symbol(output), value, ty, ctx)?;
                        } else {
                            match *value {
                                BoolLiteral(l) => {
                                    ctx.code
                                        .add(format!("store i1 {}, i1* {}",
                                                     if l { 1 } else { 0 },
                                                     llvm_symbol(output)))
                                }
                                I8Literal(l) => {
                                    ctx.code
                                        .add(format!("store i8 {}, i8* {}", l, llvm_symbol(output)))
                                }
                                I32Literal(l) => {
                                    ctx.code
                                        .add(format!("store i32 {}, i32* {}", l, llvm_symbol(output)))
                                }
                                I64Literal(l) => {
                                    ctx.code
                                        .add(format!("store i64 {}, i64* {}", l, llvm_symbol(output)))
                                }
                                F32Literal(l) => {
                                    ctx.code
                                        .add(format!("store float {:.3}, float* {}",
                                                     l,
                                                     llvm_symbol(output)))
                                }
                                F64Literal(l) => {
                                    ctx.code
                                        .add(format!("store double {:.3}, double* {}",
                                                     l,
                                                     llvm_symbol(output)))
                                }
                            }
                        }
                    }
                    Merge {
                        ref builder,
                        ref value,
                    } => {
                        let bld_ty = try!(get_sym_ty(func, builder));
                        match *bld_ty {
                            Builder(ref bk, _) => {
                                // TODO(Deepak): Do something with annotations here...
                                match *bk {
                                    Appender(ref t) => {
                                        let bld_ty_str = try!(self.llvm_type(&bld_ty)).to_string();
                                        let bld_prefix = format!("@{}",
                                                                 bld_ty_str.replace("%", ""));
                                        let bld_tmp = try!(self.load_var(llvm_symbol(builder)
                                                                             .as_str(),
                                                                         &bld_ty_str,
                                                                         ctx));
                                        let elem_ty_str = try!(self.llvm_type(t)).to_string();
                                        let elem_tmp = try!(self.load_var(llvm_symbol(value)
                                                                              .as_str(),
                                                                          &elem_ty_str,
                                                                          ctx));
                                        ctx.code
                                            .add(format!("call {} {}.merge({} {}, {} {}, \
                                                              i32 %cur.tid)",
                                                         bld_ty_str,
                                                         bld_prefix,
                                                         bld_ty_str,
                                                         bld_tmp,
                                                         elem_ty_str,
                                                         elem_tmp));
                                    }
                                    DictMerger(ref kt, ref vt, _) => {
                                        let bld_ty_str = try!(self.llvm_type(&bld_ty)).to_string();
                                        let bld_prefix = format!("@{}",
                                                                 bld_ty_str.replace("%", ""));
                                        let bld_tmp = try!(self.load_var(llvm_symbol(builder)
                                                                             .as_str(),
                                                                         &bld_ty_str,
                                                                         ctx));
                                        let elem_ty = Struct(vec![*kt.clone(), *vt.clone()]);
                                        let elem_ty_str = try!(self.llvm_type(&elem_ty))
                                            .to_string();
                                        let elem_tmp = try!(self.load_var(llvm_symbol(value)
                                                                              .as_str(),
                                                                          &elem_ty_str,
                                                                          ctx));
                                        ctx.code
                                            .add(format!("call {} {}.merge({} {}, {} {}, i32 \
                                                          %cur.tid)",
                                                         bld_ty_str,
                                                         bld_prefix,
                                                         bld_ty_str,
                                                         bld_tmp,
                                                         elem_ty_str,
                                                         elem_tmp));
                                    }
                                    GroupMerger(ref kt, ref vt) => {
                                        let bld_ty_str = try!(self.llvm_type(&bld_ty)).to_string();
                                        let bld_prefix = format!("@{}",
                                                                 bld_ty_str.replace("%", ""));
                                        let bld_tmp = try!(self.load_var(llvm_symbol(builder)
                                                                             .as_str(),
                                                                         &bld_ty_str,
                                                                         ctx));
                                        let elem_ty = Struct(vec![*kt.clone(), *vt.clone()]);
                                        let elem_ty_str = try!(self.llvm_type(&elem_ty))
                                            .to_string();
                                        let elem_tmp = try!(self.load_var(llvm_symbol(value)
                                                                              .as_str(),
                                                                          &elem_ty_str,
                                                                          ctx));
                                        ctx.code
                                            .add(format!("call {} {}.merge({} {}, {} {}, i32 \
                                                          %cur.tid)",
                                                         bld_ty_str,
                                                         bld_prefix,
                                                         bld_ty_str,
                                                         bld_tmp,
                                                         elem_ty_str,
                                                         elem_tmp));
                                    }
                                    Merger(ref t, ref op) => {
                                        let bld_ty_str = self.llvm_type(&bld_ty)?.to_string();
                                        let bld_prefix = format!("@{}", bld_ty_str.replace("%", ""));
                                        let bld_tmp = self.load_var(llvm_symbol(builder).as_str(),
                                                                    &bld_ty_str,
                                                                    ctx)?;


                                        let value_ty = get_sym_ty(func, value)?;
                                        let elem_ty_str = self.llvm_type(value_ty)?.to_string();
                                        let elem_tmp = self.load_var(llvm_symbol(value).as_str(),
                                                                     &elem_ty_str,
                                                                     ctx)?;

                                        let bld_ptr_raw = ctx.var_ids.next();
                                        let bld_ptr = ctx.var_ids.next();
										ctx.code
											.add(format!("{bld_ptr_raw} = call {bld_ty_str} {bld_prefix}.getPtrIndexed({bld_ty_str} {bld_tmp}, i32 %cur.tid)",
														 bld_ptr_raw=bld_ptr_raw,
														 bld_ty_str=bld_ty_str,
														 bld_prefix=bld_prefix,
                                                         bld_tmp=bld_tmp));

                                        // If the argument is vectorized, load the vector element.
                                        if let Simd(_) = *value_ty {
                                            ctx.code
                                                .add(format!("{bld_ptr} = call {elem_ty_str}* {bld_prefix}.vectorMergePtr({bld_ty_str} {bld_ptr_raw})",
                                                bld_ptr=bld_ptr,
                                                elem_ty_str=elem_ty_str,
                                                bld_prefix=bld_prefix,
                                                bld_ty_str=bld_ty_str,
                                                bld_ptr_raw=bld_ptr_raw));

                                        } else {
                                            ctx.code
                                                .add(format!("{bld_ptr} = call {elem_ty_str}* {bld_prefix}.scalarMergePtr({bld_ty_str} {bld_ptr_raw})",
                                                bld_ptr=bld_ptr,
                                                elem_ty_str=elem_ty_str,
                                                bld_prefix=bld_prefix,
                                                bld_ty_str=bld_ty_str,
                                                bld_ptr_raw=bld_ptr_raw));
                                        }

                                        try!(self.gen_merge(bld_ptr,
                                                            elem_tmp,
                                                            elem_ty_str,
                                                            op,
                                                            t,
                                                            ctx));
                                    }
                                    VecMerger(ref t, ref op) => {
                                        let bld_ty_str = self.llvm_type(&bld_ty)?.to_string();
                                        let bld_prefix = format!("@{}",
                                                                 bld_ty_str.replace("%", ""));
                                        let elem_ty_str = self.llvm_type(t)?.to_string();
                                        let merge_ty = Struct(vec![Scalar(ScalarKind::I64),
                                                                   *t.clone()]);
                                        let merge_ty_str = self.llvm_type(&merge_ty)?.to_string();
                                        let bld_tmp = self.load_var(llvm_symbol(builder).as_str(),
                                                                    &bld_ty_str,
                                                                    ctx)?;
                                        let elem_tmp = self.load_var(llvm_symbol(value).as_str(),
                                                                     &merge_ty_str,
                                                                     ctx)?;
                                        let index_var = ctx.var_ids.next();
                                        let elem_var = ctx.var_ids.next();
                                        ctx.code
                                            .add(format!("{} = extractvalue {} {}, 0",
                                                         index_var,
                                                         merge_ty_str,
                                                         elem_tmp));
                                        ctx.code
                                            .add(format!("{} = extractvalue {} {}, 1",
                                                         elem_var,
                                                         merge_ty_str,
                                                         elem_tmp));
                                        let bld_ptr_raw = ctx.var_ids.next();
                                        let bld_ptr = ctx.var_ids.next();
                                        ctx.code
                                            .add(format!("{} = call i8* {}.merge_ptr({} {}, i64 \
                                                          {}, i32 %cur.tid)",
                                                         bld_ptr_raw,
                                                         bld_prefix,
                                                         bld_ty_str,
                                                         bld_tmp,
                                                         index_var));
                                        ctx.code
                                            .add(format!("{} = bitcast i8* {} to {}*",
                                                         bld_ptr,
                                                         bld_ptr_raw,
                                                         elem_ty_str));
                                        try!(self.gen_merge(bld_ptr,
                                                            elem_var,
                                                            elem_ty_str,
                                                            op,
                                                            t,
                                                            ctx));
                                    }
                                }
                            }
                            _ => {
                                weld_err!("Non builder type {} found in DoMerge",
                                          print_type(bld_ty))?
                            }
                        }
                    }
                    Res {
                        ref output,
                        ref builder,
                    } => {
                        let bld_ty = try!(get_sym_ty(func, builder));
                        let res_ty = try!(get_sym_ty(func, output));
                        match *bld_ty {
                            Builder(ref bk, _) => {
                                // TODO(Deepak): Do something with annotations here...
                                match *bk {
                                    Appender(_) => {
                                        let bld_ty_str = try!(self.llvm_type(&bld_ty)).to_string();
                                        let bld_prefix = format!("@{}",
                                                                 bld_ty_str.replace("%", ""));
                                        let res_ty_str = try!(self.llvm_type(&res_ty)).to_string();
                                        let bld_tmp = try!(self.load_var(llvm_symbol(builder)
                                                                             .as_str(),
                                                                         &bld_ty_str,
                                                                         ctx));
                                        let res_tmp = ctx.var_ids.next();
                                        ctx.code
                                            .add(format!("{} = call {} {}.result({} {})",
                                                         res_tmp,
                                                         res_ty_str,
                                                         bld_prefix,
                                                         bld_ty_str,
                                                         bld_tmp));
                                        ctx.code
                                            .add(format!("store {} {}, {}* {}",
                                                         res_ty_str,
                                                         res_tmp,
                                                         res_ty_str,
                                                         llvm_symbol(output)));
                                    }
                                    Merger(ref t, ref op) => {
                                        // Type of element to merge.
                                        let elem_ty_str = self.llvm_type(t)?.to_string();

                                        let output_str = format!("%{}", output);

                                        // Vector type.
                                        let ref vec_type = if let Scalar(ref k) = **t {
                                            Simd(k.clone())
                                        } else {
                                            return weld_err!("Invalid non-scalar type in merger");
                                        };

                                        let elem_vec_ty_str = self.llvm_type(vec_type)?.to_string();

                                        // Builder type.
                                        let bld_ty_str = try!(self.llvm_type(&bld_ty)).to_string();
                                        // Prefix of the builder.
                                        let bld_prefix = format!("@{}",
                                                                 bld_ty_str.replace("%", ""));
                                        // Result type.
                                        let res_ty_str = try!(self.llvm_type(&res_ty)).to_string();
                                        // Temporary builder variable.
                                        let bld_tmp =
                                            try!(self.load_var(llvm_symbol(builder).as_str(),
                                                               &bld_ty_str,
                                                               ctx));

                                        // Generate names for all temporaries.
                                        let t0 = ctx.var_ids.next();
                                        let scalar_ptr = ctx.var_ids.next();
                                        let vector_ptr = ctx.var_ids.next();
                                        let first_scalar = ctx.var_ids.next();
                                        let first_vector = ctx.var_ids.next();
                                        let nworkers = ctx.var_ids.next();
                                        let cond = ctx.var_ids.next();
                                        let i = ctx.var_ids.next();
                                        let bld_ptr = ctx.var_ids.next();
                                        let val_scalar_ptr = ctx.var_ids.next();
                                        let val_vector_ptr = ctx.var_ids.next();
                                        let val_scalar = ctx.var_ids.next();
                                        let val_vector = ctx.var_ids.next();
                                        let i2 = ctx.var_ids.next();
                                        let cond2 = ctx.var_ids.next();
                                        let as_ptr = ctx.var_ids.next();

                                        // Generate label names.
                                        let label_base = ctx.var_ids.next();
                                        let mut label_ids =
                                            IdGenerator::new(&label_base.replace("%", ""));
                                        let entry_label = label_ids.next();
                                        let body_label = label_ids.next();
                                        let done_label = label_ids.next();

                                        // state for the vector collapse
                                        let i_v = ctx.var_ids.next();
                                        let val_v = ctx.var_ids.next();
                                        let i2_v = ctx.var_ids.next();
                                        let cond_v = ctx.var_ids.next();
                                        let cond2_v = ctx.var_ids.next();
                                        let final_val_vec = ctx.var_ids.next();
                                        let scalar_val_2 = ctx.var_ids.next();
                                        let entry_label_v = label_ids.next();
                                        let body_label_v = label_ids.next();
                                        let done_label_v = label_ids.next();
                                        let vector_width = format!("{}", vec_size(t)?);

                                        ctx.code.add(format!(include_str!("resources/merger/merger_result_start.ll"),
                                                t0 = t0,
                                                scalar_ptr=scalar_ptr,
                                                vector_ptr=vector_ptr,
                                                nworkers = nworkers,
                                                first_scalar=first_scalar,
                                                first_vector=first_vector,
                                                bld_tmp=bld_tmp,
                                                cond=cond,
                                                i=i,
                                                bld_ptr=bld_ptr,
                                                val_scalar_ptr=val_scalar_ptr,
                                                val_vector_ptr=val_vector_ptr,
                                                val_scalar=val_scalar,
                                                val_vector=val_vector,
                                                i2=i2,
                                                elem_ty_str=elem_ty_str,
                                                elem_vec_ty_str=elem_vec_ty_str,
                                                bld_ty_str=bld_ty_str,
                                                bld_prefix=bld_prefix,
                                                entry=entry_label,
                                                body=body_label,
                                                done=done_label));

                                        // Add the scalar and vector values to the aggregate result.
                                        self.gen_merge(scalar_ptr.to_string(),
                                                            val_scalar.to_string(),
                                                            elem_ty_str.to_string(),
                                                            op,
                                                            t,
                                                            ctx)?;
                                        self.gen_merge(vector_ptr.to_string(),
                                                            val_vector.to_string(),
                                                            elem_vec_ty_str.to_string(),
                                                            op,
                                                            t,
                                                            ctx)?;

                                        ctx.code.add(format!(include_str!("resources/merger/merger_result_end_vectorized_1.ll"),
                                                nworkers = nworkers,
                                                i=i,
                                                i2=i2,
                                                cond2=cond2,
                                                i_v=i_v,
                                                i2_v=i2_v,
                                                cond_v=cond_v,
                                                res_ty_str=res_ty_str,
                                                vector_ptr=vector_ptr,
                                                scalar_ptr=scalar_ptr,
                                                final_val_vec=final_val_vec,
                                                scalar_val_2=scalar_val_2,
                                                vector_width=vector_width,
                                                elem_vec_ty_str=elem_vec_ty_str,
                                                val_v=val_v,
                                                body=body_label,
                                                done=done_label,
                                                entry_v=entry_label_v,
                                                body_v=body_label_v,
                                                done_v=done_label_v,
                                                output=output_str));

                                        try!(self.gen_merge(output_str.to_string(),
                                                            val_v.to_string(),
                                                            res_ty_str.to_string(),
                                                            op,
                                                            t,
                                                            ctx));

                                        ctx.code.add(format!(include_str!("resources/merger/merger_result_end_vectorized_2.ll"),
                                                i_v=i_v,
                                                i2_v=i2_v,
                                                cond2_v=cond2_v,
                                                as_ptr=as_ptr,
                                                bld_ty_str=bld_ty_str,
                                                bld_tmp=bld_tmp,
                                                body_v=body_label_v,
                                                vector_width=vector_width,
                                                done_v=done_label_v));
                                    }
                                    DictMerger(_, _, _) => {
                                        let bld_ty_str = try!(self.llvm_type(&bld_ty)).to_string();
                                        let bld_prefix = format!("@{}",
                                                                 bld_ty_str.replace("%", ""));
                                        let res_ty_str = try!(self.llvm_type(&res_ty)).to_string();
                                        let bld_tmp = try!(self.load_var(llvm_symbol(builder)
                                                                             .as_str(),
                                                                         &bld_ty_str,
                                                                         ctx));
                                        let res_tmp = ctx.var_ids.next();
                                        ctx.code
                                            .add(format!("{} = call {} {}.result({} {})",
                                                         res_tmp,
                                                         res_ty_str,
                                                         bld_prefix,
                                                         bld_ty_str,
                                                         bld_tmp));
                                        ctx.code
                                            .add(format!("store {} {}, {}* {}",
                                                         res_ty_str,
                                                         res_tmp,
                                                         res_ty_str,
                                                         llvm_symbol(output)));
                                    }
                                    GroupMerger(ref kt, ref vt) => {
                                        let mut func_gen = IdGenerator::new("%func");
                                        let function_id = func_gen.next();
                                        let func_str = format!("@{}",
                                                               &function_id.replace("%", ""));
                                        let bld_ty = Dict(kt.clone(), Box::new(Vector(vt.clone())));
                                        let elem = Box::new(Struct(vec![*kt.clone(), *vt.clone()]));
                                        let bld_ty_str = try!(self.llvm_type(&bld_ty)).to_string();
                                        let kv_struct_ty = try!(self.llvm_type(&elem)).to_string();
                                        let key_ty = try!(self.llvm_type(kt)).to_string();
                                        let value_ty = try!(self.llvm_type(vt)).to_string();
                                        let value_vec_ty =
                                            try!(self.llvm_type(&Box::new(Vector(vt.clone()))))
                                                .to_string();
                                        let kv_vec = Box::new(Vector(elem.clone()));
                                        let kv_vec_ty = try!(self.llvm_type(&kv_vec)).to_string();
                                        let kv_vec_builder_ty = format!("{}.bld", &kv_vec_ty);
                                        let key_prefix = format!("@{}", &key_ty.replace("%", ""));
                                        let kv_vec_prefix = format!("@{}",
                                                                    &kv_vec_ty.replace("%", ""));
                                        let value_vec_prefix =
                                            format!("@{}", &value_vec_ty.replace("%", ""));
                                        let dict_prefix = format!("@{}",
                                                                  &bld_ty_str.replace("%", ""));

                                        let name_replaced =
                                            GROUPMERGER_CODE
                                                .replace("$NAME", &function_id.replace("%", ""));
                                        let key_prefix_replaced =
                                            name_replaced.replace("$KEY_PREFIX", &key_prefix);
                                        let key_ty_replaced =
                                            key_prefix_replaced.replace("$KEY", &key_ty);
                                        let value_vec_prefix_ty_replaced =
                                            key_ty_replaced
                                                .replace("$VALUE_VEC_PREFIX", &value_vec_prefix);
                                        let value_vec_ty_replaced =
                                            value_vec_prefix_ty_replaced
                                                .replace("$VALUE_VEC", &value_vec_ty);
                                        let value_ty_replaced = value_vec_ty_replaced
                                            .replace("$VALUE", &value_ty);
                                        let kv_struct_replaced =
                                            value_ty_replaced.replace("$KV_STRUCT",
                                                                      &kv_struct_ty.replace("%",
                                                                                            ""));
                                        let kv_vec_prefix_replaced =
                                            kv_struct_replaced.replace("$KV_VEC_PREFIX",
                                                                       &kv_vec_prefix);
                                        let kv_vec_ty_replaced =
                                            kv_vec_prefix_replaced.replace("$KV_VEC", &kv_vec_ty);
                                        let dict_ty_prefix_replaced =
                                            kv_vec_ty_replaced.replace("$DICT_PREFIX",
                                                                       &dict_prefix);
                                        let dict_ty_replaced = dict_ty_prefix_replaced
                                            .replace("$DICT", &bld_ty_str);
                                        self.prelude_code.add(&dict_ty_replaced);

                                        let res_ty_str = try!(self.llvm_type(&res_ty)).to_string();

                                        let bld_tmp = try!(self.load_var(llvm_symbol(builder)
                                                                             .as_str(),
                                                                         &kv_vec_builder_ty,
                                                                         ctx));
                                        let res_tmp = ctx.var_ids.next();

                                        ctx.code
                                            .add(format!("{} = call {} {}({} {})",
                                                         res_tmp,
                                                         bld_ty_str,
                                                         func_str,
                                                         kv_vec_builder_ty,
                                                         bld_tmp));
                                        ctx.code
                                            .add(format!("store {} {}, {}* {}",
                                                         res_ty_str,
                                                         res_tmp,
                                                         res_ty_str,
                                                         llvm_symbol(output)));
                                    }
                                    VecMerger(ref t, ref op) => {
                                        // The builder type (special internal type).
                                        let bld_ty_str = try!(self.llvm_type(&bld_ty)).to_string();
                                        let bld_prefix = format!("@{}",
                                                                 bld_ty_str.replace("%", ""));
                                        // The result type (vec[elem_type])
                                        let res_ty_str = try!(self.llvm_type(&res_ty)).to_string();
                                        let res_prefix = format!("@{}",
                                                                 res_ty_str.replace("%", ""));
                                        // The element type
                                        let elem_ty_str = self.llvm_type(t)?.to_string();
                                        // The builder we operate on.
                                        let bld_ptr = try!(self.load_var(llvm_symbol(builder)
                                                                             .as_str(),
                                                                         &bld_ty_str,
                                                                         ctx));

                                        // Generate names for all temporaries.
                                        let nworkers = ctx.var_ids.next();
                                        let t0 = ctx.var_ids.next();
                                        let typed_ptr = ctx.var_ids.next();
                                        let first_vec = ctx.var_ids.next();
                                        let size = ctx.var_ids.next();
                                        let ret_value = ctx.var_ids.next();
                                        let cond = ctx.var_ids.next();
                                        let i = ctx.var_ids.next();
                                        let vec_ptr = ctx.var_ids.next();
                                        let cur_vec = ctx.var_ids.next();
                                        let copy_cond = ctx.var_ids.next();
                                        let j = ctx.var_ids.next();
                                        let elem_ptr = ctx.var_ids.next();
                                        let merge_value = ctx.var_ids.next();
                                        let merge_ptr = ctx.var_ids.next();
                                        let j2 = ctx.var_ids.next();
                                        let copy_cond2 = ctx.var_ids.next();
                                        let i2 = ctx.var_ids.next();
                                        let cond2 = ctx.var_ids.next();

                                        // Generate label names.
                                        let label_base = ctx.var_ids.next();
                                        let mut label_ids =
                                            IdGenerator::new(&label_base.replace("%", ""));
                                        let entry = label_ids.next();
                                        let body_label = label_ids.next();
                                        let copy_entry_label = label_ids.next();
                                        let copy_body_label = label_ids.next();
                                        let copy_done_label = label_ids.next();
                                        let done_label = label_ids.next();
                                        let raw_ptr = ctx.var_ids.next();

                                        ctx.code.add(format!(include_str!("resources/vecmerger/vecmerger_result_start.ll"),
                                                nworkers = nworkers,
                                                t0 = t0,
                                                buildPtr = bld_ptr,
                                                resType = res_ty_str,
                                                resPrefix = res_prefix,
                                                elemType = elem_ty_str,
                                                typedPtr = typed_ptr,
                                                firstVec = first_vec,
                                                size = size,
                                                retValue = ret_value,
                                                cond = cond,
                                                i = i,
                                                i2 = i2,
                                                vecPtr = vec_ptr,
                                                curVec = cur_vec,
                                                copyCond = copy_cond,
                                                j = j,
                                                j2 = j2,
                                                elemPtr = elem_ptr,
                                                mergeValue = merge_value,
                                                mergePtr = merge_ptr,
                                                entry = entry,
                                                bodyLabel = body_label,
                                                copyEntryLabel = copy_entry_label,
                                                copyBodyLabel = copy_body_label,
                                                copyDoneLabel = copy_done_label,
                                                doneLabel = done_label,
                                                bldType = bld_ty_str,
                                                bldPrefix = bld_prefix));

                                        try!(self.gen_merge(merge_ptr,
                                                            merge_value,
                                                            elem_ty_str,
                                                            op,
                                                            t,
                                                            ctx));

                                        ctx.code.add(format!(include_str!("resources/vecmerger/vecmerger_result_end.ll"),
                                                             j2 = j2,
                                                             j = j,
                                                             copyCond2 = copy_cond2,
                                                             size = size,
                                                             i2 = i2,
                                                             i = i,
                                                             cond2 = cond2,
                                                             nworkers = nworkers,
                                                             resType = res_ty_str,
                                                             retValue = ret_value,
                                                             copyBodyLabel = copy_body_label,
                                                             copyDoneLabel = copy_done_label,
                                                             doneLabel = done_label,
                                                             bodyLabel = body_label,
                                                             rawPtr = raw_ptr,
                                                             buildPtr = bld_ptr,
                                                             bldType = bld_ty_str,
                                                             output = llvm_symbol(output)));
                                    }
                                }
                            }
                            _ => {
                                weld_err!("Non builder type {} found in GetResult",
                                          print_type(bld_ty))?
                            }
                        }
                    }
                    NewBuilder {
                        ref output,
                        ref arg,
                        ref ty,
                    } => {
                        match *ty {
                            Builder(ref bk, ref annotations) => {
                                let mut builder_size = 16;
                                if let Some(ref e) = *annotations.size() {
                                    builder_size = e.clone();
                                }
                                // TODO(Deepak): Do something with annotations here...
                                match *bk {
                                    Appender(_) => {
                                        let bld_ty_str = try!(self.llvm_type(ty));
                                        let bld_prefix = format!("@{}",
                                                                 bld_ty_str.replace("%", ""));
                                        let bld_tmp = ctx.var_ids.next();
                                        ctx.code
                                            .add(format!("{} = call {} {}.new(i64 {}, %work_t* \
                                                          %cur.work)",
                                                         bld_tmp,
                                                         bld_ty_str,
                                                         bld_prefix,
                                                         builder_size));
                                        ctx.code
                                            .add(format!("store {} {}, {}* {}",
                                                         bld_ty_str,
                                                         bld_tmp,
                                                         bld_ty_str,
                                                         llvm_symbol(output)));
                                    }
                                    Merger(ref elem_ty, ref op) => {
                                        let bld_ty_str = self.llvm_type(ty)?.to_string();
                                        let elem_type = (self.llvm_type(elem_ty)?).to_string();
                                        let bld_prefix = format!("@{}", bld_ty_str.replace("%", ""));
                                        let bld_tmp = ctx.var_ids.next();
                                        ctx.code
                                            .add(format!("{} = call {} {}.new()",
                                                         bld_tmp,
                                                         bld_ty_str,
                                                         bld_prefix));

                                        // Generate code to initialize the builder.
                                        let iden_elem = binop_identity(*op, elem_ty.as_ref())?;
                                        let init_elem = match *arg {
                                            Some(ref s) => {
                                                let arg_str = self.load_var(llvm_symbol(s)
                                                                                .as_str(),
                                                                            &elem_type,
                                                                            ctx)?;
                                                arg_str
                                            }
                                            _ => iden_elem.clone(),
                                        };

                                        let first = ctx.var_ids.next();
                                        let first_raw = ctx.var_ids.next();
                                        let nworkers = ctx.var_ids.next();
                                        let i = ctx.var_ids.next();
                                        let cur_ptr = ctx.var_ids.next();
                                        let cur_bld_ptr = ctx.var_ids.next();
                                        let i2 = ctx.var_ids.next();
                                        let cond = ctx.var_ids.next();
                                        let cond2 = ctx.var_ids.next();

                                        // Generate label names.
                                        let label_base = ctx.var_ids.next();
                                        let mut label_ids =
                                            IdGenerator::new(&label_base.replace("%", ""));
                                        let entry = label_ids.next();
                                        let body = label_ids.next();
                                        let done = label_ids.next();


                                        ctx.code.add(format!(include_str!("resources/merger/init_merger.ll"),
                                        first=first,
                                        first_raw=first_raw,
                                        nworkers=nworkers,
                                        bld_ty_str=bld_ty_str,
                                        bld_prefix=bld_prefix,
                                        init_elem=init_elem,
                                        elem_type=elem_type,
                                        cond=cond,
                                        iden_elem=iden_elem,
                                        bld_inp=bld_tmp,
                                        i=i,
                                        cur_ptr=cur_ptr,
                                        cur_bld_ptr=cur_bld_ptr,
                                        i2=i2,
                                        cond2=cond2,
                                        entry=entry,
                                        body=body,
                                        done=done));

                                        ctx.code
                                            .add(format!("store {} {}, {}* {}",
                                                         bld_ty_str,
                                                         bld_tmp,
                                                         bld_ty_str,
                                                         llvm_symbol(output)));
                                    }
                                    DictMerger(_, _, _) => {
                                        let bld_ty_str = try!(self.llvm_type(ty));
                                        let bld_prefix = format!("@{}",
                                                                 bld_ty_str.replace("%", ""));
                                        let bld_tmp = ctx.var_ids.next();
                                        ctx.code
                                            .add(format!("{} = call {} {}.new(i64 {})",
                                                         bld_tmp,
                                                         bld_ty_str,
                                                         bld_prefix,
                                                         builder_size));
                                        ctx.code
                                            .add(format!("store {} {}, {}* {}",
                                                         bld_ty_str,
                                                         bld_tmp,
                                                         bld_ty_str,
                                                         llvm_symbol(output)));
                                    }
                                    GroupMerger(_, _) => {
                                        let bld_ty_str = try!(self.llvm_type(ty)).to_string();
                                        let bld_prefix = format!("@{}",
                                                                 bld_ty_str.replace("%", ""));
                                        let bld_tmp = ctx.var_ids.next();
                                        ctx.code
                                            .add(format!("{} = call {} {}.new(i64 {}, %work_t* \
                                                          %cur.work)",
                                                         bld_tmp,
                                                         bld_ty_str,
                                                         bld_prefix,
                                                         builder_size));
                                        ctx.code
                                            .add(format!("store {} {}, {}* {}",
                                                         bld_ty_str,
                                                         bld_tmp,
                                                         bld_ty_str,
                                                         llvm_symbol(output)));
                                    }
                                    VecMerger(ref elem, ref op) => {
                                        if *op != BinOpKind::Add {
                                            return weld_err!("VecMerger only supports +");
                                        }
                                        match *arg {
                                            Some(ref s) => {
                                                let bld_ty_str = try!(self.llvm_type(ty))
                                                    .to_string();
                                                let bld_prefix =
                                                    format!("@{}", bld_ty_str.replace("%", ""));
                                                let arg_ty =
                                                    try!(self.llvm_type(&Vector(elem.clone())))
                                                        .to_string();
                                                let arg_ty_str = arg_ty.to_string();
                                                let arg_str = self.load_var(llvm_symbol(s)
                                                                                .as_str(),
                                                                            &arg_ty_str,
                                                                            ctx)?;

                                                let bld_tmp = ctx.var_ids.next();
                                                ctx.code
                                                    .add(format!("{} = call {} {}.new({} \
                                                                      {})",
                                                                 bld_tmp,
                                                                 bld_ty_str,
                                                                 bld_prefix,
                                                                 arg_ty_str,
                                                                 arg_str));
                                                ctx.code
                                                    .add(format!("store {} {}, {}* {}",
                                                                 bld_ty_str,
                                                                 bld_tmp,
                                                                 bld_ty_str,
                                                                 llvm_symbol(output)));
                                            }
                                            None => {
                                                weld_err!("Internal error: NewBuilder(VecMerger) \
                                                           expected argument in LLVM codegen")?
                                            }
                                        }
                                    }
                                }
                            }
                            _ => {
                                weld_err!("Non builder type {} found in NewBuilder",
                                          print_type(ty))?
                            }
                        }
                    }
                }
            }
            match b.terminator {
                Branch {
                    ref cond,
                    on_true,
                    on_false,
                } => {
                    let cond_tmp = try!(self.load_var(llvm_symbol(cond).as_str(), "i1", ctx));
                    ctx.code
                        .add(format!("br i1 {}, label %b.b{}, label %b.b{}",
                                     cond_tmp,
                                     on_true,
                                     on_false));
                }
                ParallelFor(ref pf) => {
                    try!(self.add_function(sir, &sir.funcs[pf.cont], None));
                    try!(self.add_function(sir, &sir.funcs[pf.body], Some(pf.clone())));
                    // TODO add parallel wrapper call
                    let params = get_combined_params(sir, pf);
                    let params_sorted: BTreeMap<&Symbol, &Type> = params.iter().collect();
                    let mut arg_types = String::new();
                    for (arg, ty) in params_sorted.iter() {
                        let ll_ty = try!(self.llvm_type(&ty)).to_string();
                        let arg_tmp = try!(self.load_var(llvm_symbol(arg).as_str(), &ll_ty, ctx));
                        let arg_str = format!("{} {}, ", &ll_ty, arg_tmp);
                        arg_types.push_str(&arg_str);
                    }
                    arg_types.push_str("%work_t* %cur.work");
                    ctx.code
                        .add(format!("call void @f{}_wrapper({})", pf.body, arg_types));
                    ctx.code.add("br label %body.end");
                }
                JumpBlock(block) => {
                    ctx.code.add(format!("br label %b.b{}", block));
                }
                JumpFunction(func) => {
                    try!(self.add_function(sir, &sir.funcs[func], None));
                    let params_sorted: BTreeMap<&Symbol, &Type> =
                        sir.funcs[func].params.iter().collect();
                    let mut arg_types = String::new();
                    for (arg, ty) in params_sorted.iter() {
                        let ll_ty = try!(self.llvm_type(&ty)).to_string();
                        let arg_tmp = try!(self.load_var(llvm_symbol(arg).as_str(), &ll_ty, ctx));
                        let arg_str = format!("{} {}, ", ll_ty, arg_tmp);
                        arg_types.push_str(&arg_str);
                    }
                    arg_types.push_str("%work_t* %cur.work");
                    ctx.code.add(format!("call void @f{}({})", func, arg_types));
                    ctx.code.add("br label %body.end");
                }
                ProgramReturn(ref sym) => {
                    let ty = try!(get_sym_ty(func, sym));
                    let ty_str = try!(self.llvm_type(ty)).to_string();
                    let res_tmp = try!(self.load_var(llvm_symbol(sym).as_str(), &ty_str, ctx));
                    let elem_size_ptr = ctx.var_ids.next();
                    let elem_size = ctx.var_ids.next();
                    let elem_storage = ctx.var_ids.next();
                    let elem_storage_typed = ctx.var_ids.next();
                    let run_id = ctx.var_ids.next();
                    ctx.code
                        .add(format!("{} = getelementptr {}, {}* null, i32 1",
                                     &elem_size_ptr,
                                     &ty_str,
                                     &ty_str));
                    ctx.code
                        .add(format!("{} = ptrtoint {}* {} to i64",
                                     &elem_size,
                                     &ty_str,
                                     &elem_size_ptr));

                    ctx.code.add(format!("{} = call i64 @get_runid()", run_id));
                    ctx.code
                        .add(format!("{} = call i8* @weld_rt_malloc(i64 {}, i64 {})",
                                     &elem_storage,
                                     &run_id,
                                     &elem_size));
                    ctx.code
                        .add(format!("{} = bitcast i8* {} to {}*",
                                     &elem_storage_typed,
                                     &elem_storage,
                                     &ty_str));
                    ctx.code
                        .add(format!("store {} {}, {}* {}",
                                     &ty_str,
                                     res_tmp,
                                     &ty_str,
                                     &elem_storage_typed));
                    ctx.code
                        .add(format!("call void @set_result(i8* {})", elem_storage));
                    ctx.code.add("br label %body.end");
                }
                EndFunction => {
                    ctx.code.add("br label %body.end");
                }
                Crash => {
                    let errno = WeldRuntimeErrno::Unknown as i64;
                    let run_id = ctx.var_ids.next();
                    ctx.code
                        .add(format!("call void @weld_rt_set_errno(i64 {}, i64 {})",
                                     run_id,
                                     errno));
                }
            }
        }
        Ok(format!(""))
    }
}

/// Return the LLVM version of a Weld symbol (encoding any special characters for LLVM).
fn llvm_symbol(symbol: &Symbol) -> String {
    if symbol.id == 0 {
        format!("%{}", symbol.name)
    } else {
        format!("%{}.{}", symbol.name, symbol.id)
    }
}

fn binop_identity(op_kind: BinOpKind, ty: &Type) -> WeldResult<String> {
    match (op_kind, ty) {
        (BinOpKind::Add, &Scalar(I8)) => Ok("0".to_string()),
        (BinOpKind::Add, &Scalar(I32)) => Ok("0".to_string()),
        (BinOpKind::Add, &Scalar(I64)) => Ok("0".to_string()),
        (BinOpKind::Add, &Scalar(F32)) => Ok("0.0".to_string()),
        (BinOpKind::Add, &Scalar(F64)) => Ok("0.0".to_string()),

        (BinOpKind::Multiply, &Scalar(I8)) => Ok("1".to_string()),
        (BinOpKind::Multiply, &Scalar(I32)) => Ok("1".to_string()),
        (BinOpKind::Multiply, &Scalar(I64)) => Ok("1".to_string()),
        (BinOpKind::Multiply, &Scalar(F32)) => Ok("1.0".to_string()),
        (BinOpKind::Multiply, &Scalar(F64)) => Ok("1.0".to_string()),

        _ => weld_err!("Unsupported identity for binary op: {} on {}", op_kind, print_type(ty)),
    }
}

/// Return the name of the LLVM instruction for a binary operation on a specific type.
fn llvm_binop(op_kind: BinOpKind, ty: &Type) -> WeldResult<&'static str> {
    match (op_kind, ty) {
        (BinOpKind::Add, &Scalar(I8)) => Ok("add"),
        (BinOpKind::Add, &Scalar(I32)) => Ok("add"),
        (BinOpKind::Add, &Scalar(I64)) => Ok("add"),
        (BinOpKind::Add, &Scalar(F32)) => Ok("fadd"),
        (BinOpKind::Add, &Scalar(F64)) => Ok("fadd"),
        (BinOpKind::Add, &Simd(I8)) => Ok("add"),
        (BinOpKind::Add, &Simd(I32)) => Ok("add"),
        (BinOpKind::Add, &Simd(I64)) => Ok("add"),
        (BinOpKind::Add, &Simd(F32)) => Ok("fadd"),
        (BinOpKind::Add, &Simd(F64)) => Ok("fadd"),

        (BinOpKind::Subtract, &Scalar(I8)) => Ok("sub"),
        (BinOpKind::Subtract, &Scalar(I32)) => Ok("sub"),
        (BinOpKind::Subtract, &Scalar(I64)) => Ok("sub"),
        (BinOpKind::Subtract, &Scalar(F32)) => Ok("fsub"),
        (BinOpKind::Subtract, &Scalar(F64)) => Ok("fsub"),
        (BinOpKind::Subtract, &Simd(I8)) => Ok("sub"),
        (BinOpKind::Subtract, &Simd(I32)) => Ok("sub"),
        (BinOpKind::Subtract, &Simd(I64)) => Ok("sub"),
        (BinOpKind::Subtract, &Simd(F32)) => Ok("fsub"),
        (BinOpKind::Subtract, &Simd(F64)) => Ok("fsub"),

        (BinOpKind::Multiply, &Scalar(I8)) => Ok("mul"),
        (BinOpKind::Multiply, &Scalar(I32)) => Ok("mul"),
        (BinOpKind::Multiply, &Scalar(I64)) => Ok("mul"),
        (BinOpKind::Multiply, &Scalar(F32)) => Ok("fmul"),
        (BinOpKind::Multiply, &Scalar(F64)) => Ok("fmul"),
        (BinOpKind::Multiply, &Simd(I8)) => Ok("mul"),
        (BinOpKind::Multiply, &Simd(I32)) => Ok("mul"),
        (BinOpKind::Multiply, &Simd(I64)) => Ok("mul"),
        (BinOpKind::Multiply, &Simd(F32)) => Ok("fmul"),
        (BinOpKind::Multiply, &Simd(F64)) => Ok("fmul"),

        (BinOpKind::Divide, &Scalar(I8)) => Ok("sdiv"),
        (BinOpKind::Divide, &Scalar(I32)) => Ok("sdiv"),
        (BinOpKind::Divide, &Scalar(I64)) => Ok("sdiv"),
        (BinOpKind::Divide, &Scalar(F32)) => Ok("fdiv"),
        (BinOpKind::Divide, &Scalar(F64)) => Ok("fdiv"),
        (BinOpKind::Divide, &Simd(I8)) => Ok("sdiv"),
        (BinOpKind::Divide, &Simd(I32)) => Ok("sdiv"),
        (BinOpKind::Divide, &Simd(I64)) => Ok("sdiv"),
        (BinOpKind::Divide, &Simd(F32)) => Ok("fdiv"),
        (BinOpKind::Divide, &Simd(F64)) => Ok("fdiv"),

        (BinOpKind::Equal, &Scalar(Bool)) => Ok("icmp eq"),
        (BinOpKind::Equal, &Scalar(I8)) => Ok("icmp eq"),
        (BinOpKind::Equal, &Scalar(I32)) => Ok("icmp eq"),
        (BinOpKind::Equal, &Scalar(I64)) => Ok("icmp eq"),
        (BinOpKind::Equal, &Scalar(F32)) => Ok("fcmp oeq"),
        (BinOpKind::Equal, &Scalar(F64)) => Ok("fcmp oeq"),
        (BinOpKind::Equal, &Simd(Bool)) => Ok("icmp eq"),
        (BinOpKind::Equal, &Simd(I8)) => Ok("icmp eq"),
        (BinOpKind::Equal, &Simd(I32)) => Ok("icmp eq"),
        (BinOpKind::Equal, &Simd(I64)) => Ok("icmp eq"),
        (BinOpKind::Equal, &Simd(F32)) => Ok("fcmp oeq"),
        (BinOpKind::Equal, &Simd(F64)) => Ok("fcmp oeq"),

        (BinOpKind::NotEqual, &Scalar(Bool)) => Ok("icmp ne"),
        (BinOpKind::NotEqual, &Scalar(I8)) => Ok("icmp ne"),
        (BinOpKind::NotEqual, &Scalar(I32)) => Ok("icmp ne"),
        (BinOpKind::NotEqual, &Scalar(I64)) => Ok("icmp ne"),
        (BinOpKind::NotEqual, &Scalar(F32)) => Ok("fcmp one"),
        (BinOpKind::NotEqual, &Scalar(F64)) => Ok("fcmp one"),

        (BinOpKind::LessThan, &Scalar(I8)) => Ok("icmp slt"),
        (BinOpKind::LessThan, &Scalar(I32)) => Ok("icmp slt"),
        (BinOpKind::LessThan, &Scalar(I64)) => Ok("icmp slt"),
        (BinOpKind::LessThan, &Scalar(F32)) => Ok("fcmp olt"),
        (BinOpKind::LessThan, &Scalar(F64)) => Ok("fcmp olt"),
        (BinOpKind::LessThan, &Simd(I8)) => Ok("icmp slt"),
        (BinOpKind::LessThan, &Simd(I32)) => Ok("icmp slt"),
        (BinOpKind::LessThan, &Simd(I64)) => Ok("icmp slt"),
        (BinOpKind::LessThan, &Simd(F32)) => Ok("fcmp olt"),
        (BinOpKind::LessThan, &Simd(F64)) => Ok("fcmp olt"),

        (BinOpKind::LessThanOrEqual, &Scalar(I8)) => Ok("icmp sle"),
        (BinOpKind::LessThanOrEqual, &Scalar(I32)) => Ok("icmp sle"),
        (BinOpKind::LessThanOrEqual, &Scalar(I64)) => Ok("icmp sle"),
        (BinOpKind::LessThanOrEqual, &Scalar(F32)) => Ok("fcmp ole"),
        (BinOpKind::LessThanOrEqual, &Scalar(F64)) => Ok("fcmp ole"),
        (BinOpKind::LessThanOrEqual, &Simd(I8)) => Ok("icmp sle"),
        (BinOpKind::LessThanOrEqual, &Simd(I32)) => Ok("icmp sle"),
        (BinOpKind::LessThanOrEqual, &Simd(I64)) => Ok("icmp sle"),
        (BinOpKind::LessThanOrEqual, &Simd(F32)) => Ok("fcmp ole"),
        (BinOpKind::LessThanOrEqual, &Simd(F64)) => Ok("fcmp ole"),

        (BinOpKind::GreaterThan, &Scalar(I8)) => Ok("icmp sgt"),
        (BinOpKind::GreaterThan, &Scalar(I32)) => Ok("icmp sgt"),
        (BinOpKind::GreaterThan, &Scalar(I64)) => Ok("icmp sgt"),
        (BinOpKind::GreaterThan, &Scalar(F32)) => Ok("fcmp ogt"),
        (BinOpKind::GreaterThan, &Scalar(F64)) => Ok("fcmp ogt"),
        (BinOpKind::GreaterThan, &Simd(I8)) => Ok("icmp sgt"),
        (BinOpKind::GreaterThan, &Simd(I32)) => Ok("icmp sgt"),
        (BinOpKind::GreaterThan, &Simd(I64)) => Ok("icmp sgt"),
        (BinOpKind::GreaterThan, &Simd(F32)) => Ok("fcmp ogt"),
        (BinOpKind::GreaterThan, &Simd(F64)) => Ok("fcmp ogt"),

        (BinOpKind::GreaterThanOrEqual, &Scalar(I8)) => Ok("icmp sge"),
        (BinOpKind::GreaterThanOrEqual, &Scalar(I32)) => Ok("icmp sge"),
        (BinOpKind::GreaterThanOrEqual, &Scalar(I64)) => Ok("icmp sge"),
        (BinOpKind::GreaterThanOrEqual, &Scalar(F32)) => Ok("fcmp oge"),
        (BinOpKind::GreaterThanOrEqual, &Scalar(F64)) => Ok("fcmp oge"),
        (BinOpKind::GreaterThanOrEqual, &Simd(I8)) => Ok("icmp sge"),
        (BinOpKind::GreaterThanOrEqual, &Simd(I32)) => Ok("icmp sge"),
        (BinOpKind::GreaterThanOrEqual, &Simd(I64)) => Ok("icmp sge"),
        (BinOpKind::GreaterThanOrEqual, &Simd(F32)) => Ok("fcmp oge"),
        (BinOpKind::GreaterThanOrEqual, &Simd(F64)) => Ok("fcmp oge"),

        (BinOpKind::LogicalAnd, &Scalar(Bool)) => Ok("and"),
        (BinOpKind::BitwiseAnd, &Scalar(Bool)) => Ok("and"),
        (BinOpKind::BitwiseAnd, &Scalar(I8)) => Ok("and"),
        (BinOpKind::BitwiseAnd, &Scalar(I32)) => Ok("and"),
        (BinOpKind::BitwiseAnd, &Scalar(I64)) => Ok("and"),
        (BinOpKind::BitwiseAnd, &Simd(Bool)) => Ok("and"),
        (BinOpKind::BitwiseAnd, &Simd(I8)) => Ok("and"),
        (BinOpKind::BitwiseAnd, &Simd(I32)) => Ok("and"),
        (BinOpKind::BitwiseAnd, &Simd(I64)) => Ok("and"),

        (BinOpKind::LogicalOr, &Scalar(Bool)) => Ok("or"),
        (BinOpKind::BitwiseOr, &Scalar(Bool)) => Ok("or"),
        (BinOpKind::BitwiseOr, &Scalar(I8)) => Ok("or"),
        (BinOpKind::BitwiseOr, &Scalar(I32)) => Ok("or"),
        (BinOpKind::BitwiseOr, &Scalar(I64)) => Ok("or"),
        (BinOpKind::BitwiseOr, &Simd(Bool)) => Ok("or"),
        (BinOpKind::BitwiseOr, &Simd(I8)) => Ok("or"),
        (BinOpKind::BitwiseOr, &Simd(I32)) => Ok("or"),
        (BinOpKind::BitwiseOr, &Simd(I64)) => Ok("or"),

        (BinOpKind::Xor, &Scalar(Bool)) => Ok("xor"),
        (BinOpKind::Xor, &Scalar(I8)) => Ok("xor"),
        (BinOpKind::Xor, &Scalar(I32)) => Ok("xor"),
        (BinOpKind::Xor, &Scalar(I64)) => Ok("xor"),
        (BinOpKind::Xor, &Simd(Bool)) => Ok("xor"),
        (BinOpKind::Xor, &Simd(I8)) => Ok("xor"),
        (BinOpKind::Xor, &Simd(I32)) => Ok("xor"),
        (BinOpKind::Xor, &Simd(I64)) => Ok("xor"),

        _ => weld_err!("Unsupported binary op: {} on {}", op_kind, print_type(ty)),
    }
}

/// Return the name of the LLVM instruction for the given operation and type.
fn llvm_unaryop(op_kind: UnaryOpKind, ty: &ScalarKind) -> WeldResult<&'static str> {
    match (op_kind, ty) {
        (UnaryOpKind::Log, &F32) => Ok("@llvm.log.f32"),
        (UnaryOpKind::Log, &F64) => Ok("@llvm.log.f64"),

        (UnaryOpKind::Exp, &F32) => Ok("@llvm.exp.f32"),
        (UnaryOpKind::Exp, &F64) => Ok("@llvm.exp.f64"),

        (UnaryOpKind::Sqrt, &F32) => Ok("@llvm.sqrt.f32"),
        (UnaryOpKind::Sqrt, &F64) => Ok("@llvm.sqrt.f64"),

        (UnaryOpKind::Erf, &F32) => Ok("@erff"),
        (UnaryOpKind::Erf, &F64) => Ok("@erf"),

        _ => weld_err!("Unsupported unary op: {} on {}", op_kind, ty),
    }
}

/// Return the name of the LLVM instruction for a binary operation between vectors.
fn llvm_binop_vector(op_kind: BinOpKind, ty: &Type) -> WeldResult<(&'static str, i32)> {
    match op_kind {
        BinOpKind::Equal => Ok(("eq", 0)),
        BinOpKind::NotEqual => Ok(("ne", 0)),
        BinOpKind::LessThan => Ok(("eq", -1)),
        BinOpKind::LessThanOrEqual => Ok(("ne", 1)),
        BinOpKind::GreaterThan => Ok(("eq", 1)),
        BinOpKind::GreaterThanOrEqual => Ok(("ne", -1)),

        _ => weld_err!("Unsupported binary op: {} on {}", op_kind, print_type(ty)),
    }
}

/// Return the name of hte LLVM instruction for a cast operation between specific types.
fn llvm_castop(ty1: &Type, ty2: &Type) -> WeldResult<&'static str> {
    match (ty1, ty2) {
        (&Scalar(F64), &Scalar(Bool)) => Ok("fptoui"),
        (&Scalar(F32), &Scalar(Bool)) => Ok("fptoui"),
        (&Scalar(Bool), &Scalar(F64)) => Ok("uitofp"),
        (&Scalar(Bool), &Scalar(F32)) => Ok("uitofp"),
        (&Scalar(F64), &Scalar(F32)) => Ok("fptrunc"),
        (&Scalar(F32), &Scalar(F64)) => Ok("fpext"),
        (&Scalar(F64), _) => Ok("fptosi"),
        (&Scalar(F32), _) => Ok("fptosi"),
        (_, &Scalar(F64)) => Ok("sitofp"),
        (_, &Scalar(F32)) => Ok("sitofp"),
        (&Scalar(Bool), _) => Ok("zext"),
        (_, &Scalar(I64)) => Ok("sext"),
        _ => Ok("trunc"),
    }
}

/// Struct used to track state while generating a function.
struct FunctionContext {
    /// Code section at the start of the function with alloca instructions for local symbols
    alloca_code: CodeBuilder,
    /// Other code in function
    code: CodeBuilder,
    defined_symbols: HashSet<String>,
    var_ids: IdGenerator,
}

impl FunctionContext {
    fn new() -> FunctionContext {
        FunctionContext {
            alloca_code: CodeBuilder::new(),
            code: CodeBuilder::new(),
            var_ids: IdGenerator::new("%t.t"),
            defined_symbols: HashSet::new(),
        }
    }

    fn add_alloca(&mut self, symbol: &str, ty: &str) -> WeldResult<()> {
        if !self.defined_symbols.insert(symbol.to_string()) {
            weld_err!("Symbol already defined in function: {}", symbol)
        } else {
            self.alloca_code.add(format!("{} = alloca {}", symbol, ty));
            Ok(())
        }
    }
}

/// Generates a small program which, when called with a `run_id`, frees
/// memory associated with the run ID.
pub fn generate_runtime_interface_module() -> WeldResult<easy_ll::CompiledModule> {
    let program = include_str!("resources/runtime_interface_module.ll");
    Ok(try!(easy_ll::compile_module(program, None)))
}

/// Generate a compiled LLVM module from a program whose body is a function.
pub fn compile_program(program: &Program,
                       opt_passes: Vec<String>)
                       -> WeldResult<easy_ll::CompiledModule> {
    let mut expr = try!(macro_processor::process_program(program));
    let _ = try!(transforms::uniquify(&mut expr));
    try!(type_inference::infer_types(&mut expr));
    let mut expr = try!(expr.to_typed());

    let mut passes: Vec<&Pass> = vec![];
    for opt_pass in &opt_passes {
        let opt_pass_name: &str = &opt_pass;
        match OPTIMIZATION_PASSES.get(opt_pass_name) {
            Some(pass) => passes.push(pass),
            None => return weld_err!("Invalid optimization pass name"),
        }
    }

    for i in 0..passes.len() {
        try!(passes[i].transform(&mut expr));
    }

    let sir_prog = try!(sir::ast_to_sir(&expr));
    let mut gen = LlvmGenerator::new();
    try!(gen.add_function_on_pointers("run", &sir_prog));
    Ok(try!(easy_ll::compile_module(&gen.result(), Some(MERGER_BC))))
}

#[test]
fn types() {
    let mut gen = LlvmGenerator::new();

    assert_eq!(gen.llvm_type(&Scalar(I32)).unwrap(), "i32");
    assert_eq!(gen.llvm_type(&Scalar(I64)).unwrap(), "i64");
    assert_eq!(gen.llvm_type(&Scalar(F32)).unwrap(), "float");
    assert_eq!(gen.llvm_type(&Scalar(F64)).unwrap(), "double");
    assert_eq!(gen.llvm_type(&Scalar(I8)).unwrap(), "i8");
    assert_eq!(gen.llvm_type(&Scalar(Bool)).unwrap(), "i1");

    let struct1 = parse_type("{i32,bool,i32}").unwrap().to_type().unwrap();
    assert_eq!(gen.llvm_type(&struct1).unwrap(), "%s0");
    assert_eq!(gen.llvm_type(&struct1).unwrap(), "%s0"); // Name is reused for same struct

    let struct2 = parse_type("{i32,bool}").unwrap().to_type().unwrap();
    assert_eq!(gen.llvm_type(&struct2).unwrap(), "%s1");
}<|MERGE_RESOLUTION|>--- conflicted
+++ resolved
@@ -1576,7 +1576,6 @@
                             _ => weld_err!("Illegal type {} in BinOp", print_type(ty))?,
                         }
                     }
-<<<<<<< HEAD
                     Broadcast { ref output, ref child } => {
                         let ty = get_sym_ty(func, output)?;
                         let elem_ty = get_sym_ty(func, child)?;
@@ -1603,14 +1602,13 @@
                                              vec_ty_str=vec_ty_str,
                                              output=llvm_symbol(output).as_str(),
                                              prev_name=prev_name));
-=======
+                    }
                     UnaryOp {
                         ref output,
                         op,
                         ref child,
                     } => {
                         try!(self.unary_op(ctx, func, output, child, op))
->>>>>>> 734053a9
                     }
                     Negate {
                         ref output,
@@ -1854,7 +1852,6 @@
                             _ => weld_err!("Illegal type {} in Slice", print_type(child_ty))?,
                         }
                     }
-<<<<<<< HEAD
                     Select {
                         ref output,
                         ref cond,
@@ -1884,37 +1881,6 @@
                                              tmp=tmp,
                                              output_str=output_str));
                     }
-                    Exp {
-                        ref output,
-                        ref child,
-                    } => {
-                        let child_ty = try!(get_sym_ty(func, child));
-                        if let Scalar(ref ty) = *child_ty {
-                            let child_ll_ty = try!(self.llvm_type(&child_ty)).to_string();
-                            let child_tmp =
-                                try!(self.load_var(llvm_symbol(child).as_str(), &child_ll_ty, ctx));
-                            let res_tmp = ctx.var_ids.next();
-                            ctx.code
-                                .add(format!("{} = call {} @llvm.exp.{}({} {})",
-                                             res_tmp,
-                                             child_ll_ty,
-                                             ty,
-                                             child_ll_ty,
-                                             child_tmp));
-                            let out_ty = try!(get_sym_ty(func, output));
-                            let out_ty_str = try!(self.llvm_type(&out_ty)).to_string();
-                            ctx.code
-                                .add(format!("store {} {}, {}* {}",
-                                             out_ty_str,
-                                             res_tmp,
-                                             out_ty_str,
-                                             llvm_symbol(output)));
-                        } else {
-                            weld_err!("Illegal type {} in Exp", print_type(child_ty))?;
-                        }
-                    }
-=======
->>>>>>> 734053a9
                     ToVec {
                         ref output,
                         ref child,
