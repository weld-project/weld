use std::collections::HashMap;
use std::collections::HashSet;
use std::collections::BTreeMap;

use easy_ll;

use weld_common::WeldRuntimeErrno;

use super::ast::*;
use super::ast::Type::*;
use super::ast::LiteralKind::*;
use super::ast::ScalarKind::*;
use super::ast::BuilderKind::*;
use super::code_builder::CodeBuilder;
use super::conf::LogLevel;
use super::error::*;
use super::macro_processor;
use super::passes::*;
use super::pretty_print::*;
use super::program::Program;
use super::sir;
use super::sir::*;
use super::sir::Statement::*;
use super::sir::Terminator::*;
use super::transforms;
use super::type_inference;
use super::util::IdGenerator;
use super::util::LIB_WELD_RT;

#[cfg(test)]
use super::parser::*;

static PRELUDE_CODE: &'static str = include_str!("resources/prelude.ll");
static VECTOR_CODE: &'static str = include_str!("resources/vector.ll");
static VVECTOR_CODE: &'static str = include_str!("resources/vvector.ll");
static MERGER_CODE: &'static str = include_str!("resources/merger/merger.ll");
static DICTIONARY_CODE: &'static str = include_str!("resources/dictionary.ll");
static DICTMERGER_CODE: &'static str = include_str!("resources/dictmerger.ll");
static GROUPMERGER_CODE: &'static str = include_str!("resources/groupbuilder.ll");

/// Replace occurances of each `key` in `template` with `value`.
///
/// // returns "My name is Shoumik"
/// replace!("My name is $NAME", "$NAME" => "shoumik")
macro_rules! replace(
    ( $template:expr, { $($key:expr => $value:expr),+ } ) => {
        {
            let replaced = String::from($template);
            $(
                let replaced = replaced.replace($key, $value);
            )+
            replaced
        }
     };
);

/// A wrapper for a struct passed as input to the Weld runtime.
#[derive(Clone, Debug)]
#[repr(C)]
pub struct WeldInputArgs {
    pub input: i64,
    pub nworkers: i32,
    pub mem_limit: i64,
}

/// A wrapper for outputs passed out of the Weld runtime.
#[derive(Clone, Debug)]
#[repr(C)]
pub struct WeldOutputArgs {
    pub output: i64,
    pub run_id: i64,
    pub errno: WeldRuntimeErrno,
}

/// Generate a compiled LLVM module from a program whose body is a function.
pub fn compile_program(program: &Program,
                       opt_passes: &Vec<Pass>,
                       log_level: LogLevel)
                       -> WeldResult<easy_ll::CompiledModule> {
    let mut expr = macro_processor::process_program(program)?;
    if log_level >= LogLevel::Debug {
        println!("After macro substitution:\n{}\n", print_typed_expr(&expr));
    }

    let _ = transforms::uniquify(&mut expr)?;
    type_inference::infer_types(&mut expr)?;
    let mut expr = expr.to_typed()?;
    if log_level >= LogLevel::Debug {
        println!("After type inference:\n{}\n", print_typed_expr(&expr));
    }

    for pass in opt_passes {
        pass.transform(&mut expr)?;
        if log_level >= LogLevel::Debug {
            println!("After {} pass:\n{}", pass.pass_name(), print_typed_expr(&expr));
        }
    }

    transforms::uniquify(&mut expr)?;
    if log_level >= LogLevel::Debug {
        println!("After uniquify:\n{}\n", print_typed_expr(&expr));
    }

    let sir_prog = sir::ast_to_sir(&expr)?;
    if log_level >= LogLevel::Debug {
        println!("SIR program:\n{}\n", &sir_prog);
    }

    let mut gen = LlvmGenerator::new();
    gen.add_function_on_pointers("run", &sir_prog)?;
    let llvm_code = gen.result();
    if log_level >= LogLevel::Debug {
        println!("LLVM program:\n{}\n", &llvm_code);
    }

<<<<<<< HEAD
    Ok(easy_ll::compile_module(&llvm_code, Some(MERGER_BC))?)
}

/// Generates a small program which, when called with a `run_id`, frees
/// memory associated with the run ID.
pub fn generate_runtime_interface_module() -> WeldResult<easy_ll::CompiledModule> {
    let program = include_str!("resources/runtime_interface_module.ll");
    Ok(easy_ll::compile_module(program, None)?)
=======
    let module = try!(easy_ll::compile_module(&llvm_code, Some(LIB_WELD_RT)));
    module.run_named("runtime_init", 0).unwrap();
    Ok(module)
>>>>>>> 5a5bf1e8
}

/// Generates LLVM code for one or more modules.
pub struct LlvmGenerator {
    /// LLVM type name of the form %s0, %s1, etc for each struct generated.
    struct_names: HashMap<Vec<Type>, String>,
    struct_ids: IdGenerator,

    /// LLVM type name of the form %v0, %v1, etc for each vec generated.
    vec_names: HashMap<Type, String>,
    vec_ids: IdGenerator,

    // LLVM type names for each merger type.
    merger_names: HashMap<Type, String>,
    merger_ids: IdGenerator,

    /// LLVM type name of the form %d0, %d1, etc for each dict generated.
    dict_names: HashMap<Type, String>,
    dict_ids: IdGenerator,

    /// Set of declared CUDFs.
    cudf_names: HashSet<String>,

    /// LLVM type names for various builder types
    bld_names: HashMap<BuilderKind, String>,

    /// A CodeBuilder and ID generator for prelude functions such as type and struct definitions.
    prelude_code: CodeBuilder,
    prelude_var_ids: IdGenerator,

    /// A CodeBuilder for body functions in the module.
    body_code: CodeBuilder,

    /// Functions we have already visited when generating code.
    visited: HashSet<sir::FunctionId>,
}

impl LlvmGenerator {
    pub fn new() -> LlvmGenerator {
        let mut generator = LlvmGenerator {
            struct_names: HashMap::new(),
            struct_ids: IdGenerator::new("%s"),
            vec_names: HashMap::new(),
            vec_ids: IdGenerator::new("%v"),
            merger_names: HashMap::new(),
            merger_ids: IdGenerator::new("%m"),
            dict_names: HashMap::new(),
            dict_ids: IdGenerator::new("%d"),
            cudf_names: HashSet::new(),
            bld_names: HashMap::new(),
            prelude_code: CodeBuilder::new(),
            prelude_var_ids: IdGenerator::new("%p.p"),
            body_code: CodeBuilder::new(),
            visited: HashSet::new(),
        };
        generator.prelude_code.add(PRELUDE_CODE);
        generator.prelude_code.add("\n");
        generator
    }

    /// Return all the code generated so far.
    pub fn result(&mut self) -> String {
        format!("; PRELUDE:\n\n{}\n; BODY:\n\n{}", self.prelude_code.result(), self.body_code.result())
    }

    fn get_arg_str(&mut self, params: &HashMap<Symbol, Type>, suffix: &str) -> WeldResult<String> {
        let mut arg_types = String::new();
        let params_sorted: BTreeMap<&Symbol, &Type> = params.iter().collect();
        for (arg, ty) in params_sorted.iter() {
            let arg_str = format!("{} {}{}, ", self.llvm_type(&ty)?, llvm_symbol(&arg), suffix);
            arg_types.push_str(&arg_str);
        }
        arg_types.push_str("%work_t* %cur.work");
        Ok(arg_types)
    }

    fn unload_arg_struct(&mut self, params: &HashMap<Symbol, Type>, ctx: &mut FunctionContext) -> WeldResult<()> {
        let params_sorted: BTreeMap<&Symbol, &Type> = params.iter().collect();
        let ll_ty = self.llvm_type(&Struct(params_sorted.iter().map(|p| p.1.clone()).cloned().collect()))?;
        let storage_typed = ctx.var_ids.next();
        let storage = ctx.var_ids.next();
        let work_data_ptr = ctx.var_ids.next();
        let work_data = ctx.var_ids.next();
        ctx.code.add(format!("{} = getelementptr %work_t, %work_t* %cur.work, i32 0, i32 0", work_data_ptr));
        ctx.code.add(format!("{} = load i8*, i8** {}", work_data, work_data_ptr));
        ctx.code.add(format!("{} = bitcast i8* {} to {}*", storage_typed, work_data, ll_ty));
        ctx.code.add(format!("{} = load {}, {}* {}", storage, ll_ty, ll_ty, storage_typed));
        for (i, (arg, _)) in params_sorted.iter().enumerate() {
            ctx.code.add(format!("{} = extractvalue {} {}, {}", llvm_symbol(arg), ll_ty, storage, i));
        }
        Ok(())
    }

    fn create_new_vb_pieces(&mut self, params: &HashMap<Symbol, Type>, ctx: &mut FunctionContext) -> WeldResult<()> {
        let full_task_ptr = ctx.var_ids.next();
        let full_task_int = ctx.var_ids.next();
        let full_task_bit = ctx.var_ids.next();
        ctx.code.add(format!("{} = getelementptr %work_t, %work_t* %cur.work, i32 0, i32 4", full_task_ptr));
        ctx.code.add(format!("{} = load i32, i32* {}", full_task_int, full_task_ptr));
        ctx.code.add(format!("{} = trunc i32 {} to i1", full_task_bit, full_task_int));
        ctx.code.add(format!("br i1 {}, label %new_pieces, label %fn_call", full_task_bit));
        ctx.code.add("new_pieces:");
        let params_sorted: BTreeMap<&Symbol, &Type> = params.iter().collect();
        for (arg, ty) in params_sorted.iter() {
            match **ty {
                Builder(ref bk, _) => {
                    match *bk {
                        Appender(_) => {
                            let bld_ty_str = self.llvm_type(ty)?;
                            let bld_prefix = llvm_prefix(&bld_ty_str);
                            ctx.code.add(format!("call void {}.newPiece({} {}, %work_t* %cur.work)",
                                                 bld_prefix,
                                                 bld_ty_str,
                                                 llvm_symbol(arg)));
                        }
                        _ => {}
                    }
                }
                _ => {}
            }
        }
        ctx.code.add("br label %fn_call");
        Ok(())
    }

    fn get_arg_struct(&mut self, params: &HashMap<Symbol, Type>, ctx: &mut FunctionContext) -> WeldResult<String> {
        let params_sorted: BTreeMap<&Symbol, &Type> = params.iter().collect();
        let mut prev_ref = String::from("undef");
        let ll_ty = self.llvm_type(&Struct(params_sorted.iter().map(|p| p.1.clone()).cloned().collect()))?
            .to_string();
        for (i, (arg, ty)) in params_sorted.iter().enumerate() {
            let next_ref = ctx.var_ids.next();
            ctx.code.add(format!("{} = insertvalue {} {}, {} {}, {}",
                                 next_ref,
                                 ll_ty,
                                 prev_ref,
                                 self.llvm_type(&ty)?,
                                 llvm_symbol(arg),
                                 i));
            prev_ref.clear();
            prev_ref.push_str(&next_ref);
        }
        let struct_size_ptr = ctx.var_ids.next();
        let struct_size = ctx.var_ids.next();
        let struct_storage = ctx.var_ids.next();
        let struct_storage_typed = ctx.var_ids.next();
        ctx.code.add(format!("{} = getelementptr {}, {}* null, i32 1", struct_size_ptr, ll_ty, ll_ty));
        ctx.code.add(format!("{} = ptrtoint {}* {} to i64", struct_size, ll_ty, struct_size_ptr));
        // we use regular malloc here because this pointer will always be freed by parlib
        ctx.code.add(format!("{} = call i8* @malloc(i64 {})", struct_storage, struct_size));
        ctx.code.add(format!("{} = bitcast i8* {} to {}*", struct_storage_typed, struct_storage, ll_ty));
        ctx.code.add(format!("store {} {}, {}* {}", ll_ty, prev_ref, ll_ty, struct_storage_typed));
        Ok(struct_storage)
    }

    /// Add a function to the generated program.
    pub fn add_function(&mut self,
                        sir: &SirProgram,
                        func: &SirFunction,
                        // non-None only if func is loop body
                        containing_loop: Option<ParallelForData>)
                        -> WeldResult<()> {
        if !self.visited.insert(func.id) {
            return Ok(());
        }

        let mut ctx = &mut FunctionContext::new();
        let mut arg_types = self.get_arg_str(&func.params, ".in")?;
        if containing_loop.is_some() {
            arg_types.push_str(", i64 %lower.idx, i64 %upper.idx");
        }

        // Start the entry block by defining the function and storing all its arguments on the
        // stack (this makes them consistent with other local variables). Later, expressions may
        // add more local variables to alloca_code.
        ctx.alloca_code.add(format!("define void @f{}({}) {{", func.id, arg_types));
        ctx.alloca_code.add(format!("fn.entry:"));
        for (arg, ty) in func.params.iter() {
            let arg_str = llvm_symbol(&arg);
            let ty_str = self.llvm_type(&ty)?;
            ctx.add_alloca(&arg_str, &ty_str)?;
            ctx.code.add(format!("store {} {}.in, {}* {}", ty_str, arg_str, ty_str, arg_str));
        }
        for (arg, ty) in func.locals.iter() {
            let arg_str = llvm_symbol(&arg);
            let ty_str = self.llvm_type(&ty)?;
            ctx.add_alloca(&arg_str, &ty_str)?;
        }

        // Get the current thread ID
        ctx.code.add(format!("%cur.tid = call i32 @weld_rt_thread_id()"));

        // If we're in a loop, generate loop iteration code
        if containing_loop.is_some() {
            let par_for = containing_loop.clone().unwrap();
            let bld_ty_str = self.llvm_type(func.params.get(&par_for.builder).unwrap())?;
            let bld_param_str = llvm_symbol(&par_for.builder);
            let bld_arg_str = llvm_symbol(&par_for.builder_arg);
            ctx.code.add(format!("store {} {}.in, {}* {}", &bld_ty_str, bld_param_str, &bld_ty_str, bld_arg_str));
            ctx.add_alloca("%cur.idx", "i64")?;
            ctx.code.add("store i64 %lower.idx, i64* %cur.idx");
            ctx.code.add("br label %loop.start");
            ctx.code.add("loop.start:");
            let idx_tmp = self.gen_load_var("%cur.idx", "i64", ctx)?;
            if !par_for.innermost {
                let work_idx_ptr = ctx.var_ids.next();
                ctx.code.add(format!(
                    "{} = getelementptr %work_t, %work_t* %cur.work, i32 0, i32 3",
                    work_idx_ptr
                ));
                ctx.code.add(format!("store i64 {}, i64* {}", idx_tmp, work_idx_ptr));
            }

            let elem_ty = func.locals.get(&par_for.data_arg).unwrap();

            let idx_cmp = ctx.var_ids.next();

            if par_for.data[0].kind == IterKind::SimdIter {
                let check_with_vec = ctx.var_ids.next();
                let vector_len = format!("{}", llvm_simd_size(&elem_ty)?);
                // Would need to compute stride, etc. here.
                ctx.code.add(format!("{} = add i64 {}, {}", check_with_vec, idx_tmp, vector_len));
                ctx.code.add(format!("{} = icmp ule i64 {}, %upper.idx", idx_cmp, check_with_vec));
            } else {
                ctx.code.add(format!("{} = icmp ult i64 {}, %upper.idx", idx_cmp, idx_tmp));
            }
            ctx.code.add(format!("br i1 {}, label %loop.body, label %loop.end", idx_cmp));
            ctx.code.add("loop.body:");
            let mut prev_ref = String::from("undef");
            let elem_ty_str = self.llvm_type(&elem_ty)?;
            for (i, iter) in par_for.data.iter().enumerate() {
                let data_ty_str = self.llvm_type(func.params.get(&iter.data).unwrap())?;
                let data_str = self.gen_load_var(llvm_symbol(&iter.data).as_str(), &data_ty_str, ctx)?;
                let data_prefix = llvm_prefix(&data_ty_str);
                let inner_elem_tmp_ptr = ctx.var_ids.next();
                let inner_elem_ty_str = if par_for.data.len() == 1 {
                    elem_ty_str.clone()
                } else {
                    match *elem_ty {
                        Struct(ref v) => self.llvm_type(&v[i])?,
                        _ => weld_err!("Internal error: invalid element type {}", print_type(elem_ty))?,
                    }
                };

                let arr_idx = if iter.start.is_some() {
                    // TODO(shoumik) implement. This needs to be a gather instead of a
                    // sequential load.
                    if iter.kind == IterKind::SimdIter {
                        return weld_err!("Unimplemented: vectorized iterators do not support non-unit stride.");
                    }
                    let offset = ctx.var_ids.next();
                    let stride_str = self.gen_load_var(llvm_symbol(&iter.stride.clone().unwrap()).as_str(), "i64", ctx)?;
                    let start_str = self.gen_load_var(llvm_symbol(&iter.start.clone().unwrap()).as_str(), "i64", ctx)?;
                    ctx.code.add(format!("{} = mul i64 {}, {}", offset, idx_tmp, stride_str));
                    let final_idx = ctx.var_ids.next();
                    ctx.code.add(format!("{} = add i64 {}, {}", final_idx, start_str, offset));
                    final_idx
                } else {
                    if iter.kind == IterKind::FringeIter {
                        let vector_len = format!("{}", llvm_simd_size(&elem_ty)?);
                        let tmp = ctx.var_ids.next();
                        let arr_len = ctx.var_ids.next();
                        let offset = ctx.var_ids.next();
                        let final_idx = ctx.var_ids.next();

                        ctx.code.add(format!("{} = call i64 {}.size({} {})",
                                                arr_len,
                                                data_prefix,
                                                &data_ty_str,
                                                data_str));

                        ctx.code.add(format!("{} = udiv i64 {}, {}", tmp, arr_len, vector_len));

                        // tmp2 is also where the iteration for the FringeIter starts (the
                        // offset).
                        ctx.code.add(format!("{} = mul i64 {}, {}", offset, tmp, vector_len));

                        // Compute the number of iterations.
                        ctx.code.add(format!("{} = add i64 {}, {}", final_idx, offset, idx_tmp));

                        final_idx
                    } else {
                        idx_tmp.clone()
                    }
                };

                match iter.kind {
                    IterKind::ScalarIter | IterKind::FringeIter => {
                        ctx.code.add(format!("{} = call {}* {}.at({} {}, i64 {})",
                                                inner_elem_tmp_ptr,
                                                &inner_elem_ty_str,
                                                data_prefix,
                                                &data_ty_str,
                                                data_str,
                                                arr_idx));
                    }
                    IterKind::SimdIter => {
                        ctx.code.add(format!("{} = call {}* {}.vat({} {}, i64 {})",
                                                inner_elem_tmp_ptr,
                                                &inner_elem_ty_str,
                                                data_prefix,
                                                &data_ty_str,
                                                data_str,
                                                arr_idx));
                    }
                };
                let inner_elem_tmp = self.gen_load_var(&inner_elem_tmp_ptr, &inner_elem_ty_str, ctx)?;
                if par_for.data.len() == 1 {
                    prev_ref.clear();
                    prev_ref.push_str(&inner_elem_tmp);
                } else {
                    let elem_tmp = ctx.var_ids.next();
                    ctx.code.add(format!("{} = insertvalue {} {}, {} {}, {}",
                                            elem_tmp,
                                            elem_ty_str,
                                            prev_ref,
                                            inner_elem_ty_str,
                                            inner_elem_tmp,
                                            i));
                    prev_ref.clear();
                    prev_ref.push_str(&elem_tmp);
                }
            }
            let elem_str = llvm_symbol(&par_for.data_arg);
            ctx.code.add(format!("store {} {}, {}* {}", &elem_ty_str, prev_ref, &elem_ty_str, elem_str));
            ctx.code.add(format!("store i64 {}, i64* {}", idx_tmp, llvm_symbol(&par_for.idx_arg)));
        }

        // Jump to block 0.
        ctx.code.add(format!("br label %b.b{}", func.blocks[0].id));

        // Generate an expression for the function body.
        self.gen_function(sir, func, ctx)?;
        ctx.code.add("body.end:");
        if containing_loop.is_some() {
            // TODO - should take the minimum vector size of all elements here?
            let vectorized = containing_loop.as_ref().unwrap().data[0].kind == IterKind::SimdIter;
            let fetch_width = if vectorized {
                llvm_simd_size(func.locals.get(&containing_loop.as_ref().unwrap().data_arg).unwrap())?
            } else {
                1
            };

            ctx.code.add("br label %loop.terminator");
            ctx.code.add("loop.terminator:");
            let idx_tmp = self.gen_load_var("%cur.idx", "i64", ctx)?;
            let idx_inc = ctx.var_ids.next();
            ctx.code.add(format!("{} = add i64 {}, {}", idx_inc, idx_tmp, format!("{}", fetch_width)));
            ctx.code.add(format!("store i64 {}, i64* %cur.idx", idx_inc));
            ctx.code.add("br label %loop.start");
            ctx.code.add("loop.end:");
        }
        ctx.code.add("ret void");
        ctx.code.add("}\n\n");

        self.body_code.add(&ctx.alloca_code.result());
        self.body_code.add(&ctx.code.result());

        // if we'er in a loop, generaet wrapper function.
        if containing_loop.is_some() {
            let par_for = containing_loop.clone().unwrap();
            let mut wrap_ctx = &mut FunctionContext::new();
            let serial_arg_types = self.get_arg_str(&get_combined_params(sir, &par_for), "")?;
            wrap_ctx.code.add(format!("define void @f{}_wrapper({}) {{", func.id, serial_arg_types));
            wrap_ctx.code.add(format!("fn.entry:"));

            // Use the first data to compute the indexing.
            let first_data = &par_for.data[0].data;
            let data_str = llvm_symbol(&first_data);
            let data_ty_str = self.llvm_type(func.params.get(&first_data).unwrap())?;
            let data_prefix = llvm_prefix(&data_ty_str);

            let num_iters_str = wrap_ctx.var_ids.next();
            let mut fringe_start_str = None;

            if par_for.data[0].kind == IterKind::SimdIter || par_for.data[0].kind == IterKind::ScalarIter {
                if par_for.data[0].start.is_none() {
                    // set num_iters_str to len(first_data)
                    wrap_ctx.code.add(format!("{} = call i64 {}.size({} {})",
                                                num_iters_str,
                                                data_prefix,
                                                data_ty_str,
                                                data_str));
                } else {
                    // TODO(shoumik): Don't support non-unit stride right now.
                    if par_for.data[0].kind == IterKind::SimdIter {
                        return weld_err!("vector iterator does not support non-unit stride");
                    }
                    // set num_iters_str to (end - start) / stride
                    let start_str = llvm_symbol(&par_for.data[0].start.clone().unwrap());
                    let end_str = llvm_symbol(&par_for.data[0].end.clone().unwrap());
                    let stride_str = llvm_symbol(&par_for.data[0].stride.clone().unwrap());
                    let diff_tmp = wrap_ctx.var_ids.next();
                    wrap_ctx.code.add(format!("{} = sub i64 {}, {}", diff_tmp, end_str, start_str));
                    wrap_ctx.code.add(format!("{} = udiv i64 {}, {}", num_iters_str, diff_tmp, stride_str));
                }
            } else {
                // FringeIter
                // TODO(shoumik): Don't support non-unit stride right now.
                if par_for.data[0].start.is_some() {
                    return weld_err!("fringe iterator does not support non-unit stride");
                }
                let arr_len = wrap_ctx.var_ids.next();
                let tmp = wrap_ctx.var_ids.next();
                let tmp2 = wrap_ctx.var_ids.next();
                let vector_len = format!("{}", llvm_simd_size(func.symbol_type(&first_data)?)?);

                wrap_ctx
                    .code
                    .add(format!("{} = call i64 {}.size({} {})", arr_len, data_prefix, data_ty_str, data_str));

                // Compute the number of iterations:
                // tmp = arr_len / llvm_simd_size
                // tmp2 = tmp * llvm_simd_size
                // num_iters = arr_len - llvm_simd_size
                wrap_ctx.code.add(format!("{} = udiv i64 {}, {}", tmp, arr_len, vector_len));
                // tmp2 is also where the iteration for the FringeIter starts.
                wrap_ctx.code.add(format!("{} = mul i64 {}, {}", tmp2, tmp, vector_len));
                // Compute the number of iterations.
                wrap_ctx.code.add(format!("{} = sub i64 {}, {}", num_iters_str, arr_len, tmp2));

                fringe_start_str = Some(tmp2);
            }

            // Perform a bounds check on each of the data items before launching the loop
            for iter in par_for.data.iter() {
                // Vector LLVM information for the current iter.
                let data_str = llvm_symbol(&iter.data);
                let data_ty_str = self.llvm_type(func.params.get(&iter.data).unwrap())?;
                let data_prefix = llvm_prefix(&data_ty_str);
                let llvm_simd_size_str = wrap_ctx.var_ids.next();
                wrap_ctx
                    .code
                    .add(format!("{} = call i64 {}.size({} {})", llvm_simd_size_str, data_prefix, data_ty_str, data_str));

                let (start_str, stride_str) = if iter.start.is_none() {
                    // We already checked to make sure the FringeIter doesn't have a start,
                    // etc.
                    let start_str = if iter.kind == IterKind::FringeIter {
                        fringe_start_str.as_ref().unwrap().to_string()
                    } else {
                        "0".to_string()
                    };
                    let stride_str = "1".to_string();
                    (start_str, stride_str)
                } else {
                    (llvm_symbol(iter.start.as_ref().unwrap()), llvm_symbol(iter.stride.as_ref().unwrap()))
                };

                let t0 = wrap_ctx.var_ids.next();
                let t1 = wrap_ctx.var_ids.next();
                let t2 = wrap_ctx.var_ids.next();
                let cond = wrap_ctx.var_ids.next();
                let next_bounds_check_label = wrap_ctx.var_ids.next();

                // TODO just compare against end here...this computation is redundant.
                // t0 = sub i64 num_iters, 1
                // t1 = mul i64 stride, t0
                // t2 = add i64 t1, start
                // cond = icmp lte i64 t1, size
                // br i1 cond, label %nextCheck, label %checkFailed
                // nextCheck:
                // (loop)
                wrap_ctx.code.add(format!("{} = sub i64 {}, 1", t0, num_iters_str));
                wrap_ctx.code.add(format!("{} = mul i64 {}, {}", t1, stride_str, t0));
                wrap_ctx.code.add(format!("{} = add i64 {}, {}", t2, t1, start_str));
                wrap_ctx.code.add(format!("{} = icmp ult i64 {}, {}", cond, t2, llvm_simd_size_str));
                wrap_ctx
                    .code
                    .add(format!("br i1 {}, label {}, label %fn.boundcheckfailed", cond, next_bounds_check_label));
                wrap_ctx.code.add(format!("{}:", next_bounds_check_label.replace("%", "")));
            }
            // If we get here, the bounds check passed.
            wrap_ctx.code.add(format!("br label %fn.boundcheckpassed"));
            // Handle a bounds check fail.
            wrap_ctx.code.add(format!("fn.boundcheckfailed:"));
            let errno = WeldRuntimeErrno::BadIteratorLength;
            let run_id = wrap_ctx.var_ids.next();
            wrap_ctx.code.add(format!("{} = call i64 @weld_rt_get_run_id()", run_id));
            wrap_ctx.code.add(format!("call void @weld_run_set_errno(i64 {}, i64 {})", run_id, errno as i64));
            wrap_ctx.code.add(format!("call void @weld_rt_abort_thread()"));
            wrap_ctx.code.add(format!("; Unreachable!"));
            wrap_ctx.code.add(format!("br label %fn.end"));
            wrap_ctx.code.add(format!("fn.boundcheckpassed:"));

            let bound_cmp = wrap_ctx.var_ids.next();
            let mut grain_size = 4096;
            if par_for.innermost {
                wrap_ctx.code.add(format!("{} = icmp ule i64 {}, {}", bound_cmp, num_iters_str, grain_size));
                wrap_ctx.code.add(format!("br i1 {}, label %for.ser, label %for.par", bound_cmp));
                wrap_ctx.code.add(format!("for.ser:"));
                let mut body_arg_types = self.get_arg_str(&func.params, "")?;
                body_arg_types.push_str(format!(", i64 0, i64 {}", num_iters_str).as_str());
                wrap_ctx.code.add(format!("call void @f{}({})", func.id, body_arg_types));
                let cont_arg_types = self.get_arg_str(&sir.funcs[par_for.cont].params, "")?;
                wrap_ctx.code.add(format!("call void @f{}({})", par_for.cont, cont_arg_types));
                wrap_ctx.code.add(format!("br label %fn.end"));
            } else {
                wrap_ctx.code.add("br label %for.par");
                grain_size = 1;
            }
            wrap_ctx.code.add(format!("for.par:"));
            let body_struct = self.get_arg_struct(&func.params, &mut wrap_ctx)?;
            let cont_struct = self.get_arg_struct(&sir.funcs[par_for.cont].params, &mut wrap_ctx)?;
            wrap_ctx.code.add(format!(
                "call void @weld_rt_start_loop(%work_t* %cur.work, i8* {}, i8* {}, \
                                void (%work_t*)* @f{}_par, void (%work_t*)* @f{}_par, i64 0, \
                                i64 {}, i32 {})",
                body_struct,
                cont_struct,
                func.id,
                par_for.cont,
                num_iters_str,
                grain_size
            ));
            wrap_ctx.code.add(format!("br label %fn.end"));
            wrap_ctx.code.add("fn.end:");
            wrap_ctx.code.add("ret void");
            wrap_ctx.code.add("}\n\n");
            self.body_code.add(&wrap_ctx.code.result());

            let mut par_body_ctx = &mut FunctionContext::new();
            par_body_ctx.code.add(format!("define void @f{}_par(%work_t* %cur.work) {{", func.id));
            par_body_ctx.code.add("entry:");
            self.unload_arg_struct(&func.params, &mut par_body_ctx)?;
            let lower_bound_ptr = par_body_ctx.var_ids.next();
            let lower_bound = par_body_ctx.var_ids.next();
            let upper_bound_ptr = par_body_ctx.var_ids.next();
            let upper_bound = par_body_ctx.var_ids.next();
            par_body_ctx
                .code
                .add(format!("{} = getelementptr %work_t, %work_t* %cur.work, i32 0, i32 1", lower_bound_ptr));
            par_body_ctx.code.add(format!("{} = load i64, i64* {}", lower_bound, lower_bound_ptr));
            par_body_ctx
                .code
                .add(format!("{} = getelementptr %work_t, %work_t* %cur.work, i32 0, i32 2", upper_bound_ptr));
            par_body_ctx.code.add(format!("{} = load i64, i64* {}", upper_bound, upper_bound_ptr));
<<<<<<< HEAD
            let body_arg_types = self.get_arg_str(&func.params, "")?;
            self.create_new_pieces(&func.params, &mut par_body_ctx)?;
=======
            let body_arg_types = try!(self.get_arg_str(&func.params, ""));
            try!(self.create_new_vb_pieces(&func.params, &mut par_body_ctx));
>>>>>>> 5a5bf1e8
            par_body_ctx.code.add("fn_call:");
            par_body_ctx.code.add(format!("call void @f{}({}, i64 {}, i64 {})",
                                            func.id,
                                            body_arg_types,
                                            lower_bound,
                                            upper_bound));
            par_body_ctx.code.add("ret void");
            par_body_ctx.code.add("}\n\n");
            self.body_code.add(&par_body_ctx.code.result());

            let mut par_cont_ctx = &mut FunctionContext::new();
            par_cont_ctx.code.add(format!("define void @f{}_par(%work_t* %cur.work) {{", par_for.cont));
            par_cont_ctx.code.add("entry:");
<<<<<<< HEAD
            self.unload_arg_struct(&sir.funcs[par_for.cont].params, &mut par_cont_ctx)?;
            self.create_new_pieces(&sir.funcs[par_for.cont].params, &mut par_cont_ctx)?;
=======
            try!(self.unload_arg_struct(&sir.funcs[par_for.cont].params, &mut par_cont_ctx));
            try!(self.create_new_vb_pieces(&sir.funcs[par_for.cont].params, &mut par_cont_ctx));
>>>>>>> 5a5bf1e8
            par_cont_ctx.code.add("fn_call:");
            let cont_arg_types = self.get_arg_str(&sir.funcs[par_for.cont].params, "")?;
            par_cont_ctx.code.add(format!("call void @f{}({})", par_for.cont, cont_arg_types));
            par_cont_ctx.code.add("ret void");
            par_cont_ctx.code.add("}\n\n");
            self.body_code.add(&par_cont_ctx.code.result());
        }

        if func.id == 0 {
            let mut par_top_ctx = &mut FunctionContext::new();
            par_top_ctx.code.add("define void @f0_par(%work_t* %cur.work) {");
            self.unload_arg_struct(&sir.funcs[0].params, &mut par_top_ctx)?;
            let top_arg_types = self.get_arg_str(&sir.funcs[0].params, "")?;
            par_top_ctx.code.add(format!("call void @f0({})", top_arg_types));
            par_top_ctx.code.add("ret void");
            par_top_ctx.code.add("}\n\n");
            self.body_code.add(&par_top_ctx.code.result());
        }

        Ok(())
    }

    /// Add a function to the generated program, passing its parameters and return value through
    /// pointers encoded as i64. This is used for the main entry point function into Weld modules
    /// to pass them arbitrary structures.
    pub fn add_function_on_pointers(&mut self, name: &str, sir: &SirProgram) -> WeldResult<()> {
        // First add the function on raw values, which we'll call from the pointer version.
        self.add_function(sir, &sir.funcs[0], None)?;

        // Define a struct with all the argument types as fields
        let args_struct = Struct(sir.top_params.iter().map(|a| a.ty.clone()).collect());
        let args_type = self.llvm_type(&args_struct)?;

        let mut run_ctx = &mut FunctionContext::new();

        run_ctx.code.add(format!("define i64 @{}(i64 %r.input) {{", name));
        // Unpack the input, which is always struct defined by the type %input_arg_t in prelude.ll.
        run_ctx.code.add(format!("%r.inp_typed = inttoptr i64 %r.input to %input_arg_t*"));
        run_ctx.code.add(format!("%r.inp_val = load %input_arg_t, %input_arg_t* %r.inp_typed"));
        run_ctx.code.add(format!("%r.args = extractvalue %input_arg_t %r.inp_val, 0"));
        run_ctx.code.add(format!("%r.nworkers = extractvalue %input_arg_t %r.inp_val, 1"));
        run_ctx.code.add(format!("%r.memlimit = extractvalue %input_arg_t %r.inp_val, 2"));
        // Code to load args and call function
        run_ctx.code.add(format!(
            "%r.args_typed = inttoptr i64 %r.args to {args_type}*
             %r.args_val = load {args_type}, {args_type}* %r.args_typed",
            args_type = args_type
        ));

        let mut arg_pos_map: HashMap<Symbol, usize> = HashMap::new();
        for (i, a) in sir.top_params.iter().enumerate() {
            arg_pos_map.insert(a.name.clone(), i);
        }
        for (arg, _) in sir.funcs[0].params.iter() {
            let idx = arg_pos_map.get(arg).unwrap();
            run_ctx.code.add(format!("{} = extractvalue {} %r.args_val, {}", llvm_symbol(arg), args_type, idx));
        }
        let run_struct = self.get_arg_struct(&sir.funcs[0].params, &mut run_ctx)?;

        let rid = run_ctx.var_ids.next();
        let errno = run_ctx.var_ids.next();
        let tmp0 = run_ctx.var_ids.next();
        let tmp1 = run_ctx.var_ids.next();
        let tmp2 = run_ctx.var_ids.next();
        let size_ptr = run_ctx.var_ids.next();
        let size = run_ctx.var_ids.next();
        let bytes = run_ctx.var_ids.next();
        let typed_out_ptr = run_ctx.var_ids.next();
        let final_address = run_ctx.var_ids.next();

        run_ctx.code.add(format!(
            "{rid} = call i64 @weld_run_begin(void (%work_t*)* @f0_par, i8* {run_struct}, i64 %r.memlimit, i32 %r.nworkers)
             %res_ptr = call i8* @weld_run_get_result(i64 {rid})
             %res_address = ptrtoint i8* %res_ptr to i64
             {errno} = call i64 @weld_run_get_errno(i64 {rid})
             {tmp0} = insertvalue %output_arg_t undef, i64 %res_address, 0
             {tmp1} = insertvalue %output_arg_t {tmp0}, i64 {rid}, 1
             {tmp2} = insertvalue %output_arg_t {tmp1}, i64 {errno}, 2
             {size_ptr} = getelementptr %output_arg_t, %output_arg_t* null, i32 1
             {size} = ptrtoint %output_arg_t* {size_ptr} to i64
             {bytes} = call i8* @malloc(i64 {size})
             {typed_out_ptr} = bitcast i8* {bytes} to %output_arg_t*
             store %output_arg_t {tmp2}, %output_arg_t* {typed_out_ptr}
             {final_address} = ptrtoint %output_arg_t* {typed_out_ptr} to i64
             ret i64 {final_address}",
            run_struct = run_struct,
            rid = rid,
            errno = errno,
            tmp0 = tmp0,
            tmp1 = tmp1,
            tmp2 = tmp2,
            size_ptr = size_ptr,
            size = size,
            bytes = bytes,
            typed_out_ptr = typed_out_ptr,
            final_address = final_address
        ));
        run_ctx.code.add("}\n\n");

        self.body_code.add(&run_ctx.code.result());
        Ok(())
    }

    /*********************************************************************************************
    //
    //
    //
    // TODO(shoumik): Refactor code above this point!
    //
    //
    //
    ********************************************************************************************/

    /*********************************************************************************************
    //
    // Utilities
    //
    *********************************************************************************************/

    /// Returns the Type, LLVM type (as a string), and LLVM symbol name (as a string).
    fn llvm_type_and_name<'a>(&mut self, func: &'a SirFunction, sym: &Symbol) -> WeldResult<(String, String)> {
        let ty = func.symbol_type(sym)?;
        let llvm_ty = self.llvm_type(ty)?;
        let llvm_str = llvm_symbol(sym);
        Ok((llvm_ty, llvm_str))
    }

    /// Return the LLVM type name corresponding to a Weld type.
    fn llvm_type(&mut self, ty: &Type) -> WeldResult<String> {
        Ok(match *ty {
            Scalar(kind) => llvm_scalar_kind(kind).to_string(),
            Simd(kind) => format!("<{} x {}>", llvm_simd_size(&Scalar(kind))?, llvm_scalar_kind(kind)),

            Struct(ref fields) => {
                if self.struct_names.get(fields) == None {
                    self.gen_struct_definition(fields)?
                }
                self.struct_names.get(fields).unwrap().to_string()
            }

            Vector(ref elem) => {
                if self.vec_names.get(elem) == None {
                    self.gen_vector_definition(elem)? 
                }
                self.vec_names.get(elem).unwrap().to_string()
            }

            Dict(ref key, ref value) => {
                let elem = Box::new(Struct(vec![*key.clone(), *value.clone()]));
                if self.dict_names.get(&elem) == None {
                    self.gen_dict_definition(key, value)?
                }
                self.dict_names.get(&elem).unwrap().to_string()
            }

            Builder(ref bk, _) => {
                if self.bld_names.get(bk) == None {
<<<<<<< HEAD
                    self.gen_builder_definition(bk)? 
=======
                    match *bk {
                        Appender(ref t) => {
                            let bld_ty = Vector(t.clone());
                            let bld_ty_str = try!(self.llvm_type(&bld_ty)).to_string();
                            self.bld_names.insert(bk.clone(), format!("{}.bld", bld_ty_str));
                        }
                        Merger(ref t, _) => {
                            if self.merger_names.get(t) == None {
                                let elem_ty = self.llvm_type(t)?.to_string();
                                let elem_prefix = format!("@{}", elem_ty.replace("%", ""));
                                let name = self.merger_ids.next();
                                self.merger_names.insert(*t.clone(), name.clone());
                                let prefix_replaced = MERGER_CODE.replace("$ELEM_PREFIX", &elem_prefix);
                                let elem_replaced = prefix_replaced.replace("$ELEM", &elem_ty);
                                // TODO!
                                let vecsize_replaced = elem_replaced.replace("$VECSIZE", &format!("{}", vec_size(t)?));
                                let name_replaced = vecsize_replaced.replace("$NAME", &name.replace("%", ""));
                                self.prelude_code.add(&name_replaced);
                                self.prelude_code.add("\n");
                            }
                            let bld_ty_str = self.merger_names.get(t).unwrap();
                            self.bld_names.insert(bk.clone(), format!("{}.bld", bld_ty_str));
                        }
                        DictMerger(ref kt, ref vt, ref op) => {
                            let bld_ty = Dict(kt.clone(), vt.clone());
                            let bld_ty_str = try!(self.llvm_type(&bld_ty)).to_string();
                            let elem = Box::new(Struct(vec![*kt.clone(), *vt.clone()]));
                            let kv_struct_ty = try!(self.llvm_type(&elem)).to_string();
                            let key_ty = try!(self.llvm_type(kt)).to_string();
                            let value_ty = try!(self.llvm_type(vt)).to_string();
                            let kv_vec = Box::new(Vector(elem.clone()));
                            let kv_vec_ty = try!(self.llvm_type(&kv_vec)).to_string();
                            let kv_vec_prefix = format!("@{}", &kv_vec_ty.replace("%", ""));

                            // Add the dictmerger.ll template
                            let name_replaced = DICTMERGER_CODE.replace("$NAME", &bld_ty_str.replace("%", ""));
                            let key_ty_replaced = name_replaced.replace("$KEY", &key_ty);
                            let value_ty_replaced = key_ty_replaced.replace("$VALUE", &value_ty);
                            let kv_struct_replaced = value_ty_replaced
                                .replace("$KV_STRUCT", &kv_struct_ty.replace("%", ""));
                            let kv_vec_prefix_replaced = kv_struct_replaced.replace("$KV_VEC_PREFIX", &kv_vec_prefix);
                            let kv_vec_ty_replaced = kv_vec_prefix_replaced.replace("$KV_VEC", &kv_vec_ty);
                            self.prelude_code.add(&kv_vec_ty_replaced);
                            self.prelude_code.add("\n");

                            // Add the merge_op function for this dictmerger
                            let mut var_ids = IdGenerator::new("%t");
                            let mut merge_op_code = CodeBuilder::new();
                            merge_op_code.add(format!(
                                "define {} @{}.bld.merge_op({} %a, {} %b) alwaysinline {{",
                                value_ty, bld_ty_str.replace("%", ""), value_ty, value_ty));
                            let res = self.gen_merge_op_on_registers(
                                "%a", "%b", op, vt, &mut var_ids, &mut merge_op_code)?;
                            merge_op_code.add(format!("ret {} {}", value_ty, res));
                            merge_op_code.add("}");
                            self.prelude_code.add_code(&merge_op_code);
                            self.prelude_code.add("\n");

                            self.bld_names.insert(bk.clone(), format!("{}.bld", bld_ty_str));
                        }
                        GroupMerger(ref kt, ref vt) => {
                            let elem = Box::new(Struct(vec![*kt.clone(), *vt.clone()]));
                            let bld_ty = Vector(elem.clone());
                            let bld_ty_str = try!(self.llvm_type(&bld_ty)).to_string();
                            self.bld_names.insert(bk.clone(), format!("{}.bld", bld_ty_str));
                        }
                        VecMerger(ref elem, _) => {
                            let bld_ty = Vector(elem.clone());
                            let bld_ty_str = try!(self.llvm_type(&bld_ty)).to_string();
                            self.bld_names.insert(bk.clone(), format!("{}.vm.bld", bld_ty_str));
                        }
                    }
>>>>>>> 5a5bf1e8
                }
                self.bld_names.get(bk).unwrap().to_string()
            }

            _ => {
                return weld_err!("Unsupported type {}", print_type(ty))?
            }
        })
    }

    /*********************************************************************************************
    //
    // Routines for Code Generation of Statements and Blocks.
    //
    *********************************************************************************************/

    /// Generates a struct definition for the given field types.
    fn gen_struct_definition(&mut self, fields: &Vec<Type>) -> WeldResult<()> {
        let name = self.struct_ids.next();
        let mut field_types: Vec<String> = Vec::new();
        for f in fields.iter() {
            field_types.push(self.llvm_type(f)?);
        }
        let field_types_str = field_types.join(", ");
        self.prelude_code.add(format!("{} = type {{ {} }}", name, field_types_str));

        // Generate hash function for the struct.
        self.prelude_code.add_line(format!("define i64 {}.hash({} %value) {{", name.replace("%", "@"), name));
        let mut res = "0".to_string();
        for i in 0..field_types.len() {
            // TODO(shoumik): hack to prevent incorrect code gen for vectors.
            if let Simd(_) = fields[i] {
                continue;
            }
            let field = self.prelude_var_ids.next();
            let hash = self.prelude_var_ids.next();
            let new_res = self.prelude_var_ids.next();
            let field_ty_str = &field_types[i];
            let field_prefix_str = llvm_prefix(&field_ty_str);
            self.prelude_code.add_line(format!("{} = extractvalue {} %value, {}", field, name, i));
            self.prelude_code.add_line(format!("{} = call i64 {}.hash({} {})",
            hash,
            field_prefix_str,
            field_ty_str,
            field));
            self.prelude_code
                .add_line(format!("{} = call i64 @hash_combine(i64 {}, i64 {})", new_res, res, hash));
            res = new_res;
        }
        self.prelude_code.add_line(format!("ret i64 {}", res));
        self.prelude_code.add_line(format!("}}"));
        self.prelude_code.add_line(format!(""));

        // Generate a comparison function for the struct.
        self.prelude_code.add_line(format!("define i32 {}.cmp({} %a, {} %b) {{", name.replace("%", "@"), name, name));
        let mut label_ids = IdGenerator::new("%l");
        for i in 0..field_types.len() {
            // TODO(shoumik): hack to prevent incorrect code gen for vectors.
            if let Simd(_) = fields[i] {
                continue;
            }
            let a_field = self.prelude_var_ids.next();
            let b_field = self.prelude_var_ids.next();
            let cmp = self.prelude_var_ids.next();
            let ne = self.prelude_var_ids.next();
            let field_ty_str = &field_types[i];
            let ret_label = label_ids.next();
            let post_label = label_ids.next();
            let field_prefix_str = llvm_prefix(&field_ty_str);
            self.prelude_code.add_line(format!("{} = extractvalue {} %a , {}", a_field, name, i));
            self.prelude_code.add_line(format!("{} = extractvalue {} %b, {}", b_field, name, i));
            self.prelude_code.add_line(format!("{} = call i32 {}.cmp({} {}, {} {})",
            cmp,
            field_prefix_str,
            field_ty_str,
            a_field,
            field_ty_str,
            b_field));
            self.prelude_code.add_line(format!("{} = icmp ne i32 {}, 0", ne, cmp));
            self.prelude_code.add_line(format!("br i1 {}, label {}, label {}", ne, ret_label, post_label));
            self.prelude_code.add_line(format!("{}:", ret_label.replace("%", "")));
            self.prelude_code.add_line(format!("ret i32 {}", cmp));
            self.prelude_code.add_line(format!("{}:", post_label.replace("%", "")));
        }
        self.prelude_code.add_line(format!("ret i32 0"));
        self.prelude_code.add_line(format!("}}"));
        self.prelude_code.add_line(format!(""));

        // Add it into our map so we remember its name
        self.struct_names.insert(fields.clone(), name);
        Ok(())
    }

    /// Generates a vector definition with the given type.
    fn gen_vector_definition(&mut self, elem: &Type) -> WeldResult<()> {
        let elem_ty = self.llvm_type(elem)?;
        let elem_prefix = llvm_prefix(&elem_ty);
        let name = self.vec_ids.next();
        self.vec_names.insert(elem.clone(), name.clone());

		let vector_def = replace!(VECTOR_CODE, {
			"$ELEM_PREFIX" => &elem_prefix,
			"$ELEM" => &elem_ty,
			"$NAME" => &name.replace("%", "")
		});
        self.prelude_code.add(&vector_def);
        self.prelude_code.add("\n");

        // Supports vectorization, so add in SIMD extensions.
        if let Scalar(_) = *elem {
            let simd_extension = replace!(VVECTOR_CODE, {
                "$ELEM_PREFIX" => &elem_prefix,
                "$ELEM" => &elem_ty, 
                "$NAME" => &name.replace("%", ""),
                "$VECSIZE" => &format!("{}", llvm_simd_size(elem)?)
            });
            self.prelude_code.add(&simd_extension);
            self.prelude_code.add("\n");
        }
        Ok(())
    }

    /// Generates a dictionary definition with the given element type, key type `key`, and  value
    /// type `value`.
    fn gen_dict_definition(&mut self, key: &Type, value: &Type) -> WeldResult<()> {
        let elem = Box::new(Struct(vec![key.clone(), value.clone()]));
        let key_ty = self.llvm_type(key)?;
        let value_ty = self.llvm_type(value)?;
        let key_prefix = llvm_prefix(&key_ty);
        let name = self.dict_ids.next();
        self.dict_names.insert(*elem.clone(), name.clone());
        let kv_struct_ty = self.llvm_type(&elem)?;
        let kv_vec = Box::new(Vector(elem.clone()));
        let kv_vec_ty = self.llvm_type(&kv_vec)?;
        let kv_vec_prefix = llvm_prefix(&&kv_vec_ty);

        let dict_def = replace!(DICTIONARY_CODE, {
            "$KEY_PREFIX" => &key_prefix,
            "$NAME" => &name.replace("%", ""),
            "$KEY" => &key_ty,
            "$VALUE" => &value_ty,
            "$KV_STRUCT" => &kv_struct_ty,
            "$KV_VEC_PREFIX" => &kv_vec_prefix,
            "$KV_VEC" => &kv_vec_ty
        });
        self.prelude_code.add(&dict_def);
        self.prelude_code.add("\n");
        Ok(())
    }

    /// Generates a builder definition with the given type.
    fn gen_builder_definition(&mut self, bk: &BuilderKind) -> WeldResult<()> {
        match *bk {
            Appender(ref t) => {
                let bld_ty = Vector(t.clone());
                let bld_ty_str = self.llvm_type(&bld_ty)?;
                self.bld_names.insert(bk.clone(), format!("{}.bld", bld_ty_str));
            }
            Merger(ref t, _) => {
                if self.merger_names.get(t) == None {
                    let elem_ty = self.llvm_type(t)?;
                    let elem_prefix = llvm_prefix(&elem_ty);
                    let name = self.merger_ids.next();
                    self.merger_names.insert(*t.clone(), name.clone());

                    let merger_def = replace!(MERGER_CODE, {
                        "$ELEM_PREFIX" => &elem_prefix,
                        "$ELEM" => &elem_ty,
                        "$VECSIZE" => &format!("{}", llvm_simd_size(t)?),
                        "$NAME" => &name.replace("%", "")
                    });
                    self.prelude_code.add(&merger_def);
                    self.prelude_code.add("\n");
                }
                let bld_ty_str = self.merger_names.get(t).unwrap();
                self.bld_names.insert(bk.clone(), format!("{}.bld", bld_ty_str));
            }
            DictMerger(ref kt, ref vt, ref op) => {
                let bld_ty = Dict(kt.clone(), vt.clone());
                let bld_ty_str = self.llvm_type(&bld_ty)?;
                let elem = Box::new(Struct(vec![*kt.clone(), *vt.clone()]));
                let kv_struct_ty = self.llvm_type(&elem)?;
                let key_ty = self.llvm_type(kt)?;
                let value_ty = self.llvm_type(vt)?;
                let kv_vec = Box::new(Vector(elem.clone()));
                let kv_vec_ty = self.llvm_type(&kv_vec)?;
                let kv_vec_prefix = llvm_prefix(&&kv_vec_ty);

                let dictmerger_def = replace!(DICTMERGER_CODE, {
                    "$NAME" => &bld_ty_str.replace("%", ""),
                    "$KEY" => &key_ty,
                    "$VALUE" => &value_ty,
                    "$KV_STRUCT" => &kv_struct_ty.replace("%", ""),
                    "$OP" => &llvm_binop(*op, vt)?,
                    "$KV_VEC_PREFIX" => &kv_vec_prefix,
                    "$KV_VEC" => &kv_vec_ty
                });
                self.prelude_code.add(&dictmerger_def);
                self.prelude_code.add("\n");
                self.bld_names.insert(bk.clone(), format!("{}.bld", bld_ty_str));
            }
            GroupMerger(ref kt, ref vt) => {
                let elem = Box::new(Struct(vec![*kt.clone(), *vt.clone()]));
                let bld_ty = Vector(elem.clone());
                let bld_ty_str = self.llvm_type(&bld_ty)?;
                self.bld_names.insert(bk.clone(), format!("{}.bld", bld_ty_str));
            }
            VecMerger(ref elem, _) => {
                let bld_ty = Vector(elem.clone());
                let bld_ty_str = self.llvm_type(&bld_ty)?;
                self.bld_names.insert(bk.clone(), format!("{}.vm.bld", bld_ty_str));
            }
        }
        Ok(())
    }

    /// Generate code to load a symbol sym with LLVM type ty into a local variable, and return the variable's name.
    fn gen_load_var(&mut self, sym: &str, ty: &str, ctx: &mut FunctionContext) -> WeldResult<String> {
        let var = ctx.var_ids.next();
        // Hacky...but need an aligned load for vectors to prevent strange segfaults.
        let is_vector = ty.contains("<") && ty.contains(">") && ty.contains("x");
        if is_vector {
            ctx.code.add(format!("{} = load {}, {}* {}, align 1", var, ty, ty, sym));
        } else {
            ctx.code.add(format!("{} = load {}, {}* {}", var, ty, ty, sym));
        }
        Ok(var)
    }

    /// Generate code to store data with LLVM type ty into a a target.
    fn gen_store_var(&mut self, data: &str, target: &str, ty: &str, ctx: &mut FunctionContext) {
        ctx.code.add(format!("store {} {}, {}* {}", ty, data, ty, target));
    }

    /// Generates code for a SIMD literal with the given `kind` and `ty`. The result is stored in
    /// `output`.
    fn gen_simd_literal(&mut self,
                               output: &str,
                               kind: &LiteralKind,
                               vec_ty: &Type,
                               ctx: &mut FunctionContext)
                               -> WeldResult<()> {

        let size = llvm_simd_size(vec_ty)?;
        let vec_ty_str = self.llvm_type(vec_ty)?;
        let size_str = format!("{}", size);

        let value_str = llvm_literal(*kind);
        let elem_ty_str = match *kind {
            BoolLiteral(_) => "bool",
            I8Literal(_) => "i8",
            I32Literal(_) => "i32",
            I64Literal(_) => "i64",
            F32Literal(_) => "float",
            F64Literal(_) => "double",
        }.to_string();

        let insert_str = format!("insertelement <{size} x {elem}> $NAME, {elem} {value}, i32 $INDEX",
                                 size=size_str, elem=elem_ty_str, value=value_str);

        let mut prev_name = "undef".to_string();
        for i in 0..size {
            let replaced = replace!(insert_str.as_str(), {
                "$NAME" => &prev_name,
                "$INDEX" => &format!("{}", i)
            });
            let name = ctx.var_ids.next().to_string();
            ctx.code.add(format!("{} = {}", name, replaced));
            prev_name = name;
        }

        self.gen_store_var(&prev_name, output, &vec_ty_str, ctx);
        Ok(())
    }

    /// Generate code to perform a binary operation on two registers, returning the name of a new register
    /// that will hold the value. For structs, this will perform the same merge operation on each element
    /// of the struct, regardless of its type. Takes an IdGenerator for variable names.
    fn gen_merge_op_on_registers(&mut self,
                                 arg1: &str,
                                 arg2: &str,
                                 bin_op: &BinOpKind,
                                 arg_ty: &Type,
                                 var_ids: &mut IdGenerator,
                                 code: &mut CodeBuilder)
                                 -> WeldResult<String> {
        let llvm_ty = self.llvm_type(arg_ty)?.to_string();
        let mut res = var_ids.next();

        match *arg_ty {
            Scalar(_) | Simd(_) => {
                code.add(format!("{} = {} {} {}, {}",
                    &res, try!(llvm_binop(*bin_op, arg_ty)), &llvm_ty, arg1, arg2));
            }

            Struct(ref fields) => {
                res = "undef".to_string();
                for (i, ty) in fields.iter().enumerate() {
                    let arg1_elem = var_ids.next();
                    let arg2_elem = var_ids.next();
                    let new_res = var_ids.next();
                    let elem_ty_str = try!(self.llvm_type(ty)).to_string();
                    code.add(format!("{} = extractvalue {} {}, {}", &arg1_elem, &llvm_ty, &arg1, i));
                    code.add(format!("{} = extractvalue {} {}, {}", &arg2_elem, &llvm_ty, &arg2, i));
                    let elem_res = self.gen_merge_op_on_registers(
                        &arg1_elem, &arg2_elem, &bin_op, &ty, var_ids, code)?;
                    code.add(format!("{} = insertvalue {} {}, {} {}, {}",
                        &new_res, &llvm_ty, &res, &elem_ty_str, &elem_res, i));
                    res = new_res;
                }
            }

            _ => return weld_err!("gen_merge_op_on_registers called on invalid type {}", print_type(arg_ty))
        }

        Ok(res)
    }

    /// Given a pointer to a result variable (e.g. from a builder), generates code to merge a value
    /// into it using a binary operation. `result_ptr` is the pointer into which the original value
    /// is read and the updated value will be stored. `merge_value` is the value to merge in, which
    /// should be a value in a register.
    fn gen_merge_op(&mut self,
                    builder_ptr: &str,
                    merge_value: &str,
                    merge_ty_str: &str,
                    bin_op: &BinOpKind,
                    merge_ty: &Type,
                    ctx: &mut FunctionContext)
                    -> WeldResult<()> {
<<<<<<< HEAD
        let builder_value = self.gen_load_var(builder_ptr, merge_ty_str, ctx)?;
        let mut res = ctx.var_ids.next();
        if let Scalar(_) = *merge_ty {
            ctx.code.add(format!("{} = {} {} {}, {}",
                                 &res,
                                 llvm_binop(*bin_op, merge_ty)?,
                                 &merge_ty_str,
                                 builder_value,
                                 merge_value));
        } else if let Struct(ref tys) = *merge_ty {
            let mut cur = "undef".to_string();
            for (i, ty) in tys.iter().enumerate() {
                let merge_elem = ctx.var_ids.next();
                let builder_elem = ctx.var_ids.next();
                let struct_name = ctx.var_ids.next();
                let binop_value = ctx.var_ids.next();
                let elem_ty_str = self.llvm_type(ty)?;
                ctx.code.add(format!("{} = extractvalue {} {}, {}", &merge_elem, &merge_ty_str, &merge_value, i));
                ctx.code.add(format!("{} = extractvalue {} {}, {}", &builder_elem, &merge_ty_str, &builder_value, i));
                ctx.code.add(format!("{} = {} {} {}, {}",
                                     &binop_value,
                                     llvm_binop(*bin_op, ty)?,
                                     &elem_ty_str,
                                     &merge_elem,
                                     &builder_elem));
                ctx.code.add(format!("{} = insertvalue {} {}, {} {}, {}",
                                     &struct_name,
                                     &merge_ty_str,
                                     &cur,
                                     &elem_ty_str,
                                     &binop_value,
                                     i));
                res = struct_name.clone();
                cur = struct_name.clone();
            }
        } else {
            unreachable!();
        }

        // Store the resulting merge value back into the builder pointer.
        self.gen_store_var(&res, builder_ptr, merge_ty_str, ctx);
=======
        let builder_value = ctx.var_ids.next();
        ctx.code.add(format!("{} = load {}, {}* {}", &builder_value, &merge_ty_str, &merge_ty_str, &builder_ptr));
        let result_reg = self.gen_merge_op_on_registers(
            &builder_value, &merge_value, &bin_op, &merge_ty, &mut ctx.var_ids, &mut ctx.code)?;
        ctx.code.add(format!("store {} {}, {}* {}", &merge_ty_str, &result_reg, &merge_ty_str, &builder_ptr));
>>>>>>> 5a5bf1e8
        Ok(())
    }

    /// Generate code to perform a unary operation on `child` and store the result in `output` (which should
    /// be a location on the stack).
    fn gen_unary_op(&mut self,
                    ctx: &mut FunctionContext,
                    func: &SirFunction,
                    output: &Symbol,
                    child: &Symbol,
                    op_kind: UnaryOpKind)
                    -> WeldResult<()> {
        let (child_ll_ty, child_ll_sym) = self.llvm_type_and_name(func, child)?;
        let (output_ll_ty, output_ll_sym) = self.llvm_type_and_name(func, output)?;
        let child_ty = func.symbol_type(child)?;
        if let Scalar(ref ty) = *child_ty {
            let child_tmp = self.gen_load_var(&child_ll_sym, &child_ll_ty, ctx)?;
            let res_tmp = ctx.var_ids.next();
            let op_name = llvm_unaryop(op_kind, ty)?;
            ctx.code.add(format!("{} = call {} {} ({} {})", res_tmp, child_ll_ty, op_name, child_ll_ty, child_tmp));
            self.gen_store_var(&res_tmp, &output_ll_sym, &output_ll_ty, ctx);
        } else {
            weld_err!("Illegal type {} in {}", print_type(child_ty), op_kind)?;
        }
        Ok(())
    }

    /// Generate code for a function and append it to its FunctionContext.
    fn gen_function(&mut self, sir: &SirProgram, func: &SirFunction, ctx: &mut FunctionContext) -> WeldResult<()> {
        for b in func.blocks.iter() {
            ctx.code.add(format!("b.b{}:", b.id));
            for s in b.statements.iter() {
                self.gen_statement(s, func, ctx)?
            }
            self.gen_terminator(&b.terminator, sir, func, ctx)?
        }
        Ok(())
    }

    /// Generate code for a single statement, appending it to the code in a FunctionContext.
    fn gen_statement(&mut self, statement: &Statement, func: &SirFunction, ctx: &mut FunctionContext) -> WeldResult<()> {
        ctx.code.add(format!("; {}", statement));
        match *statement {
            MakeStruct { ref output, ref elems } => {
                let mut cur_name = String::from("undef");
                let (output_ll_ty, output_ll_sym) = self.llvm_type_and_name(func, output)?;
                for (i, elem) in elems.iter().enumerate() {
                    let (elem_ll_ty, elem_ll_sym) = self.llvm_type_and_name(func, elem)?;
                    let elem_value = self.gen_load_var(&elem_ll_sym, &elem_ll_ty, ctx)?;
                    let struct_name = ctx.var_ids.next();
                    ctx.code.add(format!("{} = insertvalue {} {}, {} {}, {}",
                                            &struct_name,
                                            &output_ll_ty,
                                            &cur_name,
                                            &elem_ll_ty,
                                            &elem_value,
                                            i));
                    cur_name = struct_name;
                }
                self.gen_store_var(&cur_name, &output_ll_sym, &output_ll_ty, ctx);
            }

            CUDF { ref output, ref symbol_name, ref args } => {
                let (output_ll_ty, output_ll_sym) = self.llvm_type_and_name(func, output)?;
                if !self.cudf_names.contains(symbol_name) {
                    let mut arg_tys = vec![];
                    for ref arg in args {
                        arg_tys.push(format!("{}*", self.llvm_type(func.symbol_type(arg)?)?));
                    }
                    arg_tys.push(format!("{}*", &output_ll_ty));
                    let arg_sig = arg_tys.join(", ");
                    self.prelude_code.add(format!("declare void @{}({});", symbol_name, arg_sig));
                    self.cudf_names.insert(symbol_name.clone());
                }

                // Prepare the parameter list for the function
                let mut arg_tys = vec![];
                for ref arg in args {
                    let (arg_ll_ty, arg_ll_sym) = self.llvm_type_and_name(func, arg)?;
                    arg_tys.push(format!("{}* {}", arg_ll_sym, arg_ll_ty));
                }
                arg_tys.push(format!("{}* {}", &output_ll_ty, &output_ll_sym));
                let parameters = arg_tys.join(", ");
                ctx.code.add(format!("call void @{}({})", symbol_name, parameters));
            }

            MakeVector { ref output, ref elems } => {
                let (output_ll_ty, output_ll_sym) = self.llvm_type_and_name(func, output)?;
                let output_ty = func.symbol_type(output)?;
                // Pull the element type from output instead of elems because elems could be empty.
                let elem_ll_ty = if let Vector(ref elem_ty) = *output_ty {
                    self.llvm_type(elem_ty)? 
                } else {
                    unreachable!();
                };
                let output_ll_prefix = output_ll_ty.replace("%", "@");
                let vec = ctx.var_ids.next();
                ctx.code.add(format!("{} = call {} {}.new(i64 {})", vec, output_ll_ty, output_ll_prefix, elems.len()));
                // For each element, pull out the pointer and write a value to it.
                for (i, elem) in elems.iter().enumerate() {
                    let elem_ll_sym = llvm_symbol(&elem);
                    let elem_loaded = self.gen_load_var(&elem_ll_sym, &elem_ll_ty, ctx)?;
                    let ptr = ctx.var_ids.next();
                    ctx.code.add(format!("{} = call {}* {}.at({} {}, i64 {})", ptr, elem_ll_ty, output_ll_prefix, output_ll_ty, vec, i));
                    self.gen_store_var(&elem_loaded, &ptr, &elem_ll_ty, ctx);
                }
                self.gen_store_var(&vec, &output_ll_sym, &output_ll_ty, ctx);
            }

            BinOp { ref output, op, ref left, ref right } => {
                let (output_ll_ty, output_ll_sym) = self.llvm_type_and_name(func, output)?;
                let ty = func.symbol_type(left)?;
                // Assume the left and right operands have the same type.
                let (ll_ty, left_ll_sym) = self.llvm_type_and_name(func, left)?;
                let right_ll_sym = llvm_symbol(right);
                let left_tmp = self.gen_load_var(&left_ll_sym, &ll_ty, ctx)?;
                let right_tmp = self.gen_load_var(&right_ll_sym, &ll_ty, ctx)?;
                let output_tmp = ctx.var_ids.next();
                match *ty {
                    Scalar(_) | Simd(_) => {
                        ctx.code.add(format!("{} = {} {} {}, {}",
                                             &output_tmp, llvm_binop(op, ty)?, &ll_ty, &left_tmp, &right_tmp));
                        self.gen_store_var(&output_tmp, &output_ll_sym, &output_ll_ty, ctx);
                    }
                    Vector(_) => {
                        // We support BinOps between vectors as long as they're comparison operators
                        let (op_name, value) = llvm_binop_vector(op, ty)?;
                        let tmp = ctx.var_ids.next();
                        let vec_prefix = llvm_prefix(&ll_ty);
                        ctx.code.add(format!("{} = call i32 {}.cmp({} {}, {} {})",
                                                tmp,
                                                vec_prefix,
                                                ll_ty,
                                                left_tmp,
                                                ll_ty,
                                                right_tmp));
                        ctx.code.add(format!("{} = icmp {} i32 {}, {}", output_tmp, op_name, tmp, value));
                        self.gen_store_var(&output_tmp, &output_ll_sym, &output_ll_ty, ctx);
                    }
                    _ => weld_err!("Illegal type {} in BinOp", print_type(ty))?,
                }
            }

            Broadcast { ref output, ref child } => {
                let (output_ll_ty, output_ll_sym) = self.llvm_type_and_name(func, output)?;
                let (child_ll_ty, child_ll_sym) = self.llvm_type_and_name(func, child)?;
                let child_ty = func.symbol_type(child)?;
                let value = self.gen_load_var(&child_ll_sym, &child_ll_ty, ctx)?;
                let mut prev_name = "undef".to_string();
                for i in 0..llvm_simd_size(child_ty)? {
                    let next = ctx.var_ids.next();
                    ctx.code.add(format!("{} = insertelement {} {}, {} {}, i32 {}",
                                            next, output_ll_ty, prev_name, child_ll_ty, value, i));
                    prev_name = next;
                }
                self.gen_store_var(&prev_name, &output_ll_sym, &output_ll_ty, ctx);
            }

            UnaryOp { ref output, op, ref child, } => {
                self.gen_unary_op(ctx, func, output, child, op)?
            }

            Negate { ref output, ref child } => {
                let (output_ll_ty, output_ll_sym) = self.llvm_type_and_name(func, output)?;
                let output_ty = func.symbol_type(output)?;
                let zero = match *output_ty {
                    Scalar(F32) | Scalar(F64) => "0.0",
                    _ => "0",
                };
                let op_name = llvm_binop(BinOpKind::Subtract, output_ty)?;
                let child_tmp = self.gen_load_var(&llvm_symbol(child), &output_ll_ty, ctx)?;
                let value = ctx.var_ids.next();
                ctx.code.add(format!("{} = {} {} {}, {}", value, op_name, output_ll_ty, zero, child_tmp));
                self.gen_store_var(&value, &output_ll_sym, &output_ll_ty, ctx);
            }

            Cast { ref output, ref child } => {
                let (output_ll_ty, output_ll_sym) = self.llvm_type_and_name(func, output)?;
                let (child_ll_ty, child_ll_sym) = self.llvm_type_and_name(func, child)?;
                let output_ty = func.symbol_type(output)?;
                let child_ty = func.symbol_type(child)?;
                if child_ty != output_ty {
                    let op_name = llvm_castop(child_ty, output_ty)?;
                    let child_tmp = self.gen_load_var(&child_ll_sym, &child_ll_ty, ctx)?;
                    let cast_tmp = ctx.var_ids.next();
                    ctx.code.add(format!("{} = {} {} {} to {}",
                                            cast_tmp, op_name, child_ll_ty, child_tmp, output_ll_ty));
                    self.gen_store_var(&cast_tmp, &output_ll_sym, &output_ll_ty, ctx);
                } else {
                    let child_tmp = self.gen_load_var(&child_ll_sym, &child_ll_ty, ctx)?;
                    self.gen_store_var(&child_tmp, &output_ll_sym, &child_ll_ty, ctx);
                }
            }

            Lookup { ref output, ref child, ref index } => {
                let (output_ll_ty, output_ll_sym) = self.llvm_type_and_name(func, output)?;
                let (child_ll_ty, child_ll_sym) = self.llvm_type_and_name(func, child)?;
                let (index_ll_ty, index_ll_sym) = self.llvm_type_and_name(func, index)?;
                let child_ty = func.symbol_type(child)?;
                match *child_ty {
                    Vector(_) => {
                        let child_prefix = llvm_prefix(&child_ll_ty);
                        let child_tmp = self.gen_load_var(&child_ll_sym, &child_ll_ty, ctx)?;
                        let index_tmp = self.gen_load_var(&index_ll_sym, &index_ll_ty, ctx)?;
                        let res_ptr = ctx.var_ids.next();
                        ctx.code.add(format!("{} = call {}* {}.at({} {}, i64 {})",
                            res_ptr, output_ll_ty, child_prefix, child_ll_ty,child_tmp, index_tmp));
                        let res_tmp = self.gen_load_var(&res_ptr, &output_ll_ty, ctx)?;
                        self.gen_store_var(&res_tmp, &output_ll_sym, &output_ll_ty, ctx);
                    }
                    Dict(_, _) => {
                        let child_prefix = llvm_prefix(&child_ll_ty);
                        let child_tmp = self.gen_load_var(&child_ll_sym, &child_ll_ty, ctx)?;
                        let index_tmp = self.gen_load_var(&index_ll_sym, &index_ll_ty, ctx)?;
                        let slot = ctx.var_ids.next();
                        let res_tmp = ctx.var_ids.next();
                        ctx.code.add(format!("{} = call {}.slot {}.lookup({} {}, {} {})",
                                                slot, child_ll_ty, child_prefix, child_ll_ty, child_tmp, index_ll_ty, index_tmp));
                        ctx.code.add(format!("{} = call {} {}.slot.value({}.slot {})",
                                                res_tmp, output_ll_ty, child_prefix, child_ll_ty, slot));
                        self.gen_store_var(&res_tmp, &output_ll_sym, &output_ll_ty, ctx);
                    }
                    _ => weld_err!("Illegal type {} in Lookup", print_type(child_ty))?,
                }
            }

            KeyExists { ref output, ref child, ref key } => {
                let (output_ll_ty, output_ll_sym) = self.llvm_type_and_name(func, output)?;
                let (child_ll_ty, child_ll_sym) = self.llvm_type_and_name(func, child)?;
                let (key_ll_ty, key_ll_sym) = self.llvm_type_and_name(func, key)?;
                let child_prefix = llvm_prefix(&child_ll_ty);

                let child_tmp = self.gen_load_var(&child_ll_sym, &child_ll_ty, ctx)?;
                let key_tmp = self.gen_load_var(&key_ll_sym, &key_ll_ty, ctx)?;

                let slot = ctx.var_ids.next();
                let res_tmp = ctx.var_ids.next();
                ctx.code.add(format!("{} = call {}.slot {}.lookup({} {}, {} {})",
                    slot, child_ll_ty, child_prefix, child_ll_ty, child_tmp, key_ll_ty, key_tmp));
                ctx.code.add(format!("{} = call i1 {}.slot.filled({}.slot {})",
                    res_tmp, child_prefix, child_ll_ty, slot));
                self.gen_store_var(&res_tmp, &output_ll_sym, &output_ll_ty, ctx);
            }

            Slice { ref output, ref child, ref index, ref size } => {
                let (output_ll_ty, output_ll_sym) = self.llvm_type_and_name(func, output)?;
                let (child_ll_ty, child_ll_sym) = self.llvm_type_and_name(func, child)?;
                let (index_ll_ty, index_ll_sym) = self.llvm_type_and_name(func, index)?;
                let (size_ll_ty, size_ll_sym) = self.llvm_type_and_name(func, size)?;
                let vec_prefix = llvm_prefix(&child_ll_ty);
                let child_tmp = self.gen_load_var(&child_ll_sym, &child_ll_ty, ctx)?;
                let index_tmp = self.gen_load_var(&index_ll_sym, &index_ll_ty, ctx)?;
                let size_tmp = self.gen_load_var(&size_ll_sym, &size_ll_ty, ctx)?;
                let res_ptr = ctx.var_ids.next();
                ctx.code.add(format!("{} = call {} {}.slice({} {}, i64 {}, i64{})",
                                                res_ptr,
                                                output_ll_ty,
                                                vec_prefix,
                                                child_ll_ty,
                                                child_tmp,
                                                index_tmp,
                                                size_tmp));
                self.gen_store_var(&res_ptr, &output_ll_sym, &output_ll_ty, ctx);
            }

            Select { ref output, ref cond, ref on_true, ref on_false } => {
                let (output_ll_ty, output_ll_sym) = self.llvm_type_and_name(func, output)?;
                let (cond_ll_ty, cond_ll_sym) = self.llvm_type_and_name(func, cond)?;
                let (on_true_ll_ty, on_true_ll_sym) = self.llvm_type_and_name(func, on_true)?;
                let (on_false_ll_ty, on_false_ll_sym) = self.llvm_type_and_name(func, on_false)?;
                let cond_tmp = self.gen_load_var(&cond_ll_sym, &cond_ll_ty, ctx)?;
                let on_true_tmp = self.gen_load_var(&on_true_ll_sym, &on_true_ll_ty, ctx)?;
                let on_false_tmp = self.gen_load_var(&on_false_ll_sym, &on_false_ll_ty, ctx)?;
                let tmp = ctx.var_ids.next();
                ctx.code.add(format!("{} = select {} {}, {} {}, {} {}",
                    tmp, cond_ll_ty, cond_tmp, on_true_ll_ty, on_true_tmp, on_false_ll_ty, on_false_tmp));
                self.gen_store_var(&tmp, &output_ll_sym, &output_ll_ty, ctx);
            }

            ToVec { ref output, ref child } => {
                let (output_ll_ty, output_ll_sym) = self.llvm_type_and_name(func, output)?;
                let (child_ll_ty, child_ll_sym) = self.llvm_type_and_name(func, child)?;
                let dict_prefix = llvm_prefix(&child_ll_ty);
                let child_tmp = self.gen_load_var(&child_ll_sym, &child_ll_ty, ctx)?;
                let res_tmp = ctx.var_ids.next();
                ctx.code.add(format!("{} = call {} {}.tovec({} {})",
                    res_tmp, output_ll_ty, dict_prefix, child_ll_ty, child_tmp));
                self.gen_store_var(&res_tmp, &output_ll_sym, &output_ll_ty, ctx);
            }

            Length { ref output, ref child } => {
                let (output_ll_ty, output_ll_sym) = self.llvm_type_and_name(func, output)?;
                let (child_ll_ty, child_ll_sym) = self.llvm_type_and_name(func, child)?;
                let vec_prefix = llvm_prefix(&child_ll_ty);
                let child_tmp = self.gen_load_var(&child_ll_sym, &child_ll_ty, ctx)?;
                let res_tmp = ctx.var_ids.next();
                ctx.code.add(format!("{} = call i64 {}.size({} {})", res_tmp, vec_prefix, child_ll_ty, child_tmp));
                self.gen_store_var(&res_tmp, &output_ll_sym, &output_ll_ty, ctx);
            }

            Assign { ref output, ref value } => {
                let (output_ll_ty, output_ll_sym) = self.llvm_type_and_name(func, output)?;
                let (value_ll_ty, value_ll_sym) = self.llvm_type_and_name(func, value)?;
                let val_tmp = self.gen_load_var(&value_ll_sym, &value_ll_ty, ctx)?;
                self.gen_store_var(&val_tmp, &output_ll_sym, &output_ll_ty, ctx);
            }

            GetField { ref output, ref value, index } => {
                let (output_ll_ty, output_ll_sym) = self.llvm_type_and_name(func, output)?;
                let (value_ll_ty, value_ll_sym) = self.llvm_type_and_name(func, value)?;
                let struct_tmp = self.gen_load_var(&value_ll_sym, &value_ll_ty, ctx)?;
                let res_tmp = ctx.var_ids.next();
                ctx.code.add(format!("{} = extractvalue {} {}, {}", res_tmp, value_ll_ty, struct_tmp, index));
                self.gen_store_var(&res_tmp, &output_ll_sym, &output_ll_ty, ctx);
            }

            AssignLiteral { ref output, ref value } => {
                let (output_ll_ty, output_ll_sym) = self.llvm_type_and_name(func, output)?;
                let output_ty = func.symbol_type(output)?;
                if let Simd(_) = *output_ty {
                    self.gen_simd_literal(&output_ll_sym, value, output_ty, ctx)?;
                } else {
                    let ref value = llvm_literal(*value);
                    self.gen_store_var(value, &output_ll_sym, &output_ll_ty, ctx);
                }
            }

            Merge { ref builder, ref value } => {
                let bld_ty = func.symbol_type(builder)?;
                if let Builder(ref bld_kind, _) = *bld_ty {
                    self.gen_merge(bld_kind, builder, get_sym_ty(func, value)?, value, func, ctx)?;
                } else {
                    return weld_err!("Non builder type {} found in Merge", print_type(bld_ty))
                }
            }

            Res { ref output, ref builder } => {
                let bld_ty = func.symbol_type(builder)?;
                if let Builder(ref bld_kind, _) = *bld_ty {
                    self.gen_result(bld_kind, builder, output, func, ctx)?;
                } else {
                    return weld_err!("Non builder type {} found in Result", print_type(bld_ty))
                }
            }

            NewBuilder { ref output, ref arg, ref ty } => {
                if let Builder(ref bld_kind, ref annotations) = *ty {
                    self.gen_new_builder(bld_kind, annotations, arg, output, func, ctx)?;
                } else {
                    return weld_err!("Non builder type {} found in NewBuilder", print_type(ty))
                }
            }
        }

        Ok(())
    }

    /// Generate code for a Merge instruction, appending it to the given FunctionContext.
    fn gen_merge(&mut self,
                 builder_kind: &BuilderKind,
                 builder: &Symbol,
                 value_ty: &Type,
                 value: &Symbol,
                 func: &SirFunction,
                 ctx: &mut FunctionContext)
                 -> WeldResult<()> {
                     
        let (bld_ll_ty, bld_ll_sym) = self.llvm_type_and_name(func, builder)?;
        let (val_ll_ty, val_ll_sym) = self.llvm_type_and_name(func, value)?;
        let bld_prefix = llvm_prefix(&bld_ll_ty);

<<<<<<< HEAD
=======
        // Special case: if the value is a SIMD vector, we need to merge each element separately (because the final
        // builder will still operate on scalars). We have specialized functions to merge all of them together for
        // some builders, such as Merger, but for others we just call the merge operation multiple times.
        if value_ty.is_simd() {
            match *builder_kind {
                Merger(_, ref op) => {
                    // For Merger, call the vectorMergePtr function to get a pointer to a vector we can merge into.
                    let elem_ty_str = self.llvm_type(value_ty)?.to_string();
                    let elem_tmp = self.load_var(llvm_symbol(value).as_str(), &elem_ty_str, ctx)?;
                    let bld_ptr_raw = ctx.var_ids.next();
                    let bld_ptr = ctx.var_ids.next();
                    let bld_tmp = self.load_var(llvm_symbol(builder).as_str(), &bld_ty_str, ctx)?;
                    ctx.code.add(format!(
                        "{bld_ptr_raw} = call {bld_ty_str} {bld_prefix}.getPtrIndexed({bld_ty_str} {bld_tmp}, i32 %cur.tid)",
                        bld_ptr_raw=bld_ptr_raw,
                        bld_ty_str=bld_ty_str,
                        bld_prefix=bld_prefix,
                        bld_tmp=bld_tmp));
                    ctx.code.add(format!(
                        "{bld_ptr} = call {elem_ty_str}* {bld_prefix}.vectorMergePtr({bld_ty_str} {bld_ptr_raw})",
                        bld_ptr=bld_ptr,
                        elem_ty_str=elem_ty_str,
                        bld_prefix=bld_prefix,
                        bld_ty_str=bld_ty_str,
                        bld_ptr_raw=bld_ptr_raw));
                    self.gen_merge_op(&bld_ptr, &elem_tmp, &elem_ty_str, op, value_ty, ctx)?;
                }

                _ => {
                    // For all other builders, extract each value in the vector and merge it separately
                    let value_ty_str = self.llvm_type(value_ty)?.to_string();
                    let value_tmp = self.load_var(llvm_symbol(value).as_str(), &value_ty_str, ctx)?;
                    let item_ty = value_ty.scalar_type()?;
                    let item_ty_str = self.llvm_type(&item_ty)?.to_string();
                    for i in 0..vec_size(&item_ty)? {
                        // Extract the item to a register
                        let item_tmp = self.gen_simd_extract(value_ty, &value_tmp, i, ctx)?;
                        // Put it into a stack variable so we can call gen)merge
                        let item_stack = ctx.var_ids.next();
                        ctx.add_alloca(&item_stack, &item_ty_str)?;
                        let item_stack_sym = Symbol::new(&item_stack.replace("%", ""), 0);
                        ctx.code.add(format!("store {} {}, {}* {}", item_ty_str, item_tmp, item_ty_str, item_stack));
                        self.gen_merge(builder_kind, builder, &item_ty, &item_stack_sym, func, ctx)?;
                    }
                }
            }

            return Ok(())
        }

        // For non-vectorized elements, just switch on the builder type. TODO: Use annotations here too.
>>>>>>> 5a5bf1e8
        match *builder_kind {
            Appender(_) => {
                let bld_tmp = self.gen_load_var(&bld_ll_sym, &bld_ll_ty, ctx)?;
                let val_tmp = self.gen_load_var(&val_ll_sym, &val_ll_ty, ctx)?;
                ctx.code.add(format!("call {} {}.merge({} {}, {} {}, \
                                        i32 %cur.tid)",
                                        bld_ll_ty,
                                        bld_prefix,
                                        bld_ll_ty,
                                        bld_tmp,
                                        val_ll_ty,
                                        val_tmp));
            }
<<<<<<< HEAD
            
            DictMerger(_, _, _) => {
                let bld_tmp = self.gen_load_var(&bld_ll_sym, &bld_ll_ty, ctx)?;
                let val_tmp = self.gen_load_var(&val_ll_sym, &val_ll_ty, ctx)?;
=======

            DictMerger(ref kt, ref vt, _) => {
                let bld_tmp = try!(self.load_var(llvm_symbol(builder).as_str(), &bld_ty_str, ctx));
                let elem_ty = Struct(vec![*kt.clone(), *vt.clone()]);
                let elem_ty_str = try!(self.llvm_type(&elem_ty)).to_string();
                let elem_tmp = try!(self.load_var(llvm_symbol(value).as_str(), &elem_ty_str, ctx));
>>>>>>> 5a5bf1e8
                ctx.code.add(format!(
                    "call {} {}.merge({} {}, {} {}, i32 %cur.tid)",
                    bld_ll_ty,
                    bld_prefix,
                    bld_ll_ty,
                    bld_tmp,
                    val_ll_ty,
                    val_tmp));
            }
<<<<<<< HEAD
            
            GroupMerger(_, _) => {
                let bld_tmp = self.gen_load_var(&bld_ll_sym, &bld_ll_ty, ctx)?;
                let val_tmp = self.gen_load_var(&val_ll_sym, &val_ll_ty, ctx)?;
=======

            GroupMerger(ref kt, ref vt) => {
                let bld_tmp = try!(self.load_var(llvm_symbol(builder).as_str(), &bld_ty_str, ctx));
                let elem_ty = Struct(vec![*kt.clone(), *vt.clone()]);
                let elem_ty_str = try!(self.llvm_type(&elem_ty)).to_string();
                let elem_tmp = try!(self.load_var(llvm_symbol(value).as_str(), &elem_ty_str, ctx));
>>>>>>> 5a5bf1e8
                ctx.code.add(format!(
                    "call {} {}.merge({} {}, {} {}, i32 %cur.tid)",
                    bld_ll_ty,
                    bld_prefix,
                    bld_ll_ty,
                    bld_tmp,
                    val_ll_ty,
                    val_tmp));
            }

            Merger(ref t, ref op) => {
<<<<<<< HEAD
                let val_ty = func.symbol_type(value)?;
                let bld_tmp = self.gen_load_var(&bld_ll_sym, &bld_ll_ty, ctx)?;
                let val_tmp = self.gen_load_var(&val_ll_sym, &val_ll_ty, ctx)?;
                let bld_ptr_raw = ctx.var_ids.next();
                let bld_ptr = ctx.var_ids.next();
                ctx.code.add(format!(
                    "{} = call {} {}.getPtrIndexed({} {}, i32 %cur.tid)",
                    bld_ptr_raw,
                    bld_ll_ty,
                    bld_prefix,
                    bld_ll_ty,
                    bld_tmp));

                // If the argument is vectorized, load the vector element.
                if let Simd(_) = *val_ty {
                    ctx.code.add(format!(
                        "{} = call {}* {}.vectorMergePtr({} {})",
                        bld_ptr,
                        val_ll_ty,
                        bld_prefix,
                        bld_ll_ty,
                        bld_ptr_raw));

                } else {
                    ctx.code.add(format!(
                        "{} = call {}* {}.scalarMergePtr({} {})",
                        bld_ptr,
                        val_ll_ty,
                        bld_prefix,
                        bld_ll_ty,
                        bld_ptr_raw));
                }
                self.gen_merge_op(&bld_ptr, &val_tmp, &val_ll_ty, op, t, ctx)?;
=======
                let bld_tmp = self.load_var(llvm_symbol(builder).as_str(), &bld_ty_str, ctx)?;
                let elem_ty_str = self.llvm_type(value_ty)?.to_string();
                let elem_tmp = self.load_var(llvm_symbol(value).as_str(), &elem_ty_str, ctx)?;
                let bld_ptr_raw = ctx.var_ids.next();
                let bld_ptr = ctx.var_ids.next();
                ctx.code.add(format!(
                    "{bld_ptr_raw} = call {bld_ty_str} {bld_prefix}.getPtrIndexed({bld_ty_str} {bld_tmp}, i32 %cur.tid)",
                    bld_ptr_raw=bld_ptr_raw,
                    bld_ty_str=bld_ty_str,
                    bld_prefix=bld_prefix,
                    bld_tmp=bld_tmp));
                ctx.code.add(format!(
                    "{bld_ptr} = call {elem_ty_str}* {bld_prefix}.scalarMergePtr({bld_ty_str} {bld_ptr_raw})",
                    bld_ptr=bld_ptr,
                    elem_ty_str=elem_ty_str,
                    bld_prefix=bld_prefix,
                    bld_ty_str=bld_ty_str,
                    bld_ptr_raw=bld_ptr_raw));
                self.gen_merge_op(&bld_ptr, &elem_tmp, &elem_ty_str, op, t, ctx)?;
>>>>>>> 5a5bf1e8
            }

            VecMerger(ref t, ref op) => {
                let elem_ll_ty = self.llvm_type(t)?;
                let bld_tmp = self.gen_load_var(&bld_ll_sym, &bld_ll_ty, ctx)?;
                let val_tmp = self.gen_load_var(&val_ll_sym, &val_ll_ty, ctx)?;
                let index_var = ctx.var_ids.next();
                let elem_var = ctx.var_ids.next();
                ctx.code.add(format!("{} = extractvalue {} {}, 0", index_var, &val_ll_ty, val_tmp));
                ctx.code.add(format!("{} = extractvalue {} {}, 1", elem_var, &val_ll_ty, val_tmp));
                let bld_ptr_raw = ctx.var_ids.next();
                let bld_ptr = ctx.var_ids.next();
                ctx.code.add(format!("{} = call i8* {}.merge_ptr({} {}, i64 {}, i32 %cur.tid)",
                                        bld_ptr_raw,
                                        bld_prefix,
                                        bld_ll_ty,
                                        bld_tmp,
                                        index_var));
                ctx.code.add(format!("{} = bitcast i8* {} to {}*",
                                        bld_ptr,
                                        bld_ptr_raw,
                                        elem_ll_ty));
                self.gen_merge_op(&bld_ptr, &elem_var, &elem_ll_ty, op, t, ctx)?;
            }
        }
<<<<<<< HEAD
=======

>>>>>>> 5a5bf1e8
        Ok(())
    }

    /// Generate code to compute the result of a `builder` and store it in `output`, appending it to a FunctionContext.
    fn gen_result(&mut self,
                  builder_kind: &BuilderKind,
                  builder: &Symbol,
                  output: &Symbol,
                  func: &SirFunction,
                  ctx: &mut FunctionContext)
                  -> WeldResult<()> {
        let bld_ty = func.symbol_type(builder)?;
        let res_ty = func.symbol_type(output)?;

        match *builder_kind {
            Appender(_) => {
                let bld_ty_str = self.llvm_type(&bld_ty)?;
                let bld_prefix = llvm_prefix(&bld_ty_str);
                let res_ty_str = self.llvm_type(&res_ty)?;
                let bld_tmp =
                    self.gen_load_var(llvm_symbol(builder).as_str(), &bld_ty_str, ctx)?;
                let res_tmp = ctx.var_ids.next();
                ctx.code.add(format!("{} = call {} {}.result({} {})",
                                     res_tmp,
                                     res_ty_str,
                                     bld_prefix,
                                     bld_ty_str,
                                     bld_tmp));
                self.gen_store_var(&res_tmp, &llvm_symbol(output), &res_ty_str, ctx);
            }

            Merger(ref t, ref op) => {
                // Type of element to merge.
                let elem_ty_str = self.llvm_type(t)?;

                let output_str = llvm_symbol(output);

                // Vector type.
                let ref vec_type = if let Scalar(ref k) = **t {
                    Simd(k.clone())
                } else {
                    return weld_err!("Invalid non-scalar type in merger");
                };

                let elem_vec_ty_str = self.llvm_type(vec_type)?;

                // Builder type.
                let bld_ty_str = self.llvm_type(&bld_ty)?;
                // Prefix of the builder.
                let bld_prefix = llvm_prefix(&bld_ty_str);
                // Result type.
                let res_ty_str = self.llvm_type(&res_ty)?;
                // Temporary builder variable.
                let bld_tmp = self.gen_load_var(llvm_symbol(builder).as_str(), &bld_ty_str, ctx)?;

                // Generate names for all temporaries.
                let t0 = ctx.var_ids.next();
                let scalar_ptr = ctx.var_ids.next();
                let vector_ptr = ctx.var_ids.next();
                let first_scalar = ctx.var_ids.next();
                let first_vector = ctx.var_ids.next();
                let nworkers = ctx.var_ids.next();
                let cond = ctx.var_ids.next();
                let i = ctx.var_ids.next();
                let bld_ptr = ctx.var_ids.next();
                let val_scalar_ptr = ctx.var_ids.next();
                let val_vector_ptr = ctx.var_ids.next();
                let val_scalar = ctx.var_ids.next();
                let val_vector = ctx.var_ids.next();
                let i2 = ctx.var_ids.next();
                let cond2 = ctx.var_ids.next();
                let as_ptr = ctx.var_ids.next();

                // Generate label names.
                let label_base = ctx.var_ids.next();
                let mut label_ids = IdGenerator::new(&label_base.replace("%", ""));
                let entry_label = label_ids.next();
                let body_label = label_ids.next();
                let done_label = label_ids.next();

                // state for the vector collapse
                let i_v = ctx.var_ids.next();
                let val_v = ctx.var_ids.next();
                let i2_v = ctx.var_ids.next();
                let cond_v = ctx.var_ids.next();
                let cond2_v = ctx.var_ids.next();
                let final_val_vec = ctx.var_ids.next();
                let scalar_val_2 = ctx.var_ids.next();
                let entry_label_v = label_ids.next();
                let body_label_v = label_ids.next();
                let done_label_v = label_ids.next();
                let vector_width = format!("{}", llvm_simd_size(t)?);

                ctx.code.add(format!(include_str!("resources/merger/merger_result_start.ll"),
                                        t0 = t0,
                                        scalar_ptr = scalar_ptr,
                                        vector_ptr = vector_ptr,
                                        nworkers = nworkers,
                                        first_scalar = first_scalar,
                                        first_vector = first_vector,
                                        bld_tmp = bld_tmp,
                                        cond = cond,
                                        i = i,
                                        bld_ptr = bld_ptr,
                                        val_scalar_ptr = val_scalar_ptr,
                                        val_vector_ptr = val_vector_ptr,
                                        val_scalar = val_scalar,
                                        val_vector = val_vector,
                                        i2 = i2,
                                        elem_ty_str = elem_ty_str,
                                        elem_vec_ty_str = elem_vec_ty_str,
                                        bld_ty_str = bld_ty_str,
                                        bld_prefix = bld_prefix,
                                        entry = entry_label,
                                        body = body_label,
                                        done = done_label));

                // Add the scalar and vector values to the aggregate result.
                self.gen_merge_op(&scalar_ptr, &val_scalar, &elem_ty_str, op, t, ctx)?;
                self.gen_merge_op(&vector_ptr, &val_vector, &elem_vec_ty_str, op, vec_type, ctx)?;

                ctx.code.add(format!(include_str!("resources/merger/merger_result_end_vectorized_1.ll"),
                        nworkers = nworkers,
                        i=i,
                        i2=i2,
                        cond2=cond2,
                        i_v=i_v,
                        i2_v=i2_v,
                        cond_v=cond_v,
                        res_ty_str=res_ty_str,
                        vector_ptr=vector_ptr,
                        scalar_ptr=scalar_ptr,
                        final_val_vec=final_val_vec,
                        scalar_val_2=scalar_val_2,
                        vector_width=vector_width,
                        elem_vec_ty_str=elem_vec_ty_str,
                        val_v=val_v,
                        body=body_label,
                        done=done_label,
                        entry_v=entry_label_v,
                        body_v=body_label_v,
                        done_v=done_label_v,
                        output=output_str));

                self.gen_merge_op(&output_str, &val_v, &res_ty_str, op, t, ctx)?;

                ctx.code.add(format!(include_str!("resources/merger/merger_result_end_vectorized_2.ll"),
                        i_v=i_v,
                        i2_v=i2_v,
                        cond2_v=cond2_v,
                        as_ptr=as_ptr,
                        bld_ty_str=bld_ty_str,
                        bld_tmp=bld_tmp,
                        body_v=body_label_v,
                        vector_width=vector_width,
                        done_v=done_label_v));
            }

            DictMerger(_, _, _) => {
                let bld_ty_str = self.llvm_type(&bld_ty)?;
                let bld_prefix = llvm_prefix(&bld_ty_str);
                let res_ty_str = self.llvm_type(&res_ty)?;
                let bld_tmp =
                    self.gen_load_var(llvm_symbol(builder).as_str(), &bld_ty_str, ctx)?;
                let res_tmp = ctx.var_ids.next();
                ctx.code.add(format!("{} = call {} {}.result({} {})",
                                        res_tmp,
                                        res_ty_str,
                                        bld_prefix,
                                        bld_ty_str,
                                        bld_tmp));

                self.gen_store_var(&res_tmp, &llvm_symbol(output), &res_ty_str, ctx);
            }

            GroupMerger(ref kt, ref vt) => {
                let mut func_gen = IdGenerator::new("%func");
                let function_id = func_gen.next();
                let func_str = llvm_prefix(&&function_id);
                let bld_ty = Dict(kt.clone(), Box::new(Vector(vt.clone())));
                let elem = Box::new(Struct(vec![*kt.clone(), *vt.clone()]));
                let bld_ty_str = self.llvm_type(&bld_ty)?;
                let kv_struct_ty = self.llvm_type(&elem)?;
                let key_ty = self.llvm_type(kt)?;
                let value_ty = self.llvm_type(vt)?;
                let value_vec_ty = self.llvm_type(&Box::new(Vector(vt.clone())))?;
                let kv_vec = Box::new(Vector(elem.clone()));
                let kv_vec_ty = self.llvm_type(&kv_vec)?;
                let kv_vec_builder_ty = format!("{}.bld", &kv_vec_ty);
                let key_prefix = llvm_prefix(&&key_ty);
                let kv_vec_prefix = llvm_prefix(&&kv_vec_ty);
                let value_vec_prefix = llvm_prefix(&&value_vec_ty);
                let dict_prefix = llvm_prefix(&&bld_ty_str);

                let groupmerger_def = replace!(GROUPMERGER_CODE, {
                    "$NAME" => &function_id.replace("%", ""),
                    "$KEY_PREFIX" => &key_prefix,
                    "$KEY" => &key_ty,
                    "$VALUE_VEC_PREFIX" => &value_vec_prefix,
                    "$VALUE_VEC" => &value_vec_ty,
                    "$VALUE" => &value_ty,
                    "$KV_STRUCT" => &kv_struct_ty.replace("%", ""),
                    "$KV_VEC_PREFIX" => &kv_vec_prefix,
                    "$KV_VEC" => &kv_vec_ty,
                    "$DICT_PREFIX" => &dict_prefix,
                    "$DICT" => &bld_ty_str
                });
                self.prelude_code.add(&groupmerger_def);
                let res_ty_str = self.llvm_type(&res_ty)?;
                let bld_tmp = self.gen_load_var(llvm_symbol(builder).as_str(), &kv_vec_builder_ty, ctx)?;
                let res_tmp = ctx.var_ids.next();
                ctx.code.add(format!("{} = call {} {}({} {})",
                                      res_tmp,
                                      bld_ty_str,
                                      func_str,
                                      kv_vec_builder_ty,
                                      bld_tmp));
                self.gen_store_var(&res_tmp, &llvm_symbol(output), &res_ty_str, ctx);
            }

            VecMerger(ref t, ref op) => {
                // The builder type (special internal type).
                let bld_ty_str = self.llvm_type(&bld_ty)?;
                let bld_prefix = llvm_prefix(&bld_ty_str);
                // The result type (vec[elem_type])
                let res_ty_str = self.llvm_type(&res_ty)?;
                let res_prefix = llvm_prefix(&res_ty_str);
                // The element type
                let elem_ty_str = self.llvm_type(t)?;
                // The builder we operate on.
                let bld_ptr =
                    self.gen_load_var(llvm_symbol(builder).as_str(), &bld_ty_str, ctx)?;

                // Generate names for all temporaries.
                let nworkers = ctx.var_ids.next();
                let t0 = ctx.var_ids.next();
                let typed_ptr = ctx.var_ids.next();
                let first_vec = ctx.var_ids.next();
                let size = ctx.var_ids.next();
                let ret_value = ctx.var_ids.next();
                let cond = ctx.var_ids.next();
                let i = ctx.var_ids.next();
                let vec_ptr = ctx.var_ids.next();
                let cur_vec = ctx.var_ids.next();
                let copy_cond = ctx.var_ids.next();
                let j = ctx.var_ids.next();
                let elem_ptr = ctx.var_ids.next();
                let merge_value = ctx.var_ids.next();
                let merge_ptr = ctx.var_ids.next();
                let j2 = ctx.var_ids.next();
                let copy_cond2 = ctx.var_ids.next();
                let i2 = ctx.var_ids.next();
                let cond2 = ctx.var_ids.next();

                // Generate label names.
                let label_base = ctx.var_ids.next();
                let mut label_ids = IdGenerator::new(&label_base.replace("%", ""));
                let entry = label_ids.next();
                let body_label = label_ids.next();
                let copy_entry_label = label_ids.next();
                let copy_body_label = label_ids.next();
                let copy_done_label = label_ids.next();
                let done_label = label_ids.next();
                let raw_ptr = ctx.var_ids.next();

                ctx.code.add(format!(include_str!("resources/vecmerger/vecmerger_result_start.ll"),
                                    nworkers = nworkers,
                                    t0 = t0,
                                    buildPtr = bld_ptr,
                                    resType = res_ty_str,
                                    resPrefix = res_prefix,
                                    elemType = elem_ty_str,
                                    typedPtr = typed_ptr,
                                    firstVec = first_vec,
                                    size = size,
                                    retValue = ret_value,
                                    cond = cond,
                                    i = i,
                                    i2 = i2,
                                    vecPtr = vec_ptr,
                                    curVec = cur_vec,
                                    copyCond = copy_cond,
                                    j = j,
                                    j2 = j2,
                                    elemPtr = elem_ptr,
                                    mergeValue = merge_value,
                                    mergePtr = merge_ptr,
                                    entry = entry,
                                    bodyLabel = body_label,
                                    copyEntryLabel = copy_entry_label,
                                    copyBodyLabel = copy_body_label,
                                    copyDoneLabel = copy_done_label,
                                    doneLabel = done_label,
                                    bldType = bld_ty_str,
                                    bldPrefix = bld_prefix));

                self.gen_merge_op(&merge_ptr, &merge_value, &elem_ty_str, op, t, ctx)?;

                ctx.code.add(format!(include_str!("resources/vecmerger/vecmerger_result_end.ll"),
                                    j2 = j2,
                                    j = j,
                                    copyCond2 = copy_cond2,
                                    size = size,
                                    i2 = i2,
                                    i = i,
                                    cond2 = cond2,
                                    nworkers = nworkers,
                                    resType = res_ty_str,
                                    retValue = ret_value,
                                    copyBodyLabel = copy_body_label,
                                    copyDoneLabel = copy_done_label,
                                    doneLabel = done_label,
                                    bodyLabel = body_label,
                                    rawPtr = raw_ptr,
                                    buildPtr = bld_ptr,
                                    bldType = bld_ty_str,
                                    output = llvm_symbol(output)));
            }
        }

        Ok(())
    }

    /// Generate code for a NewBuilder statement, creating a builder of the given type with a given `arg` and
    /// storing the result in an `output` symbol. Appends the code to a given FunctionContext.
    fn gen_new_builder(&mut self,
                       builder_kind: &BuilderKind,
                       annotations: &Annotations,
                       arg: &Option<Symbol>,
                       output: &Symbol,
                       func: &SirFunction,
                       ctx: &mut FunctionContext)
                       -> WeldResult<()> {
        let bld_ty = func.symbol_type(output)?;
        let bld_ty_str = self.llvm_type(bld_ty)?;
        let bld_prefix = llvm_prefix(&bld_ty_str);

        let mut builder_size = 16;
        if let Some(ref e) = *annotations.size() {
            builder_size = e.clone();
        }

        match *builder_kind {
            Appender(_) => {
                let bld_tmp = ctx.var_ids.next();
                ctx.code.add(format!(
                    "{} = call {} {}.new(i64 {}, %work_t* \
                                    %cur.work)",
                    bld_tmp,
                    bld_ty_str,
                    bld_prefix,
                    builder_size
                ));
                self.gen_store_var(&bld_tmp, &llvm_symbol(output), &bld_ty_str, ctx);
            }
            Merger(ref elem_ty, ref op) => {
                let elem_type = self.llvm_type(elem_ty)?;
                let bld_tmp = ctx.var_ids.next();
                ctx.code.add(format!("{} = call {} {}.new()", bld_tmp, bld_ty_str, bld_prefix));

                // Generate code to initialize the builder.
                let iden_elem = binop_identity(*op, elem_ty.as_ref())?;
                let init_elem = match *arg {
                    Some(ref s) => {
                        let arg_str = self.gen_load_var(llvm_symbol(s).as_str(), &elem_type, ctx)?;
                        arg_str
                    }
                    _ => iden_elem.clone(),
                };

                let first = ctx.var_ids.next();
                let first_raw = ctx.var_ids.next();
                let nworkers = ctx.var_ids.next();
                let i = ctx.var_ids.next();
                let cur_ptr = ctx.var_ids.next();
                let cur_bld_ptr = ctx.var_ids.next();
                let i2 = ctx.var_ids.next();
                let cond = ctx.var_ids.next();
                let cond2 = ctx.var_ids.next();

                // Generate label names.
                let label_base = ctx.var_ids.next();
                let mut label_ids = IdGenerator::new(&label_base.replace("%", ""));
                let entry = label_ids.next();
                let body = label_ids.next();
                let done = label_ids.next();

                ctx.code.add(format!(include_str!("resources/merger/init_merger.ll"),
                                        first = first,
                                        first_raw = first_raw,
                                        nworkers = nworkers,
                                        bld_ty_str = bld_ty_str,
                                        bld_prefix = bld_prefix,
                                        init_elem = init_elem,
                                        elem_type = elem_type,
                                        cond = cond,
                                        iden_elem = iden_elem,
                                        bld_inp = bld_tmp,
                                        i = i,
                                        cur_ptr = cur_ptr,
                                        cur_bld_ptr = cur_bld_ptr,
                                        i2 = i2,
                                        cond2 = cond2,
                                        entry = entry,
                                        body = body,
                                        done = done));
                self.gen_store_var(&bld_tmp, &llvm_symbol(output), &bld_ty_str, ctx);
            }
            DictMerger(_, _, _) => {
                let bld_tmp = ctx.var_ids.next();
                ctx.code.add(format!("{} = call {} {}.new(i64 {})",
                                        bld_tmp,
                                        bld_ty_str,
                                        bld_prefix,
                                        builder_size));
                self.gen_store_var(&bld_tmp, &llvm_symbol(output), &bld_ty_str, ctx);
            }
            GroupMerger(_, _) => {
                let bld_tmp = ctx.var_ids.next();
                ctx.code.add(format!(
                    "{} = call {} {}.new(i64 {}, %work_t* \
                                    %cur.work)",
                    bld_tmp,
                    bld_ty_str,
                    bld_prefix,
                    builder_size
                ));
                self.gen_store_var(&bld_tmp, &llvm_symbol(output), &bld_ty_str, ctx);
            }
            VecMerger(ref elem, ref op) => {
                if *op != BinOpKind::Add {
                    return weld_err!("VecMerger only supports +");
                }
                match *arg {
                    Some(ref s) => {
                        let arg_ty = self.llvm_type(&Vector(elem.clone()))?;
                        let arg_ty_str = arg_ty.to_string();
                        let arg_str = self.gen_load_var(llvm_symbol(s).as_str(), &arg_ty_str, ctx)?;
                        let bld_tmp = ctx.var_ids.next();
                        ctx.code.add(format!("{} = call {} {}.new({} \
                                                {})",
                                                bld_tmp,
                                                bld_ty_str,
                                                bld_prefix,
                                                arg_ty_str,
                                                arg_str));
                        self.gen_store_var(&bld_tmp, &llvm_symbol(output), &bld_ty_str, ctx);
                    }
                    None => {
                        weld_err!("Internal error: NewBuilder(VecMerger) \
                                    expected argument in LLVM codegen")?
                    }
                }
            }
        }

        Ok(())
    }

    /// Generate code for a basic block's terminator, appending it to the given FunctionContext.
    fn gen_terminator(&mut self,
                      terminator: &Terminator,
                      sir: &SirProgram,
                      func: &SirFunction,
                      ctx: &mut FunctionContext)
                      -> WeldResult<()> {
        ctx.code.add(format!("; {}", terminator));
        match *terminator {
            Branch { ref cond, on_true, on_false } => {
                let cond_tmp = self.gen_load_var(llvm_symbol(cond).as_str(), "i1", ctx)?;
                ctx.code.add(format!("br i1 {}, label %b.b{}, label %b.b{}", cond_tmp, on_true, on_false));
            }

            ParallelFor(ref pf) => {
                self.add_function(sir, &sir.funcs[pf.cont], None)?;
                self.add_function(sir, &sir.funcs[pf.body], Some(pf.clone()))?;
                // TODO add parallel wrapper call
                let params = get_combined_params(sir, pf);
                let params_sorted: BTreeMap<&Symbol, &Type> = params.iter().collect();
                let mut arg_types = String::new();
                for (arg, ty) in params_sorted.iter() {
                    let ll_ty = self.llvm_type(&ty)?;
                    let arg_tmp = self.gen_load_var(llvm_symbol(arg).as_str(), &ll_ty, ctx)?;
                    let arg_str = format!("{} {}, ", &ll_ty, arg_tmp);
                    arg_types.push_str(&arg_str);
                }
                arg_types.push_str("%work_t* %cur.work");
                ctx.code.add(format!("call void @f{}_wrapper({})", pf.body, arg_types));
                ctx.code.add("br label %body.end");
            }

            JumpBlock(block) => {
                ctx.code.add(format!("br label %b.b{}", block));
            }

            JumpFunction(func) => {
                self.add_function(sir, &sir.funcs[func], None)?;
                let params_sorted: BTreeMap<&Symbol, &Type> = sir.funcs[func].params.iter().collect();
                let mut arg_types = String::new();
                for (arg, ty) in params_sorted.iter() {
                    let ll_ty = self.llvm_type(&ty)?;
                    let arg_tmp = self.gen_load_var(llvm_symbol(arg).as_str(), &ll_ty, ctx)?;
                    let arg_str = format!("{} {}, ", ll_ty, arg_tmp);
                    arg_types.push_str(&arg_str);
                }
                arg_types.push_str("%work_t* %cur.work");
                ctx.code.add(format!("call void @f{}({})", func, arg_types));
                ctx.code.add("br label %body.end");
            }

            ProgramReturn(ref sym) => {
                let ty = func.symbol_type(sym)?;
                let ty_str = self.llvm_type(ty)?;
                let res_tmp = self.gen_load_var(llvm_symbol(sym).as_str(), &ty_str, ctx)?;
                let elem_size_ptr = ctx.var_ids.next();
                let elem_size = ctx.var_ids.next();
                let elem_storage = ctx.var_ids.next();
                let elem_storage_typed = ctx.var_ids.next();
                let run_id = ctx.var_ids.next();
                ctx.code.add(format!("{} = getelementptr {}, {}* null, i32 1", &elem_size_ptr, &ty_str, &ty_str));
                ctx.code.add(format!("{} = ptrtoint {}* {} to i64", &elem_size, &ty_str, &elem_size_ptr));

                ctx.code.add(format!("{} = call i64 @weld_rt_get_run_id()", run_id));
                ctx.code.add(format!("{} = call i8* @weld_run_malloc(i64 {}, i64 {})",
                                        &elem_storage,
                                        &run_id,
                                        &elem_size));
                ctx.code.add(format!("{} = bitcast i8* {} to {}*", &elem_storage_typed, &elem_storage, &ty_str));
<<<<<<< HEAD
                self.gen_store_var(&res_tmp, &elem_storage_typed, &ty_str, ctx);
                ctx.code.add(format!("call void @set_result(i8* {})", elem_storage));
=======
                ctx.code.add(format!("store {} {}, {}* {}", &ty_str, res_tmp, &ty_str, &elem_storage_typed));
                ctx.code.add(format!("call void @weld_rt_set_result(i8* {})", elem_storage));
>>>>>>> 5a5bf1e8
                ctx.code.add("br label %body.end");
            }

            EndFunction => {
                ctx.code.add("br label %body.end");
            }

            Crash => {
                let errno = WeldRuntimeErrno::Unknown as i64;
                let run_id = ctx.var_ids.next();
                ctx.code.add(format!("call void @weld_run_set_errno(i64 {}, i64 {})", run_id, errno));
            }
        }

        Ok(())
    }

    /// Generate code to extract the index'th element of a SIMD value, returning a register name for it.
    /// This is slightly tricky because the SIMD value may be a struct, in which case we need to recurse into each of
    /// its elements. `simd_reg` must be the name of an LLVM register containing the SIMD value.
    fn gen_simd_extract(&mut self,
                        simd_type: &Type,
                        simd_reg: &str,
                        index: u32,
                        ctx: &mut FunctionContext)
                        -> WeldResult<String> {

        let simd_type_llvm = self.llvm_type(simd_type)?.to_string();
        let item_type = simd_type.scalar_type()?;
        let item_type_llvm = self.llvm_type(&item_type)?.to_string();

        match *simd_type {
            Simd(_) => {
                // Simple case: extract the element using an extractelement instruction
                let item_reg = ctx.var_ids.next();
                ctx.code.add(format!("{} = extractelement {} {}, i32 {}", item_reg, simd_type_llvm, simd_reg, index));
                Ok(item_reg)
            }

            Struct(ref fields) => {
                // Complex case: build up a struct with each item
                let mut current_struct = "undef".to_string();
                for (i, field_type) in fields.iter().enumerate() {
                    // First, extract the i'th field of our SIMD struct into a register
                    let field_reg = ctx.var_ids.next();
                    ctx.code.add(format!("{} = extractvalue {} {}, {}", field_reg, simd_type_llvm, simd_reg, i));

                    // Call ourselves recursively to extract the right item from this sub-vector
                    let item_reg = self.gen_simd_extract(field_type, &field_reg, index, ctx)?;
                    let item_type = field_type.scalar_type()?;

                    // Insert this into our result struct
                    let new_struct = ctx.var_ids.next();
                    ctx.code.add(format!("{} = insertvalue {} {}, {} {}, {}",
                        new_struct, item_type_llvm, current_struct, self.llvm_type(&item_type)?, item_reg, i));
                    current_struct = new_struct;
                }
                Ok(current_struct)
            }

            _ => weld_err!("Invalid type for gen_simd_extract: {:?}", simd_type)
        }
    }
}

/// Converts an LLVM type string to a prefix for functions operating over the type.
fn llvm_prefix(ty_str: &str) -> String {
    format!("@{}", ty_str.replace("%", ""))
}

/// Returns a vector size for a type. If a Vetor is passed in, returns the vector size of the
/// element type. TODO this just returns 4 right now.
fn llvm_simd_size(_: &Type) -> WeldResult<u32> {
    Ok(4)
}

/// Returns the LLVM name for the `ScalarKind` `k`.
fn llvm_scalar_kind(k: ScalarKind) -> &'static str {
    match k {
        Bool => "i1",
        I8 => "i8",
        I32 => "i32",
        I64 => "i64",
        F32 => "float",
        F64 => "double",       
    }
}

/// Returns an LLVM formatted String for a literal.
fn llvm_literal(k: LiteralKind) -> String {
    match k {
        BoolLiteral(l) => format!("{}", if l { 1 } else { 0 }),
        I8Literal(l) => format!("{}", l),
        I32Literal(l) =>  format!("{}", l),
        I64Literal(l) => format!("{}", l),
        F32Literal(l) => format!("{:.30e}", l),
        F64Literal(l) => format!("{:.30e}", l),
    }.to_string()
}

/// Return the LLVM version of a Weld symbol (encoding any special characters for LLVM).
fn llvm_symbol(symbol: &Symbol) -> String {
    if symbol.id == 0 { format!("%{}", symbol.name) } else { format!("%{}.{}", symbol.name, symbol.id) }
}

fn binop_identity(op_kind: BinOpKind, ty: &Type) -> WeldResult<String> {
    match (op_kind, ty) {
        (BinOpKind::Add, &Scalar(I8)) => Ok("0".to_string()),
        (BinOpKind::Add, &Scalar(I32)) => Ok("0".to_string()),
        (BinOpKind::Add, &Scalar(I64)) => Ok("0".to_string()),
        (BinOpKind::Add, &Scalar(F32)) => Ok("0.0".to_string()),
        (BinOpKind::Add, &Scalar(F64)) => Ok("0.0".to_string()),

        (BinOpKind::Multiply, &Scalar(I8)) => Ok("1".to_string()),
        (BinOpKind::Multiply, &Scalar(I32)) => Ok("1".to_string()),
        (BinOpKind::Multiply, &Scalar(I64)) => Ok("1".to_string()),
        (BinOpKind::Multiply, &Scalar(F32)) => Ok("1.0".to_string()),
        (BinOpKind::Multiply, &Scalar(F64)) => Ok("1.0".to_string()),

        _ => weld_err!("Unsupported identity for binary op: {} on {}", op_kind, print_type(ty)),
    }
}

/// Return the name of the LLVM instruction for a binary operation on a specific type.
fn llvm_binop(op_kind: BinOpKind, ty: &Type) -> WeldResult<&'static str> {
    match (op_kind, ty) {
        (BinOpKind::Add, &Scalar(I8)) => Ok("add"),
        (BinOpKind::Add, &Scalar(I32)) => Ok("add"),
        (BinOpKind::Add, &Scalar(I64)) => Ok("add"),
        (BinOpKind::Add, &Scalar(F32)) => Ok("fadd"),
        (BinOpKind::Add, &Scalar(F64)) => Ok("fadd"),
        (BinOpKind::Add, &Simd(I8)) => Ok("add"),
        (BinOpKind::Add, &Simd(I32)) => Ok("add"),
        (BinOpKind::Add, &Simd(I64)) => Ok("add"),
        (BinOpKind::Add, &Simd(F32)) => Ok("fadd"),
        (BinOpKind::Add, &Simd(F64)) => Ok("fadd"),

        (BinOpKind::Subtract, &Scalar(I8)) => Ok("sub"),
        (BinOpKind::Subtract, &Scalar(I32)) => Ok("sub"),
        (BinOpKind::Subtract, &Scalar(I64)) => Ok("sub"),
        (BinOpKind::Subtract, &Scalar(F32)) => Ok("fsub"),
        (BinOpKind::Subtract, &Scalar(F64)) => Ok("fsub"),
        (BinOpKind::Subtract, &Simd(I8)) => Ok("sub"),
        (BinOpKind::Subtract, &Simd(I32)) => Ok("sub"),
        (BinOpKind::Subtract, &Simd(I64)) => Ok("sub"),
        (BinOpKind::Subtract, &Simd(F32)) => Ok("fsub"),
        (BinOpKind::Subtract, &Simd(F64)) => Ok("fsub"),

        (BinOpKind::Multiply, &Scalar(I8)) => Ok("mul"),
        (BinOpKind::Multiply, &Scalar(I32)) => Ok("mul"),
        (BinOpKind::Multiply, &Scalar(I64)) => Ok("mul"),
        (BinOpKind::Multiply, &Scalar(F32)) => Ok("fmul"),
        (BinOpKind::Multiply, &Scalar(F64)) => Ok("fmul"),
        (BinOpKind::Multiply, &Simd(I8)) => Ok("mul"),
        (BinOpKind::Multiply, &Simd(I32)) => Ok("mul"),
        (BinOpKind::Multiply, &Simd(I64)) => Ok("mul"),
        (BinOpKind::Multiply, &Simd(F32)) => Ok("fmul"),
        (BinOpKind::Multiply, &Simd(F64)) => Ok("fmul"),

        (BinOpKind::Divide, &Scalar(I8)) => Ok("sdiv"),
        (BinOpKind::Divide, &Scalar(I32)) => Ok("sdiv"),
        (BinOpKind::Divide, &Scalar(I64)) => Ok("sdiv"),
        (BinOpKind::Divide, &Scalar(F32)) => Ok("fdiv"),
        (BinOpKind::Divide, &Scalar(F64)) => Ok("fdiv"),
        (BinOpKind::Divide, &Simd(I8)) => Ok("sdiv"),
        (BinOpKind::Divide, &Simd(I32)) => Ok("sdiv"),
        (BinOpKind::Divide, &Simd(I64)) => Ok("sdiv"),
        (BinOpKind::Divide, &Simd(F32)) => Ok("fdiv"),
        (BinOpKind::Divide, &Simd(F64)) => Ok("fdiv"),

        (BinOpKind::Equal, &Scalar(Bool)) => Ok("icmp eq"),
        (BinOpKind::Equal, &Scalar(I8)) => Ok("icmp eq"),
        (BinOpKind::Equal, &Scalar(I32)) => Ok("icmp eq"),
        (BinOpKind::Equal, &Scalar(I64)) => Ok("icmp eq"),
        (BinOpKind::Equal, &Scalar(F32)) => Ok("fcmp oeq"),
        (BinOpKind::Equal, &Scalar(F64)) => Ok("fcmp oeq"),
        (BinOpKind::Equal, &Simd(Bool)) => Ok("icmp eq"),
        (BinOpKind::Equal, &Simd(I8)) => Ok("icmp eq"),
        (BinOpKind::Equal, &Simd(I32)) => Ok("icmp eq"),
        (BinOpKind::Equal, &Simd(I64)) => Ok("icmp eq"),
        (BinOpKind::Equal, &Simd(F32)) => Ok("fcmp oeq"),
        (BinOpKind::Equal, &Simd(F64)) => Ok("fcmp oeq"),

        (BinOpKind::NotEqual, &Scalar(Bool)) => Ok("icmp ne"),
        (BinOpKind::NotEqual, &Scalar(I8)) => Ok("icmp ne"),
        (BinOpKind::NotEqual, &Scalar(I32)) => Ok("icmp ne"),
        (BinOpKind::NotEqual, &Scalar(I64)) => Ok("icmp ne"),
        (BinOpKind::NotEqual, &Scalar(F32)) => Ok("fcmp one"),
        (BinOpKind::NotEqual, &Scalar(F64)) => Ok("fcmp one"),

        (BinOpKind::LessThan, &Scalar(I8)) => Ok("icmp slt"),
        (BinOpKind::LessThan, &Scalar(I32)) => Ok("icmp slt"),
        (BinOpKind::LessThan, &Scalar(I64)) => Ok("icmp slt"),
        (BinOpKind::LessThan, &Scalar(F32)) => Ok("fcmp olt"),
        (BinOpKind::LessThan, &Scalar(F64)) => Ok("fcmp olt"),
        (BinOpKind::LessThan, &Simd(I8)) => Ok("icmp slt"),
        (BinOpKind::LessThan, &Simd(I32)) => Ok("icmp slt"),
        (BinOpKind::LessThan, &Simd(I64)) => Ok("icmp slt"),
        (BinOpKind::LessThan, &Simd(F32)) => Ok("fcmp olt"),
        (BinOpKind::LessThan, &Simd(F64)) => Ok("fcmp olt"),

        (BinOpKind::LessThanOrEqual, &Scalar(I8)) => Ok("icmp sle"),
        (BinOpKind::LessThanOrEqual, &Scalar(I32)) => Ok("icmp sle"),
        (BinOpKind::LessThanOrEqual, &Scalar(I64)) => Ok("icmp sle"),
        (BinOpKind::LessThanOrEqual, &Scalar(F32)) => Ok("fcmp ole"),
        (BinOpKind::LessThanOrEqual, &Scalar(F64)) => Ok("fcmp ole"),
        (BinOpKind::LessThanOrEqual, &Simd(I8)) => Ok("icmp sle"),
        (BinOpKind::LessThanOrEqual, &Simd(I32)) => Ok("icmp sle"),
        (BinOpKind::LessThanOrEqual, &Simd(I64)) => Ok("icmp sle"),
        (BinOpKind::LessThanOrEqual, &Simd(F32)) => Ok("fcmp ole"),
        (BinOpKind::LessThanOrEqual, &Simd(F64)) => Ok("fcmp ole"),

        (BinOpKind::GreaterThan, &Scalar(I8)) => Ok("icmp sgt"),
        (BinOpKind::GreaterThan, &Scalar(I32)) => Ok("icmp sgt"),
        (BinOpKind::GreaterThan, &Scalar(I64)) => Ok("icmp sgt"),
        (BinOpKind::GreaterThan, &Scalar(F32)) => Ok("fcmp ogt"),
        (BinOpKind::GreaterThan, &Scalar(F64)) => Ok("fcmp ogt"),
        (BinOpKind::GreaterThan, &Simd(I8)) => Ok("icmp sgt"),
        (BinOpKind::GreaterThan, &Simd(I32)) => Ok("icmp sgt"),
        (BinOpKind::GreaterThan, &Simd(I64)) => Ok("icmp sgt"),
        (BinOpKind::GreaterThan, &Simd(F32)) => Ok("fcmp ogt"),
        (BinOpKind::GreaterThan, &Simd(F64)) => Ok("fcmp ogt"),

        (BinOpKind::GreaterThanOrEqual, &Scalar(I8)) => Ok("icmp sge"),
        (BinOpKind::GreaterThanOrEqual, &Scalar(I32)) => Ok("icmp sge"),
        (BinOpKind::GreaterThanOrEqual, &Scalar(I64)) => Ok("icmp sge"),
        (BinOpKind::GreaterThanOrEqual, &Scalar(F32)) => Ok("fcmp oge"),
        (BinOpKind::GreaterThanOrEqual, &Scalar(F64)) => Ok("fcmp oge"),
        (BinOpKind::GreaterThanOrEqual, &Simd(I8)) => Ok("icmp sge"),
        (BinOpKind::GreaterThanOrEqual, &Simd(I32)) => Ok("icmp sge"),
        (BinOpKind::GreaterThanOrEqual, &Simd(I64)) => Ok("icmp sge"),
        (BinOpKind::GreaterThanOrEqual, &Simd(F32)) => Ok("fcmp oge"),
        (BinOpKind::GreaterThanOrEqual, &Simd(F64)) => Ok("fcmp oge"),

        (BinOpKind::LogicalAnd, &Scalar(Bool)) => Ok("and"),
        (BinOpKind::BitwiseAnd, &Scalar(Bool)) => Ok("and"),
        (BinOpKind::BitwiseAnd, &Scalar(I8)) => Ok("and"),
        (BinOpKind::BitwiseAnd, &Scalar(I32)) => Ok("and"),
        (BinOpKind::BitwiseAnd, &Scalar(I64)) => Ok("and"),
        (BinOpKind::BitwiseAnd, &Simd(Bool)) => Ok("and"),
        (BinOpKind::BitwiseAnd, &Simd(I8)) => Ok("and"),
        (BinOpKind::BitwiseAnd, &Simd(I32)) => Ok("and"),
        (BinOpKind::BitwiseAnd, &Simd(I64)) => Ok("and"),

        (BinOpKind::LogicalOr, &Scalar(Bool)) => Ok("or"),
        (BinOpKind::BitwiseOr, &Scalar(Bool)) => Ok("or"),
        (BinOpKind::BitwiseOr, &Scalar(I8)) => Ok("or"),
        (BinOpKind::BitwiseOr, &Scalar(I32)) => Ok("or"),
        (BinOpKind::BitwiseOr, &Scalar(I64)) => Ok("or"),
        (BinOpKind::BitwiseOr, &Simd(Bool)) => Ok("or"),
        (BinOpKind::BitwiseOr, &Simd(I8)) => Ok("or"),
        (BinOpKind::BitwiseOr, &Simd(I32)) => Ok("or"),
        (BinOpKind::BitwiseOr, &Simd(I64)) => Ok("or"),

        (BinOpKind::Xor, &Scalar(Bool)) => Ok("xor"),
        (BinOpKind::Xor, &Scalar(I8)) => Ok("xor"),
        (BinOpKind::Xor, &Scalar(I32)) => Ok("xor"),
        (BinOpKind::Xor, &Scalar(I64)) => Ok("xor"),
        (BinOpKind::Xor, &Simd(Bool)) => Ok("xor"),
        (BinOpKind::Xor, &Simd(I8)) => Ok("xor"),
        (BinOpKind::Xor, &Simd(I32)) => Ok("xor"),
        (BinOpKind::Xor, &Simd(I64)) => Ok("xor"),

        _ => weld_err!("Unsupported binary op: {} on {}", op_kind, print_type(ty)),
    }
}

/// Return the name of the LLVM instruction for the given operation and type.
fn llvm_unaryop(op_kind: UnaryOpKind, ty: &ScalarKind) -> WeldResult<&'static str> {
    match (op_kind, ty) {
        (UnaryOpKind::Log, &F32) => Ok("@llvm.log.f32"),
        (UnaryOpKind::Log, &F64) => Ok("@llvm.log.f64"),

        (UnaryOpKind::Exp, &F32) => Ok("@llvm.exp.f32"),
        (UnaryOpKind::Exp, &F64) => Ok("@llvm.exp.f64"),

        (UnaryOpKind::Sqrt, &F32) => Ok("@llvm.sqrt.f32"),
        (UnaryOpKind::Sqrt, &F64) => Ok("@llvm.sqrt.f64"),

        (UnaryOpKind::Erf, &F32) => Ok("@erff"),
        (UnaryOpKind::Erf, &F64) => Ok("@erf"),

        _ => weld_err!("Unsupported unary op: {} on {}", op_kind, ty),
    }
}

/// Return the name of the LLVM instruction for a binary operation between vectors.
fn llvm_binop_vector(op_kind: BinOpKind, ty: &Type) -> WeldResult<(&'static str, i32)> {
    match op_kind {
        BinOpKind::Equal => Ok(("eq", 0)),
        BinOpKind::NotEqual => Ok(("ne", 0)),
        BinOpKind::LessThan => Ok(("eq", -1)),
        BinOpKind::LessThanOrEqual => Ok(("ne", 1)),
        BinOpKind::GreaterThan => Ok(("eq", 1)),
        BinOpKind::GreaterThanOrEqual => Ok(("ne", -1)),

        _ => weld_err!("Unsupported binary op: {} on {}", op_kind, print_type(ty)),
    }
}

/// Return the name of hte LLVM instruction for a cast operation between specific types.
fn llvm_castop(ty1: &Type, ty2: &Type) -> WeldResult<&'static str> {
    match (ty1, ty2) {
        (&Scalar(F64), &Scalar(Bool)) => Ok("fptoui"),
        (&Scalar(F32), &Scalar(Bool)) => Ok("fptoui"),
        (&Scalar(Bool), &Scalar(F64)) => Ok("uitofp"),
        (&Scalar(Bool), &Scalar(F32)) => Ok("uitofp"),
        (&Scalar(F64), &Scalar(F32)) => Ok("fptrunc"),
        (&Scalar(F32), &Scalar(F64)) => Ok("fpext"),
        (&Scalar(F64), _) => Ok("fptosi"),
        (&Scalar(F32), _) => Ok("fptosi"),
        (_, &Scalar(F64)) => Ok("sitofp"),
        (_, &Scalar(F32)) => Ok("sitofp"),
        (&Scalar(Bool), _) => Ok("zext"),
        (_, &Scalar(I64)) => Ok("sext"),
        _ => Ok("trunc"),
    }
}

/// Struct used to track state while generating a function.
struct FunctionContext {
    /// Code section at the start of the function with alloca instructions for local symbols
    alloca_code: CodeBuilder,
    /// Other code in function
    code: CodeBuilder,
    defined_symbols: HashSet<String>,
    var_ids: IdGenerator,
}

impl FunctionContext {
    fn new() -> FunctionContext {
        FunctionContext {
            alloca_code: CodeBuilder::new(),
            code: CodeBuilder::new(),
            var_ids: IdGenerator::new("%t.t"),
            defined_symbols: HashSet::new(),
        }
    }

    fn add_alloca(&mut self, symbol: &str, ty: &str) -> WeldResult<()> {
        if !self.defined_symbols.insert(symbol.to_string()) {
            weld_err!("Symbol already defined in function: {}", symbol)
        } else {
            self.alloca_code.add(format!("{} = alloca {}", symbol, ty));
            Ok(())
        }
    }
}

fn get_combined_params(sir: &SirProgram, par_for: &ParallelForData) -> HashMap<Symbol, Type> {
    let mut body_params = sir.funcs[par_for.body].params.clone();
    for (arg, ty) in sir.funcs[par_for.cont].params.iter() {
        body_params.insert(arg.clone(), ty.clone());
    }
    body_params
}

<<<<<<< HEAD
=======
fn get_sym_ty<'a>(func: &'a SirFunction, sym: &Symbol) -> WeldResult<&'a Type> {
    if func.locals.get(sym).is_some() {
        Ok(func.locals.get(sym).unwrap())
    } else if func.params.get(sym).is_some() {
        Ok(func.params.get(sym).unwrap())
    } else {
        weld_err!("Can't find symbol {}", sym)
    }
}

/// Returns a vector size for a type. If a Vetor is passed in, returns the vector size of the
/// element type.
///
/// TODO for now just returning 4 for all types.
fn vec_size(_: &Type) -> WeldResult<u32> {
    Ok(4)
}

>>>>>>> 5a5bf1e8
#[test]
fn types() {
    let mut gen = LlvmGenerator::new();

    assert_eq!(gen.llvm_type(&Scalar(I32)).unwrap(), "i32");
    assert_eq!(gen.llvm_type(&Scalar(I64)).unwrap(), "i64");
    assert_eq!(gen.llvm_type(&Scalar(F32)).unwrap(), "float");
    assert_eq!(gen.llvm_type(&Scalar(F64)).unwrap(), "double");
    assert_eq!(gen.llvm_type(&Scalar(I8)).unwrap(), "i8");
    assert_eq!(gen.llvm_type(&Scalar(Bool)).unwrap(), "i1");

    let struct1 = parse_type("{i32,bool,i32}").unwrap().to_type().unwrap();
    assert_eq!(gen.llvm_type(&struct1).unwrap(), "%s0");
    assert_eq!(gen.llvm_type(&struct1).unwrap(), "%s0"); // Name is reused for same struct

    let struct2 = parse_type("{i32,bool}").unwrap().to_type().unwrap();
    assert_eq!(gen.llvm_type(&struct2).unwrap(), "%s1");
}<|MERGE_RESOLUTION|>--- conflicted
+++ resolved
@@ -113,20 +113,9 @@
         println!("LLVM program:\n{}\n", &llvm_code);
     }
 
-<<<<<<< HEAD
-    Ok(easy_ll::compile_module(&llvm_code, Some(MERGER_BC))?)
-}
-
-/// Generates a small program which, when called with a `run_id`, frees
-/// memory associated with the run ID.
-pub fn generate_runtime_interface_module() -> WeldResult<easy_ll::CompiledModule> {
-    let program = include_str!("resources/runtime_interface_module.ll");
-    Ok(easy_ll::compile_module(program, None)?)
-=======
     let module = try!(easy_ll::compile_module(&llvm_code, Some(LIB_WELD_RT)));
     module.run_named("runtime_init", 0).unwrap();
     Ok(module)
->>>>>>> 5a5bf1e8
 }
 
 /// Generates LLVM code for one or more modules.
@@ -664,13 +653,9 @@
                 .code
                 .add(format!("{} = getelementptr %work_t, %work_t* %cur.work, i32 0, i32 2", upper_bound_ptr));
             par_body_ctx.code.add(format!("{} = load i64, i64* {}", upper_bound, upper_bound_ptr));
-<<<<<<< HEAD
-            let body_arg_types = self.get_arg_str(&func.params, "")?;
-            self.create_new_pieces(&func.params, &mut par_body_ctx)?;
-=======
+
             let body_arg_types = try!(self.get_arg_str(&func.params, ""));
-            try!(self.create_new_vb_pieces(&func.params, &mut par_body_ctx));
->>>>>>> 5a5bf1e8
+            self.create_new_vb_pieces(&func.params, &mut par_body_ctx)?;
             par_body_ctx.code.add("fn_call:");
             par_body_ctx.code.add(format!("call void @f{}({}, i64 {}, i64 {})",
                                             func.id,
@@ -684,13 +669,10 @@
             let mut par_cont_ctx = &mut FunctionContext::new();
             par_cont_ctx.code.add(format!("define void @f{}_par(%work_t* %cur.work) {{", par_for.cont));
             par_cont_ctx.code.add("entry:");
-<<<<<<< HEAD
+
             self.unload_arg_struct(&sir.funcs[par_for.cont].params, &mut par_cont_ctx)?;
-            self.create_new_pieces(&sir.funcs[par_for.cont].params, &mut par_cont_ctx)?;
-=======
-            try!(self.unload_arg_struct(&sir.funcs[par_for.cont].params, &mut par_cont_ctx));
-            try!(self.create_new_vb_pieces(&sir.funcs[par_for.cont].params, &mut par_cont_ctx));
->>>>>>> 5a5bf1e8
+            self.create_new_vb_pieces(&sir.funcs[par_for.cont].params, &mut par_cont_ctx)?;
+
             par_cont_ctx.code.add("fn_call:");
             let cont_arg_types = self.get_arg_str(&sir.funcs[par_for.cont].params, "")?;
             par_cont_ctx.code.add(format!("call void @f{}({})", par_for.cont, cont_arg_types));
@@ -848,82 +830,7 @@
 
             Builder(ref bk, _) => {
                 if self.bld_names.get(bk) == None {
-<<<<<<< HEAD
                     self.gen_builder_definition(bk)? 
-=======
-                    match *bk {
-                        Appender(ref t) => {
-                            let bld_ty = Vector(t.clone());
-                            let bld_ty_str = try!(self.llvm_type(&bld_ty)).to_string();
-                            self.bld_names.insert(bk.clone(), format!("{}.bld", bld_ty_str));
-                        }
-                        Merger(ref t, _) => {
-                            if self.merger_names.get(t) == None {
-                                let elem_ty = self.llvm_type(t)?.to_string();
-                                let elem_prefix = format!("@{}", elem_ty.replace("%", ""));
-                                let name = self.merger_ids.next();
-                                self.merger_names.insert(*t.clone(), name.clone());
-                                let prefix_replaced = MERGER_CODE.replace("$ELEM_PREFIX", &elem_prefix);
-                                let elem_replaced = prefix_replaced.replace("$ELEM", &elem_ty);
-                                // TODO!
-                                let vecsize_replaced = elem_replaced.replace("$VECSIZE", &format!("{}", vec_size(t)?));
-                                let name_replaced = vecsize_replaced.replace("$NAME", &name.replace("%", ""));
-                                self.prelude_code.add(&name_replaced);
-                                self.prelude_code.add("\n");
-                            }
-                            let bld_ty_str = self.merger_names.get(t).unwrap();
-                            self.bld_names.insert(bk.clone(), format!("{}.bld", bld_ty_str));
-                        }
-                        DictMerger(ref kt, ref vt, ref op) => {
-                            let bld_ty = Dict(kt.clone(), vt.clone());
-                            let bld_ty_str = try!(self.llvm_type(&bld_ty)).to_string();
-                            let elem = Box::new(Struct(vec![*kt.clone(), *vt.clone()]));
-                            let kv_struct_ty = try!(self.llvm_type(&elem)).to_string();
-                            let key_ty = try!(self.llvm_type(kt)).to_string();
-                            let value_ty = try!(self.llvm_type(vt)).to_string();
-                            let kv_vec = Box::new(Vector(elem.clone()));
-                            let kv_vec_ty = try!(self.llvm_type(&kv_vec)).to_string();
-                            let kv_vec_prefix = format!("@{}", &kv_vec_ty.replace("%", ""));
-
-                            // Add the dictmerger.ll template
-                            let name_replaced = DICTMERGER_CODE.replace("$NAME", &bld_ty_str.replace("%", ""));
-                            let key_ty_replaced = name_replaced.replace("$KEY", &key_ty);
-                            let value_ty_replaced = key_ty_replaced.replace("$VALUE", &value_ty);
-                            let kv_struct_replaced = value_ty_replaced
-                                .replace("$KV_STRUCT", &kv_struct_ty.replace("%", ""));
-                            let kv_vec_prefix_replaced = kv_struct_replaced.replace("$KV_VEC_PREFIX", &kv_vec_prefix);
-                            let kv_vec_ty_replaced = kv_vec_prefix_replaced.replace("$KV_VEC", &kv_vec_ty);
-                            self.prelude_code.add(&kv_vec_ty_replaced);
-                            self.prelude_code.add("\n");
-
-                            // Add the merge_op function for this dictmerger
-                            let mut var_ids = IdGenerator::new("%t");
-                            let mut merge_op_code = CodeBuilder::new();
-                            merge_op_code.add(format!(
-                                "define {} @{}.bld.merge_op({} %a, {} %b) alwaysinline {{",
-                                value_ty, bld_ty_str.replace("%", ""), value_ty, value_ty));
-                            let res = self.gen_merge_op_on_registers(
-                                "%a", "%b", op, vt, &mut var_ids, &mut merge_op_code)?;
-                            merge_op_code.add(format!("ret {} {}", value_ty, res));
-                            merge_op_code.add("}");
-                            self.prelude_code.add_code(&merge_op_code);
-                            self.prelude_code.add("\n");
-
-                            self.bld_names.insert(bk.clone(), format!("{}.bld", bld_ty_str));
-                        }
-                        GroupMerger(ref kt, ref vt) => {
-                            let elem = Box::new(Struct(vec![*kt.clone(), *vt.clone()]));
-                            let bld_ty = Vector(elem.clone());
-                            let bld_ty_str = try!(self.llvm_type(&bld_ty)).to_string();
-                            self.bld_names.insert(bk.clone(), format!("{}.bld", bld_ty_str));
-                        }
-                        VecMerger(ref elem, _) => {
-                            let bld_ty = Vector(elem.clone());
-                            let bld_ty_str = try!(self.llvm_type(&bld_ty)).to_string();
-                            self.bld_names.insert(bk.clone(), format!("{}.vm.bld", bld_ty_str));
-                        }
-                    }
->>>>>>> 5a5bf1e8
                 }
                 self.bld_names.get(bk).unwrap().to_string()
             }
@@ -1254,57 +1161,6 @@
                     merge_ty: &Type,
                     ctx: &mut FunctionContext)
                     -> WeldResult<()> {
-<<<<<<< HEAD
-        let builder_value = self.gen_load_var(builder_ptr, merge_ty_str, ctx)?;
-        let mut res = ctx.var_ids.next();
-        if let Scalar(_) = *merge_ty {
-            ctx.code.add(format!("{} = {} {} {}, {}",
-                                 &res,
-                                 llvm_binop(*bin_op, merge_ty)?,
-                                 &merge_ty_str,
-                                 builder_value,
-                                 merge_value));
-        } else if let Struct(ref tys) = *merge_ty {
-            let mut cur = "undef".to_string();
-            for (i, ty) in tys.iter().enumerate() {
-                let merge_elem = ctx.var_ids.next();
-                let builder_elem = ctx.var_ids.next();
-                let struct_name = ctx.var_ids.next();
-                let binop_value = ctx.var_ids.next();
-                let elem_ty_str = self.llvm_type(ty)?;
-                ctx.code.add(format!("{} = extractvalue {} {}, {}", &merge_elem, &merge_ty_str, &merge_value, i));
-                ctx.code.add(format!("{} = extractvalue {} {}, {}", &builder_elem, &merge_ty_str, &builder_value, i));
-                ctx.code.add(format!("{} = {} {} {}, {}",
-                                     &binop_value,
-                                     llvm_binop(*bin_op, ty)?,
-                                     &elem_ty_str,
-                                     &merge_elem,
-                                     &builder_elem));
-                ctx.code.add(format!("{} = insertvalue {} {}, {} {}, {}",
-                                     &struct_name,
-                                     &merge_ty_str,
-                                     &cur,
-                                     &elem_ty_str,
-                                     &binop_value,
-                                     i));
-                res = struct_name.clone();
-                cur = struct_name.clone();
-            }
-        } else {
-            unreachable!();
-        }
-
-        // Store the resulting merge value back into the builder pointer.
-        self.gen_store_var(&res, builder_ptr, merge_ty_str, ctx);
-=======
-        let builder_value = ctx.var_ids.next();
-        ctx.code.add(format!("{} = load {}, {}* {}", &builder_value, &merge_ty_str, &merge_ty_str, &builder_ptr));
-        let result_reg = self.gen_merge_op_on_registers(
-            &builder_value, &merge_value, &bin_op, &merge_ty, &mut ctx.var_ids, &mut ctx.code)?;
-        ctx.code.add(format!("store {} {}, {}* {}", &merge_ty_str, &result_reg, &merge_ty_str, &builder_ptr));
->>>>>>> 5a5bf1e8
-        Ok(())
-    }
 
     /// Generate code to perform a unary operation on `child` and store the result in `output` (which should
     /// be a location on the stack).
@@ -1674,8 +1530,6 @@
         let (val_ll_ty, val_ll_sym) = self.llvm_type_and_name(func, value)?;
         let bld_prefix = llvm_prefix(&bld_ll_ty);
 
-<<<<<<< HEAD
-=======
         // Special case: if the value is a SIMD vector, we need to merge each element separately (because the final
         // builder will still operate on scalars). We have specialized functions to merge all of them together for
         // some builders, such as Merger, but for others we just call the merge operation multiple times.
@@ -1727,7 +1581,6 @@
         }
 
         // For non-vectorized elements, just switch on the builder type. TODO: Use annotations here too.
->>>>>>> 5a5bf1e8
         match *builder_kind {
             Appender(_) => {
                 let bld_tmp = self.gen_load_var(&bld_ll_sym, &bld_ll_ty, ctx)?;
@@ -1741,19 +1594,12 @@
                                         val_ll_ty,
                                         val_tmp));
             }
-<<<<<<< HEAD
             
-            DictMerger(_, _, _) => {
-                let bld_tmp = self.gen_load_var(&bld_ll_sym, &bld_ll_ty, ctx)?;
-                let val_tmp = self.gen_load_var(&val_ll_sym, &val_ll_ty, ctx)?;
-=======
-
             DictMerger(ref kt, ref vt, _) => {
                 let bld_tmp = try!(self.load_var(llvm_symbol(builder).as_str(), &bld_ty_str, ctx));
                 let elem_ty = Struct(vec![*kt.clone(), *vt.clone()]);
                 let elem_ty_str = try!(self.llvm_type(&elem_ty)).to_string();
                 let elem_tmp = try!(self.load_var(llvm_symbol(value).as_str(), &elem_ty_str, ctx));
->>>>>>> 5a5bf1e8
                 ctx.code.add(format!(
                     "call {} {}.merge({} {}, {} {}, i32 %cur.tid)",
                     bld_ll_ty,
@@ -1763,19 +1609,12 @@
                     val_ll_ty,
                     val_tmp));
             }
-<<<<<<< HEAD
-            
-            GroupMerger(_, _) => {
-                let bld_tmp = self.gen_load_var(&bld_ll_sym, &bld_ll_ty, ctx)?;
-                let val_tmp = self.gen_load_var(&val_ll_sym, &val_ll_ty, ctx)?;
-=======
 
             GroupMerger(ref kt, ref vt) => {
                 let bld_tmp = try!(self.load_var(llvm_symbol(builder).as_str(), &bld_ty_str, ctx));
                 let elem_ty = Struct(vec![*kt.clone(), *vt.clone()]);
                 let elem_ty_str = try!(self.llvm_type(&elem_ty)).to_string();
                 let elem_tmp = try!(self.load_var(llvm_symbol(value).as_str(), &elem_ty_str, ctx));
->>>>>>> 5a5bf1e8
                 ctx.code.add(format!(
                     "call {} {}.merge({} {}, {} {}, i32 %cur.tid)",
                     bld_ll_ty,
@@ -1787,44 +1626,9 @@
             }
 
             Merger(ref t, ref op) => {
-<<<<<<< HEAD
                 let val_ty = func.symbol_type(value)?;
                 let bld_tmp = self.gen_load_var(&bld_ll_sym, &bld_ll_ty, ctx)?;
                 let val_tmp = self.gen_load_var(&val_ll_sym, &val_ll_ty, ctx)?;
-                let bld_ptr_raw = ctx.var_ids.next();
-                let bld_ptr = ctx.var_ids.next();
-                ctx.code.add(format!(
-                    "{} = call {} {}.getPtrIndexed({} {}, i32 %cur.tid)",
-                    bld_ptr_raw,
-                    bld_ll_ty,
-                    bld_prefix,
-                    bld_ll_ty,
-                    bld_tmp));
-
-                // If the argument is vectorized, load the vector element.
-                if let Simd(_) = *val_ty {
-                    ctx.code.add(format!(
-                        "{} = call {}* {}.vectorMergePtr({} {})",
-                        bld_ptr,
-                        val_ll_ty,
-                        bld_prefix,
-                        bld_ll_ty,
-                        bld_ptr_raw));
-
-                } else {
-                    ctx.code.add(format!(
-                        "{} = call {}* {}.scalarMergePtr({} {})",
-                        bld_ptr,
-                        val_ll_ty,
-                        bld_prefix,
-                        bld_ll_ty,
-                        bld_ptr_raw));
-                }
-                self.gen_merge_op(&bld_ptr, &val_tmp, &val_ll_ty, op, t, ctx)?;
-=======
-                let bld_tmp = self.load_var(llvm_symbol(builder).as_str(), &bld_ty_str, ctx)?;
-                let elem_ty_str = self.llvm_type(value_ty)?.to_string();
-                let elem_tmp = self.load_var(llvm_symbol(value).as_str(), &elem_ty_str, ctx)?;
                 let bld_ptr_raw = ctx.var_ids.next();
                 let bld_ptr = ctx.var_ids.next();
                 ctx.code.add(format!(
@@ -1841,7 +1645,6 @@
                     bld_ty_str=bld_ty_str,
                     bld_ptr_raw=bld_ptr_raw));
                 self.gen_merge_op(&bld_ptr, &elem_tmp, &elem_ty_str, op, t, ctx)?;
->>>>>>> 5a5bf1e8
             }
 
             VecMerger(ref t, ref op) => {
@@ -1867,10 +1670,6 @@
                 self.gen_merge_op(&bld_ptr, &elem_var, &elem_ll_ty, op, t, ctx)?;
             }
         }
-<<<<<<< HEAD
-=======
-
->>>>>>> 5a5bf1e8
         Ok(())
     }
 
@@ -2399,13 +2198,8 @@
                                         &run_id,
                                         &elem_size));
                 ctx.code.add(format!("{} = bitcast i8* {} to {}*", &elem_storage_typed, &elem_storage, &ty_str));
-<<<<<<< HEAD
                 self.gen_store_var(&res_tmp, &elem_storage_typed, &ty_str, ctx);
-                ctx.code.add(format!("call void @set_result(i8* {})", elem_storage));
-=======
-                ctx.code.add(format!("store {} {}, {}* {}", &ty_str, res_tmp, &ty_str, &elem_storage_typed));
                 ctx.code.add(format!("call void @weld_rt_set_result(i8* {})", elem_storage));
->>>>>>> 5a5bf1e8
                 ctx.code.add("br label %body.end");
             }
 
@@ -2763,27 +2557,6 @@
     body_params
 }
 
-<<<<<<< HEAD
-=======
-fn get_sym_ty<'a>(func: &'a SirFunction, sym: &Symbol) -> WeldResult<&'a Type> {
-    if func.locals.get(sym).is_some() {
-        Ok(func.locals.get(sym).unwrap())
-    } else if func.params.get(sym).is_some() {
-        Ok(func.params.get(sym).unwrap())
-    } else {
-        weld_err!("Can't find symbol {}", sym)
-    }
-}
-
-/// Returns a vector size for a type. If a Vetor is passed in, returns the vector size of the
-/// element type.
-///
-/// TODO for now just returning 4 for all types.
-fn vec_size(_: &Type) -> WeldResult<u32> {
-    Ok(4)
-}
-
->>>>>>> 5a5bf1e8
 #[test]
 fn types() {
     let mut gen = LlvmGenerator::new();
