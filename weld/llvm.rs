use std::collections::HashMap;
use std::collections::HashSet;
use std::collections::BTreeMap;

use easy_ll;

use super::ast::*;
use super::ast::Type::*;
use super::ast::LiteralKind::*;
use super::ast::ScalarKind::*;
use super::ast::BuilderKind::*;
use super::code_builder::CodeBuilder;
use super::error::*;
use super::macro_processor;
use super::pretty_print::*;
use super::program::Program;
use super::sir;
use super::sir::*;
use super::sir::Statement::*;
use super::sir::Terminator::*;
use super::transforms;
use super::type_inference;
use super::util::IdGenerator;

#[cfg(test)]
use super::parser::*;
#[cfg(test)]
use super::weld_run_free;

static PRELUDE_CODE: &'static str = include_str!("resources/prelude.ll");
static VECTOR_CODE: &'static str = include_str!("resources/vector.ll");
static MERGER_CODE: &'static str = include_str!("resources/merger.ll");
static DICTIONARY_CODE: &'static str = include_str!("resources/dictionary.ll");
static DICTMERGER_CODE: &'static str = include_str!("resources/dictmerger.ll");

/// Generates LLVM code for one or more modules.
pub struct LlvmGenerator {
    /// Track a unique name of the form %s0, %s1, etc for each struct generated.
    struct_names: HashMap<Vec<Type>, String>,
    struct_ids: IdGenerator,

    /// Track a unique name of the form %v0, %v1, etc for each vec generated.
    vec_names: HashMap<Type, String>,
    vec_ids: IdGenerator,

    merger_names: HashMap<(Type, BinOpKind), String>,
    merger_ids: IdGenerator,

    /// Tracks a unique name of the form %d0, %d1, etc for each dict generated.
    dict_names: HashMap<Type, String>,
    dict_ids: IdGenerator,

    /// TODO This is unnecessary but satisfies the compiler for now.
    bld_names: HashMap<BuilderKind, String>,

    /// A CodeBuilder for prelude functions such as type and struct definitions.
    prelude_code: CodeBuilder,
    prelude_var_ids: IdGenerator,

    /// A CodeBuilder for body functions in the module.
    body_code: CodeBuilder,
    visited: HashSet<sir::FunctionId>,
}

fn get_combined_params(sir: &SirProgram, par_for: &ParallelForData) -> HashMap<Symbol, Type> {
    let mut body_params = sir.funcs[par_for.body].params.clone();
    for (arg, ty) in sir.funcs[par_for.cont].params.iter() {
        body_params.insert(arg.clone(), ty.clone());
    }
    body_params
}

fn get_sym_ty<'a>(func: &'a SirFunction, sym: &Symbol) -> WeldResult<&'a Type> {
    if func.locals.get(sym).is_some() {
        Ok(func.locals.get(sym).unwrap())
    } else if func.params.get(sym).is_some() {
        Ok(func.params.get(sym).unwrap())
    } else {
        weld_err!("Can't find symbol {}#{}", sym.name, sym.id)
    }
}

impl LlvmGenerator {
    pub fn new() -> LlvmGenerator {
        let mut generator = LlvmGenerator {
            struct_names: HashMap::new(),
            struct_ids: IdGenerator::new("%s"),
            vec_names: HashMap::new(),
            vec_ids: IdGenerator::new("%v"),
            merger_names: HashMap::new(),
            merger_ids: IdGenerator::new("%m"),
            dict_names: HashMap::new(),
            dict_ids: IdGenerator::new("%d"),
            bld_names: HashMap::new(),
            prelude_code: CodeBuilder::new(),
            prelude_var_ids: IdGenerator::new("%p.p"),
            body_code: CodeBuilder::new(),
            visited: HashSet::new(),
        };
        generator.prelude_code.add(PRELUDE_CODE);
        generator.prelude_code.add("\n");
        generator
    }

    /// Return all the code generated so far.
    pub fn result(&mut self) -> String {
        format!("; PRELUDE:\n\n{}\n; BODY:\n\n{}",
                self.prelude_code.result(),
                self.body_code.result())
    }

    fn get_arg_str(&mut self, params: &HashMap<Symbol, Type>, suffix: &str) -> WeldResult<String> {
        let mut arg_types = String::new();
        let params_sorted: BTreeMap<&Symbol, &Type> = params.iter().collect();
        for (arg, ty) in params_sorted.iter() {
            let arg_str = format!("{} {}{}, ",
                                  try!(self.llvm_type(&ty)),
                                  llvm_symbol(&arg),
                                  suffix);
            arg_types.push_str(&arg_str);
        }
        arg_types.push_str("%work_t* %cur.work");
        Ok(arg_types)
    }

    fn unload_arg_struct(&mut self,
                         params: &HashMap<Symbol, Type>,
                         ctx: &mut FunctionContext)
                         -> WeldResult<()> {
        let params_sorted: BTreeMap<&Symbol, &Type> = params.iter().collect();
        let ll_ty = try!(self.llvm_type(
            &Struct(params_sorted.iter().map(|p| p.1.clone()).cloned().collect())));
        let storage_typed = ctx.var_ids.next();
        let storage = ctx.var_ids.next();
        let work_data_ptr = ctx.var_ids.next();
        let work_data = ctx.var_ids.next();
        ctx.code.add(format!("{} = getelementptr %work_t* %cur.work, i32 0, i32 0",
                             work_data_ptr));
        ctx.code.add(format!("{} = load i8** {}", work_data, work_data_ptr));
        ctx.code.add(format!("{} = bitcast i8* {} to {}*",
                             storage_typed,
                             work_data,
                             ll_ty));
        ctx.code.add(format!("{} = load {}* {}", storage, ll_ty, storage_typed));
        for (i, (arg, _)) in params_sorted.iter().enumerate() {
            ctx.code.add(format!("{} = extractvalue {} {}, {}",
                                 llvm_symbol(arg),
                                 ll_ty,
                                 storage,
                                 i));
        }
        Ok(())
    }

    fn get_arg_struct(&mut self,
                      params: &HashMap<Symbol, Type>,
                      ctx: &mut FunctionContext)
                      -> WeldResult<String> {
        let params_sorted: BTreeMap<&Symbol, &Type> = params.iter().collect();
        let mut prev_ref = String::from("undef");
        let ll_ty = try!(self.llvm_type(
            &Struct(params_sorted.iter().map(|p| p.1.clone()).cloned().collect())))
            .to_string();
        for (i, (arg, ty)) in params_sorted.iter().enumerate() {
            let next_ref = ctx.var_ids.next();
            ctx.code.add(format!("{} = insertvalue {} {}, {} {}, {}",
                                 next_ref,
                                 ll_ty,
                                 prev_ref,
                                 try!(self.llvm_type(&ty)),
                                 llvm_symbol(arg),
                                 i));
            prev_ref.clear();
            prev_ref.push_str(&next_ref);
        }
        let struct_size_ptr = ctx.var_ids.next();
        let struct_size = ctx.var_ids.next();
        let struct_storage = ctx.var_ids.next();
        let struct_storage_typed = ctx.var_ids.next();
        let run_id = ctx.var_ids.next();
        ctx.code.add(format!("{} = getelementptr {}* null, i32 1", struct_size_ptr, ll_ty));
        ctx.code.add(format!("{} = ptrtoint {}* {} to i64",
                             struct_size,
                             ll_ty,
                             struct_size_ptr));
        ctx.code.add(format!("{} = call i64 @get_runid()", run_id));
        ctx.code
<<<<<<< HEAD
            .add(format!("{} = call i8* @weld_rt_malloc(i64 {}, i64 {})",
                         struct_storage,
                         run_id,
=======
            .add(format!("{} = call i8* @weld_rt_malloc(i64 0, i64 {})",
                         struct_storage,
>>>>>>> 7513f5ed
                         struct_size));
        ctx.code.add(format!("{} = bitcast i8* {} to {}*",
                             struct_storage_typed,
                             struct_storage,
                             ll_ty));
        ctx.code.add(format!("store {} {}, {}* {}",
                             ll_ty,
                             prev_ref,
                             ll_ty,
                             struct_storage_typed));
        Ok(struct_storage)
    }

    /// Add a function to the generated program.
    pub fn add_function(&mut self,
                        sir: &SirProgram,
                        func: &SirFunction,
                        // non-None only if func is loop body
                        containing_loop: Option<ParallelForData>)
                        -> WeldResult<()> {
        if !self.visited.insert(func.id) {
            return Ok(());
        }
        {
            let mut ctx = &mut FunctionContext::new();
            let mut arg_types = try!(self.get_arg_str(&func.params, ".in"));
            if containing_loop.is_some() {
                arg_types.push_str(", i64 %lower.idx, i64 %upper.idx");
            }

            // Start the entry block by defining the function and storing all its arguments on the
            // stack (this makes them consistent with other local variables). Later, expressions may
            // add more local variables to alloca_code.
            ctx.alloca_code.add(format!("define void @f{}({}) {{", func.id, arg_types));
            ctx.alloca_code.add(format!("fn.entry:"));
            for (arg, ty) in func.params.iter() {
                let arg_str = llvm_symbol(&arg);
                let ty_str = try!(self.llvm_type(&ty)).to_string();
                try!(ctx.add_alloca(&arg_str, &ty_str));
                ctx.code.add(format!("store {} {}.in, {}* {}", ty_str, arg_str, ty_str, arg_str));
            }
            for (arg, ty) in func.locals.iter() {
                let arg_str = llvm_symbol(&arg);
                let ty_str = try!(self.llvm_type(&ty)).to_string();
                try!(ctx.add_alloca(&arg_str, &ty_str));
            }

            if containing_loop.is_some() {
                let par_for = containing_loop.clone().unwrap();
                let bld_ty_str = try!(self.llvm_type(func.params.get(&par_for.builder).unwrap()))
                    .to_string();
                let bld_param_str = llvm_symbol(&par_for.builder);
                let bld_arg_str = llvm_symbol(&par_for.builder_arg);
                ctx.code.add(format!("store {} {}.in, {}* {}",
                                     &bld_ty_str,
                                     bld_param_str,
                                     &bld_ty_str,
                                     bld_arg_str));
                try!(ctx.add_alloca("%cur.idx", "i64"));
                ctx.code.add("store i64 %lower.idx, i64* %cur.idx");
                ctx.code.add("br label %loop.start");
                ctx.code.add("loop.start:");
                let idx_tmp = try!(self.load_var("%cur.idx", "i64", ctx));
                let idx_cmp = ctx.var_ids.next();
                ctx.code.add(format!("{} = icmp ult i64 {}, %upper.idx", idx_cmp, idx_tmp));
                ctx.code.add(format!("br i1 {}, label %loop.body, label %loop.end", idx_cmp));
                ctx.code.add("loop.body:");
                let mut prev_ref = String::from("undef");
                let elem_ty = func.locals.get(&par_for.data_arg).unwrap();
                let elem_ty_str = try!(self.llvm_type(&elem_ty)).to_string();
                for (i, iter) in par_for.data.iter().enumerate() {
                    let data_ty_str = try!(self.llvm_type(func.params.get(&iter.data).unwrap()))
                        .to_string();
                    let data_str =
                        try!(self.load_var(llvm_symbol(&iter.data).as_str(), &data_ty_str, ctx));
                    let data_prefix = format!("@{}", data_ty_str.replace("%", ""));
                    let inner_elem_tmp_ptr = ctx.var_ids.next();
                    let inner_elem_ty_str = if par_for.data.len() == 1 {
                        elem_ty_str.clone()
                    } else {
                        match *elem_ty {
                            Struct(ref v) => try!(self.llvm_type(&v[i])).to_string(),
                            _ => {
                                weld_err!("Internal error: invalid element type {}",
                                          print_type(elem_ty))?
                            }
                        }
                    };
                    let arr_idx = if iter.start.is_some() {
                        let offset = ctx.var_ids.next();
                        let stride_str = try!(self.load_var(
                                llvm_symbol(&iter.stride.clone().unwrap()).as_str(), "i64", ctx));
                        let start_str = try!(self.load_var(
                                llvm_symbol(&iter.start.clone().unwrap()).as_str(), "i64", ctx));
                        ctx.code.add(format!("{} = mul i64 {}, {}", offset, idx_tmp, stride_str));
                        let final_idx = ctx.var_ids.next();
                        ctx.code.add(format!("{} = add i64 {}, {}", final_idx, start_str, offset));
                        final_idx
                    } else {
                        idx_tmp.clone()
                    };
                    ctx.code.add(format!("{} = call {}* {}.at({} {}, i64 {})",
                                         inner_elem_tmp_ptr,
                                         &inner_elem_ty_str,
                                         data_prefix,
                                         &data_ty_str,
                                         data_str,
                                         arr_idx));
                    let inner_elem_tmp =
                        try!(self.load_var(&inner_elem_tmp_ptr, &inner_elem_ty_str, ctx));
                    if par_for.data.len() == 1 {
                        prev_ref.clear();
                        prev_ref.push_str(&inner_elem_tmp);
                    } else {
                        let elem_tmp = ctx.var_ids.next();
                        ctx.code.add(format!("{} = insertvalue {} {}, {} {}, {}",
                                             elem_tmp,
                                             elem_ty_str,
                                             prev_ref,
                                             inner_elem_ty_str,
                                             inner_elem_tmp,
                                             i));
                        prev_ref.clear();
                        prev_ref.push_str(&elem_tmp);
                    }
                }
                let elem_str = llvm_symbol(&par_for.data_arg);
                ctx.code.add(format!("store {} {}, {}* {}",
                                     &elem_ty_str,
                                     prev_ref,
                                     &elem_ty_str,
                                     elem_str));
                ctx.code.add(format!("store i64 {}, i64* {}",
                                     idx_tmp,
                                     llvm_symbol(&par_for.idx_arg)));
            }

            ctx.code.add(format!("br label %b.b{}", func.blocks[0].id));
            // Generate an expression for the function body.
            try!(self.gen_func(sir, func, ctx));
            ctx.code.add("body.end:");
            if containing_loop.is_some() {
                ctx.code.add("br label %loop.terminator");
                ctx.code.add("loop.terminator:");
                let idx_tmp = try!(self.load_var("%cur.idx", "i64", ctx));
                let idx_inc = ctx.var_ids.next();
                ctx.code.add(format!("{} = add i64 {}, 1", idx_inc, idx_tmp));
                ctx.code.add(format!("store i64 {}, i64* %cur.idx", idx_inc));
                ctx.code.add("br label %loop.start");
                ctx.code.add("loop.end:");
            }
            ctx.code.add("ret void");
            ctx.code.add("}\n\n");

            self.body_code.add(&ctx.alloca_code.result());
            self.body_code.add(&ctx.code.result());
        }

        if containing_loop.is_some() {
            let par_for = containing_loop.clone().unwrap();
            {
                let mut wrap_ctx = &mut FunctionContext::new();
                let serial_arg_types =
                    try!(self.get_arg_str(&get_combined_params(sir, &par_for), ""));
                wrap_ctx.code
                    .add(format!("define void @f{}_wrapper({}) {{", func.id, serial_arg_types));
                wrap_ctx.code.add(format!("fn.entry:"));
                let upper_bound = wrap_ctx.var_ids.next();
                if par_for.data[0].start.is_none() {
                    let first_data = &par_for.data[0].data;
                    let data_str = llvm_symbol(&first_data);
                    let data_ty_str = try!(self.llvm_type(func.params.get(&first_data).unwrap()))
                        .to_string();
                    let data_prefix = format!("@{}", data_ty_str.replace("%", ""));
                    wrap_ctx.code.add(format!("{} = call i64 {}.size({} {})",
                                              upper_bound,
                                              data_prefix,
                                              data_ty_str,
                                              data_str));
                } else {
                    let start_str = llvm_symbol(&par_for.data[0].start.clone().unwrap());
                    let end_str = llvm_symbol(&par_for.data[0].end.clone().unwrap());
                    let stride_str = llvm_symbol(&par_for.data[0].stride.clone().unwrap());
                    let diff_tmp = wrap_ctx.var_ids.next();
                    // TODO check for errors in the given bounds: end >= start >= 0, stride > 0,
                    // (end - start) % stride == 0 => Crash
                    wrap_ctx.code
                        .add(format!("{} = sub i64 {}, {}", diff_tmp, end_str, start_str));
                    wrap_ctx.code
                        .add(format!("{} = udiv i64 {}, {}", upper_bound, diff_tmp, stride_str));
                }
                let bound_cmp = wrap_ctx.var_ids.next();
                // TODO make a smarter decision on whether to call serial here (+ context-dependent
                // grain size)
                wrap_ctx.code.add(format!("{} = icmp ult i64 {}, 1024", bound_cmp, upper_bound));
                wrap_ctx.code.add(format!("br i1 {}, label %for.ser, label %for.par", bound_cmp));
                wrap_ctx.code.add(format!("for.ser:"));
                let mut body_arg_types = try!(self.get_arg_str(&func.params, ""));
                body_arg_types.push_str(format!(", i64 0, i64 {}", upper_bound).as_str());
                wrap_ctx.code.add(format!("call void @f{}({})", func.id, body_arg_types));
                let cont_arg_types = try!(self.get_arg_str(&sir.funcs[par_for.cont].params, ""));
                wrap_ctx.code.add(format!("call void @f{}({})", par_for.cont, cont_arg_types));
                wrap_ctx.code.add(format!("br label %fn.end"));
                wrap_ctx.code.add(format!("for.par:"));
                let body_struct = try!(self.get_arg_struct(&func.params, &mut wrap_ctx));
                let cont_struct =
                    try!(self.get_arg_struct(&sir.funcs[par_for.cont].params, &mut wrap_ctx));
                wrap_ctx.code
                    .add(format!("call void @pl_start_loop(%work_t* %cur.work, i8* {}, i8* {}, \
                                  void (%work_t*)* @f{}_par, void (%work_t*)* @f{}_par, i64 0, \
                                  i64 {})",
                                 body_struct,
                                 cont_struct,
                                 func.id,
                                 par_for.cont,
                                 upper_bound));
                wrap_ctx.code.add(format!("br label %fn.end"));
                wrap_ctx.code.add("fn.end:");
                wrap_ctx.code.add("ret void");
                wrap_ctx.code.add("}\n\n");
                self.body_code.add(&wrap_ctx.code.result());
            }
            {
                let mut par_body_ctx = &mut FunctionContext::new();
                par_body_ctx.code
                    .add(format!("define void @f{}_par(%work_t* %cur.work) {{", func.id));
                try!(self.unload_arg_struct(&func.params, &mut par_body_ctx));
                let lower_bound_ptr = par_body_ctx.var_ids.next();
                let lower_bound = par_body_ctx.var_ids.next();
                let upper_bound_ptr = par_body_ctx.var_ids.next();
                let upper_bound = par_body_ctx.var_ids.next();
                par_body_ctx.code
                    .add(format!("{} = getelementptr %work_t* %cur.work, i32 0, i32 1",
                                 lower_bound_ptr));
                par_body_ctx.code.add(format!("{} = load i64* {}", lower_bound, lower_bound_ptr));
                par_body_ctx.code
                    .add(format!("{} = getelementptr %work_t* %cur.work, i32 0, i32 2",
                                 upper_bound_ptr));
                par_body_ctx.code.add(format!("{} = load i64* {}", upper_bound, upper_bound_ptr));
                let body_arg_types = try!(self.get_arg_str(&func.params, ""));
                par_body_ctx.code.add(format!("call void @f{}({}, i64 {}, i64 {})",
                                              func.id,
                                              body_arg_types,
                                              lower_bound,
                                              upper_bound));
                par_body_ctx.code.add("ret void");
                par_body_ctx.code.add("}\n\n");
                self.body_code.add(&par_body_ctx.code.result());
            }
            {
                let mut par_cont_ctx = &mut FunctionContext::new();
                par_cont_ctx.code
                    .add(format!("define void @f{}_par(%work_t* %cur.work) {{", par_for.cont));
                try!(self.unload_arg_struct(&sir.funcs[par_for.cont].params, &mut par_cont_ctx));
                let cont_arg_types = try!(self.get_arg_str(&sir.funcs[par_for.cont].params, ""));
                par_cont_ctx.code.add(format!("call void @f{}({})", par_for.cont, cont_arg_types));
                par_cont_ctx.code.add("ret void");
                par_cont_ctx.code.add("}\n\n");
                self.body_code.add(&par_cont_ctx.code.result());
            }
        }
        Ok(())
    }

    /// Add a function to the generated program, passing its parameters and return value through
    /// pointers encoded as i64. This is used for the main entry point function into Weld modules
    /// to pass them arbitrary structures.
    pub fn add_function_on_pointers(&mut self, name: &str, sir: &SirProgram) -> WeldResult<()> {
        // First add the function on raw values, which we'll call from the pointer version.
        try!(self.add_function(sir, &sir.funcs[0], None));

        // Define a struct with all the argument types as fields
        let args_struct = Struct(sir.top_params.iter().map(|a| a.ty.clone()).collect());
        let args_type = try!(self.llvm_type(&args_struct)).to_string();

        let mut code = &mut CodeBuilder::new();

        code.add(format!("define i64 @{}(i64 %args, i32 %nworkers, i64 %rid) {{",
                         name));
        code.add(format!("call void @set_nworkers(i32 %nworkers)"));
        code.add(format!("call void @set_runid(i64 %rid)"));
        // Code to load args and call function
        code.add(format!("%args_typed = inttoptr i64 %args to {args_type}*
             \
                          %args_val = load {args_type}* %args_typed",
                         args_type = args_type));

        let mut arg_pos_map: HashMap<Symbol, usize> = HashMap::new();
        for (i, a) in sir.top_params.iter().enumerate() {
            arg_pos_map.insert(a.name.clone(), i);
        }
        let mut arg_decls = String::new();
        let params_sorted: BTreeMap<&Symbol, &Type> = sir.funcs[0].params.iter().collect();
        for (arg, ty) in params_sorted.iter() {
            let idx = arg_pos_map.get(arg).unwrap();
            code.add(format!("%arg{} = extractvalue {} %args_val, {}",
                             idx,
                             args_type,
                             idx));
            arg_decls.push_str(format!("{} %arg{}, ", try!(self.llvm_type(&ty)), idx).as_str());
        }
        arg_decls.push_str("%work_t* null");
        code.add(format!("call \
                          void @f0({arg_list})
             %res_ptr = call i8* @get_result()
             %res_address = ptrtoint i8* %res_ptr to i64
             \
                          ret i64 %res_address",
                         arg_list = arg_decls));
        code.add(format!("}}\n\n"));

        self.body_code.add_code(code);
        Ok(())
    }

    /// Return the LLVM type name corresponding to a Weld type.
    fn llvm_type(&mut self, ty: &Type) -> WeldResult<&str> {
        match *ty {
            Scalar(Bool) => Ok("i1"),
            Scalar(I32) => Ok("i32"),
            Scalar(I64) => Ok("i64"),
            Scalar(F32) => Ok("float"),
            Scalar(F64) => Ok("double"),

            Struct(ref fields) => {
                if self.struct_names.get(fields) == None {
                    // Declare the struct in prelude_code
                    let name = self.struct_ids.next();
                    let mut field_types: Vec<String> = Vec::new();
                    for f in fields {
                        field_types.push(try!(self.llvm_type(f)).to_string());
                    }
                    let field_types_str = field_types.join(", ");
                    self.prelude_code.add(format!("{} = type {{ {} }}", name, field_types_str));

                    // Generate hash function for the struct.
                    self.prelude_code.add_line(format!("define i64 {}.hash({} %value) {{",
                                                       name.replace("%", "@"),
                                                       name));
                    let mut res = "0".to_string();
                    for i in 0..field_types.len() {
                        let field = self.prelude_var_ids.next();
                        let hash = self.prelude_var_ids.next();
                        let new_res = self.prelude_var_ids.next();
                        let field_ty_str = &field_types[i];
                        let field_prefix_str = format!("@{}", field_ty_str.replace("%", ""));
                        self.prelude_code
                            .add_line(format!("{} = extractvalue {} %value, {}", field, name, i));
                        self.prelude_code.add_line(format!("{} = call i64 {}.hash({} {})",
                                                           hash,
                                                           field_prefix_str,
                                                           field_ty_str,
                                                           field));
                        self.prelude_code
                            .add_line(format!("{} = call i64 @hash_combine(i64 {}, i64 {})",
                                              new_res,
                                              res,
                                              hash));
                        res = new_res;
                    }
                    self.prelude_code.add_line(format!("ret i64 {}", res));
                    self.prelude_code.add_line(format!("}}"));
                    self.prelude_code.add_line(format!(""));

                    self.prelude_code.add_line(format!("define i32 {}.cmp({} %a, {} %b) {{",
                                                       name.replace("%", "@"),
                                                       name,
                                                       name));
                    let mut label_ids = IdGenerator::new("%l");
                    for i in 0..field_types.len() {
                        let a_field = self.prelude_var_ids.next();
                        let b_field = self.prelude_var_ids.next();
                        let cmp = self.prelude_var_ids.next();
                        let ne = self.prelude_var_ids.next();
                        let field_ty_str = &field_types[i];
                        let ret_label = label_ids.next();
                        let post_label = label_ids.next();
                        let field_prefix_str = format!("@{}", field_ty_str.replace("%", ""));
                        self.prelude_code
                            .add_line(format!("{} = extractvalue {} %a , {}", a_field, name, i));
                        self.prelude_code
                            .add_line(format!("{} = extractvalue {} %b, {}", b_field, name, i));
                        self.prelude_code.add_line(format!("{} = call i32 {}.cmp({} {}, {} {})",
                                                           cmp,
                                                           field_prefix_str,
                                                           field_ty_str,
                                                           a_field,
                                                           field_ty_str,
                                                           b_field));
                        self.prelude_code.add_line(format!("{} = icmp ne i32 {}, 0", ne, cmp));
                        self.prelude_code.add_line(format!("br i1 {}, label {}, label {}",
                                                           ne,
                                                           ret_label,
                                                           post_label));
                        self.prelude_code.add_line(format!("{}:", ret_label.replace("%", "")));
                        self.prelude_code.add_line(format!("ret i32 {}", cmp));
                        self.prelude_code.add_line(format!("{}:", post_label.replace("%", "")));
                    }
                    self.prelude_code.add_line(format!("ret i32 0"));
                    self.prelude_code.add_line(format!("}}"));
                    self.prelude_code.add_line(format!(""));

                    // Add it into our map so we remember its name
                    self.struct_names.insert(fields.clone(), name);
                }
                Ok(self.struct_names.get(fields).unwrap())
            }

            Vector(ref elem) => {
                if self.vec_names.get(elem) == None {
                    let elem_ty = try!(self.llvm_type(elem)).to_string();
                    let elem_prefix = format!("@{}", elem_ty.replace("%", ""));
                    let name = self.vec_ids.next();
                    self.vec_names.insert(*elem.clone(), name.clone());
                    let prefix_replaced = VECTOR_CODE.replace("$ELEM_PREFIX", &elem_prefix);
                    let elem_replaced = prefix_replaced.replace("$ELEM", &elem_ty);
                    let name_replaced = elem_replaced.replace("$NAME", &name.replace("%", ""));
                    self.prelude_code.add(&name_replaced);
                    self.prelude_code.add("\n");
                }
                Ok(self.vec_names.get(elem).unwrap())
            }

            Dict(ref key, ref value) => {
                let elem = Box::new(Struct(vec![*key.clone(), *value.clone()]));
                if self.dict_names.get(&elem) == None {
                    let key_ty = try!(self.llvm_type(key)).to_string();
                    let value_ty = try!(self.llvm_type(value)).to_string();
                    let key_prefix = format!("@{}", key_ty.replace("%", ""));
                    let name = self.dict_ids.next();
                    self.dict_names.insert(*elem.clone(), name.clone());
                    let kv_struct_ty = try!(self.llvm_type(&elem)).to_string();
                    let kv_vec = Box::new(Vector(elem.clone()));
                    let kv_vec_ty = try!(self.llvm_type(&kv_vec)).to_string();
                    let kv_vec_prefix = format!("@{}", &kv_vec_ty.replace("%", ""));
                    let key_prefix_replaced = DICTIONARY_CODE.replace("$KEY_PREFIX", &key_prefix);
                    let name_replaced =
                        key_prefix_replaced.replace("$NAME", &name.replace("%", ""));
                    let key_ty_replaced = name_replaced.replace("$KEY", &key_ty);
                    let value_ty_replaced = key_ty_replaced.replace("$VALUE", &value_ty);
                    let kv_struct_replaced = value_ty_replaced.replace("$KV_STRUCT", &kv_struct_ty);
                    let kv_vec_prefix_replaced =
                        kv_struct_replaced.replace("$KV_VEC_PREFIX", &kv_vec_prefix);
                    let kv_vec_ty_replaced = kv_vec_prefix_replaced.replace("$KV_VEC", &kv_vec_ty);
                    self.prelude_code.add(&kv_vec_ty_replaced);
                    self.prelude_code.add("\n");
                }
                Ok(self.dict_names.get(&elem).unwrap())
            }

            Builder(ref bk) => {
                if self.bld_names.get(bk) == None {
                    match *bk {
                        Appender(ref t) => {
                            let bld_ty = Vector(t.clone());
                            let bld_ty_str = try!(self.llvm_type(&bld_ty)).to_string();
                            self.bld_names.insert(bk.clone(), format!("{}.bld", bld_ty_str));
                        }
                        Merger(ref t, ref op) => {
                            if self.merger_names.get(&(*t.clone(), *op)) == None {
                                let elem_ty = self.llvm_type(t)?.to_string();
                                let elem_prefix = format!("@{}", elem_ty.replace("%", ""));
                                let name = self.merger_ids.next();
                                self.merger_names
                                    .insert((*t.clone(), op.clone()), name.clone());
                                let prefix_replaced =
                                    MERGER_CODE.replace("$ELEM_PREFIX", &elem_prefix);
                                let elem_replaced = prefix_replaced.replace("$ELEM", &elem_ty);
                                let name_replaced =
                                    elem_replaced.replace("$NAME", &name.replace("%", ""));
                                let binop_replaced =
                                    name_replaced.replace("$OP", &llvm_binop(*op, t)?);
                                self.prelude_code.add(&binop_replaced);
                                self.prelude_code.add("\n");
                            }
                            let bld_ty_str = self.merger_names.get(&(*t.clone(), *op)).unwrap();
                            self.bld_names
                                .insert(bk.clone(), format!("{}.bld", bld_ty_str));
                        }
                        DictMerger(ref kt, ref vt, ref op) => {
                            let bld_ty = Dict(kt.clone(), vt.clone());
                            let bld_ty_str = try!(self.llvm_type(&bld_ty)).to_string();
                            let elem = Box::new(Struct(vec![*kt.clone(), *vt.clone()]));
                            let kv_struct_ty = try!(self.llvm_type(&elem)).to_string();
                            let key_ty = try!(self.llvm_type(kt)).to_string();
                            let value_ty = try!(self.llvm_type(vt)).to_string();
                            let name_replaced =
                                DICTMERGER_CODE.replace("$NAME", &bld_ty_str.replace("%", ""));
                            let key_ty_replaced = name_replaced.replace("$KEY", &key_ty);
                            let value_ty_replaced = key_ty_replaced.replace("$VALUE", &value_ty);
                            let kv_struct_replaced = value_ty_replaced.replace("$KV_STRUCT", &kv_struct_ty.replace("%", ""));
                            let op_replaced =
                                kv_struct_replaced.replace("$OP", &llvm_binop(*op, vt)?);
                            self.prelude_code.add(&op_replaced);
                            self.prelude_code.add("\n");
                            self.bld_names.insert(bk.clone(), format!("{}.bld", bld_ty_str));
                        }
                    }
                }
                Ok(self.bld_names.get(bk).unwrap())
            }

            _ => weld_err!("Unsupported type {}", print_type(ty))?,
        }
    }

    fn load_var(&mut self, sym: &str, ty: &str, ctx: &mut FunctionContext) -> WeldResult<String> {
        let var = ctx.var_ids.next();
        ctx.code.add(format!("{} = load {}* {}", var, ty, sym));
        Ok(var)
    }

    /// Add an expression to a CodeBuilder, possibly generating prelude code earlier, and return
    /// a string that can be used to represent its result later (e.g. %var if introducing a local
    /// variable or an integer constant otherwise).
    fn gen_func(&mut self,
                sir: &SirProgram,
                func: &SirFunction,
                ctx: &mut FunctionContext)
                -> WeldResult<String> {
        for b in func.blocks.iter() {
            ctx.code.add(format!("b.b{}:", b.id));
            for s in b.statements.iter() {
                match *s {
                    BinOp { ref output, op, ref ty, ref left, ref right } => {
                        let op_name = try!(llvm_binop(op, ty));
                        let ll_ty = try!(self.llvm_type(ty)).to_string();
                        let left_tmp = try!(self.load_var(llvm_symbol(left).as_str(), &ll_ty, ctx));
                        let right_tmp = try!(self.load_var(llvm_symbol(right).as_str(),
                            &ll_ty, ctx));
                        let bin_tmp = ctx.var_ids.next();
                        ctx.code.add(format!("{} = {} {} {}, {}",
                                             bin_tmp,
                                             op_name,
                                             ll_ty,
                                             left_tmp,
                                             right_tmp));
                        let out_ty = try!(get_sym_ty(func, output));
                        let out_ty_str = try!(self.llvm_type(&out_ty)).to_string();
                        ctx.code.add(format!("store {} {}, {}* {}",
                                             out_ty_str,
                                             bin_tmp,
                                             out_ty_str,
                                             llvm_symbol(output)));
                    }
                    Cast { ref output, ref old_ty, ref new_ty, ref child } => {
                        if old_ty != new_ty {
                            let op_name = try!(llvm_castop(&old_ty, &new_ty));
                            let old_ll_ty = try!(self.llvm_type(&old_ty)).to_string();
                            let new_ll_ty = try!(self.llvm_type(&new_ty)).to_string();
                            let child_tmp = try!(self.load_var(llvm_symbol(child).as_str(),
                                &old_ll_ty, ctx));
                            let cast_tmp = ctx.var_ids.next();
                            ctx.code.add(format!("{} = {} {} {} to {}",
                                                 cast_tmp,
                                                 op_name,
                                                 old_ll_ty,
                                                 child_tmp,
                                                 new_ll_ty));
                            let out_ty = try!(get_sym_ty(func, output));
                            let out_ty_str = try!(self.llvm_type(&out_ty)).to_string();
                            ctx.code.add(format!("store {} {}, {}* {}",
                                                 out_ty_str,
                                                 cast_tmp,
                                                 out_ty_str,
                                                 llvm_symbol(output)));
                        }
                    }
                    Lookup { ref output, ref child, ref index } => {
                        let child_ty = try!(get_sym_ty(func, child));
                        match *child_ty {
                            Vector(_) => {
                                let child_ll_ty = try!(self.llvm_type(&child_ty)).to_string();
                                let output_ty = try!(get_sym_ty(func, output));
                                let output_ll_ty = try!(self.llvm_type(&output_ty)).to_string();
                                let vec_ll_ty = try!(self.llvm_type(&child_ty)).to_string();
                                let vec_prefix = format!("@{}", vec_ll_ty.replace("%", ""));
                                let child_tmp = try!(self.load_var(llvm_symbol(child).as_str(),
                                    &child_ll_ty, ctx));
                                let index_tmp = try!(self.load_var(llvm_symbol(index).as_str(),
                                    "i64", ctx));
                                let res_ptr = ctx.var_ids.next();
                                let res_tmp = ctx.var_ids.next();
                                ctx.code.add(format!("{} = call {}* {}.at({} {}, i64 {})",
                                                     res_ptr,
                                                     output_ll_ty,
                                                     vec_prefix,
                                                     vec_ll_ty,
                                                     child_tmp,
                                                     index_tmp));
                                ctx.code.add(format!("{} = load {}* {}",
                                                     res_tmp,
                                                     output_ll_ty,
                                                     res_ptr));
                                ctx.code.add(format!("store {} {}, {}* {}",
                                                     output_ll_ty,
                                                     res_tmp,
                                                     output_ll_ty,
                                                     llvm_symbol(output)));
                            }
                            Dict(_, _) => {
                                let child_ll_ty = try!(self.llvm_type(&child_ty)).to_string();
                                let output_ty = try!(get_sym_ty(func, output));
                                let output_ll_ty = try!(self.llvm_type(&output_ty)).to_string();
                                let dict_ll_ty = try!(self.llvm_type(&child_ty)).to_string();
                                let index_ty = try!(get_sym_ty(func, index));
                                let index_ll_ty = try!(self.llvm_type(&index_ty)).to_string();
                                let dict_prefix = format!("@{}", dict_ll_ty.replace("%", ""));
                                let child_tmp = try!(self.load_var(llvm_symbol(child).as_str(),
                                    &child_ll_ty, ctx));
                                let index_tmp = try!(self.load_var(llvm_symbol(index).as_str(),
                                    &index_ll_ty, ctx));
                                let slot = ctx.var_ids.next();
                                let res_tmp = ctx.var_ids.next();
                                ctx.code.add(format!("{} = call {}.slot {}.lookup({} {}, {} {})",
                                                     slot,
                                                     dict_ll_ty,
                                                     dict_prefix,
                                                     dict_ll_ty,
                                                     child_tmp,
                                                     index_ll_ty,
                                                     index_tmp));
                                ctx.code.add(format!("{} = call {} {}.slot.value({}.slot {})",
                                                     res_tmp,
                                                     output_ll_ty,
                                                     dict_prefix,
                                                     dict_ll_ty,
                                                     slot));
                                ctx.code.add(format!("store {} {}, {}* {}",
                                                     output_ll_ty,
                                                     res_tmp,
                                                     output_ll_ty,
                                                     llvm_symbol(output)));
                            }
                            _ => weld_err!("Illegal type {} in Lookup", print_type(child_ty))?,
                        }
                    }
                    ToVec { ref output, ref old_ty, ref new_ty, ref child } => {
                        let old_ll_ty = try!(self.llvm_type(&old_ty)).to_string();
                        let new_ll_ty = try!(self.llvm_type(&new_ty)).to_string();
                        let dict_prefix = format!("@{}", old_ll_ty.replace("%", ""));
                        let child_tmp = try!(self.load_var(llvm_symbol(child).as_str(),
                            &old_ll_ty, ctx));
                        let res_tmp = ctx.var_ids.next();
                        ctx.code.add(format!("{} = call {} {}.tovec({} {})",
                                             res_tmp,
                                             new_ll_ty,
                                             dict_prefix,
                                             old_ll_ty,
                                             child_tmp));
                        let out_ty = try!(get_sym_ty(func, output));
                        let out_ty_str = try!(self.llvm_type(&out_ty)).to_string();
                        ctx.code.add(format!("store {} {}, {}* {}",
                                             out_ty_str,
                                             res_tmp,
                                             out_ty_str,
                                             llvm_symbol(output)));
                    }
                    Assign { ref output, ref value } => {
                        let ty = try!(get_sym_ty(func, output));
                        let ll_ty = try!(self.llvm_type(&ty)).to_string();
                        let val_tmp = try!(self.load_var(llvm_symbol(value).as_str(), &ll_ty, ctx));
                        ctx.code.add(format!("store {} {}, {}* {}",
                                             ll_ty,
                                             val_tmp,
                                             ll_ty,
                                             llvm_symbol(output)));
                    }
                    GetField { ref output, ref value, index } => {
                        let struct_ty = try!(self.llvm_type(try!(get_sym_ty(func, value))))
                            .to_string();
                        let field_ty = try!(self.llvm_type(try!(get_sym_ty(func, output))))
                            .to_string();
                        let struct_tmp = try!(self.load_var(llvm_symbol(value).as_str(),
                            &struct_ty, ctx));
                        let res_tmp = ctx.var_ids.next();
                        ctx.code.add(format!("{} = extractvalue {} {}, {}",
                                             res_tmp,
                                             struct_ty,
                                             struct_tmp,
                                             index));
                        ctx.code.add(format!("store {} {}, {}* {}",
                                             field_ty,
                                             res_tmp,
                                             field_ty,
                                             llvm_symbol(output)));
                    }
                    AssignLiteral { ref output, ref value } => {
                        match *value {
                            BoolLiteral(l) => {
                                ctx.code.add(format!("store i1 {}, i1* {}",
                                                     if l { 1 } else { 0 },
                                                     llvm_symbol(output)))
                            }
                            I32Literal(l) => {
                                ctx.code
                                    .add(format!("store i32 {}, i32* {}", l, llvm_symbol(output)))
                            }
                            I64Literal(l) => {
                                ctx.code
                                    .add(format!("store i64 {}, i64* {}", l, llvm_symbol(output)))
                            }
                            F32Literal(l) => {
                                ctx.code.add(format!("store float {:.3}, float* {}",
                                                     l,
                                                     llvm_symbol(output)))
                            }
                            F64Literal(l) => {
                                ctx.code.add(format!("store double {:.3}, double* {}",
                                                     l,
                                                     llvm_symbol(output)))
                            }
                        }
                    }
                    Merge { ref builder, ref value } => {
                        let bld_ty = try!(get_sym_ty(func, builder));
                        match *bld_ty {
                            Builder(ref bk) => {
                                match *bk {
                                    Appender(ref t) => {
                                        let bld_ty_str = try!(self.llvm_type(&bld_ty)).to_string();
                                        let bld_prefix = format!("@{}",
                                                                 bld_ty_str.replace("%", ""));
                                        let bld_tmp =
                                            try!(self.load_var(llvm_symbol(builder).as_str(),
                                                               &bld_ty_str,
                                                               ctx));
                                        let elem_ty_str = try!(self.llvm_type(t)).to_string();
                                        let elem_tmp =
                                            try!(self.load_var(llvm_symbol(value).as_str(),
                                                               &elem_ty_str,
                                                               ctx));
                                        ctx.code.add(format!("call {} {}.merge({} {}, {} {})",
                                                             bld_ty_str,
                                                             bld_prefix,
                                                             bld_ty_str,
                                                             bld_tmp,
                                                             elem_ty_str,
                                                             elem_tmp));
                                    }
                                    DictMerger(ref kt, ref vt, _) => {
                                        let bld_ty_str = try!(self.llvm_type(&bld_ty)).to_string();
                                        let bld_prefix = format!("@{}",
                                                                 bld_ty_str.replace("%", ""));
                                        let bld_tmp =
                                            try!(self.load_var(llvm_symbol(builder).as_str(),
                                                               &bld_ty_str,
                                                               ctx));
                                        let elem_ty = Struct(vec![*kt.clone(), *vt.clone()]);
                                        let elem_ty_str = try!(self.llvm_type(&elem_ty))
                                            .to_string();
                                        let elem_tmp =
                                            try!(self.load_var(llvm_symbol(value).as_str(),
                                                               &elem_ty_str,
                                                               ctx));
                                        ctx.code.add(format!("call {} {}.merge({} {}, {} {})",
                                                             bld_ty_str,
                                                             bld_prefix,
                                                             bld_ty_str,
                                                             bld_tmp,
                                                             elem_ty_str,
                                                             elem_tmp));
                                    }
                                    Merger(ref t, _) => {
                                        let bld_ty_str = self.llvm_type(&bld_ty)?.to_string();
                                        let bld_prefix = format!("@{}",
                                                                 bld_ty_str.replace("%", ""));
                                        let elem_ty_str = self.llvm_type(t)?.to_string();
                                        let bld_tmp = self.load_var(llvm_symbol(builder).as_str(),
                                                      &bld_ty_str,
                                                      ctx)?;
                                        let elem_tmp = self.load_var(llvm_symbol(value).as_str(),
                                                      &elem_ty_str,
                                                      ctx)?;
                                        // TODO(shoumik) Template for Merger
                                        ctx.code.add(format!("call {} {}.merge({} {}, {} {})",
                                                             bld_ty_str,
                                                             bld_prefix,
                                                             bld_ty_str,
                                                             bld_tmp,
                                                             elem_ty_str,
                                                             elem_tmp));

                                    }
                                }
                            }
                            _ => {
                                weld_err!("Non builder type {} found in DoMerge",
                                          print_type(bld_ty))?
                            }
                        }
                    }
                    Res { ref output, ref builder } => {
                        let bld_ty = try!(get_sym_ty(func, builder));
                        let res_ty = try!(get_sym_ty(func, output));
                        match *bld_ty {
                            Builder(ref bk) => {
                                match *bk {
                                    Appender(_) => {
                                        let bld_ty_str = try!(self.llvm_type(&bld_ty)).to_string();
                                        let bld_prefix = format!("@{}",
                                                                 bld_ty_str.replace("%", ""));
                                        let res_ty_str = try!(self.llvm_type(&res_ty)).to_string();
                                        let bld_tmp =
                                            try!(self.load_var(llvm_symbol(builder).as_str(),
                                                               &bld_ty_str,
                                                               ctx));
                                        let res_tmp = ctx.var_ids.next();
                                        ctx.code.add(format!("{} = call {} {}.result({} {})",
                                                             res_tmp,
                                                             res_ty_str,
                                                             bld_prefix,
                                                             bld_ty_str,
                                                             bld_tmp));
                                        ctx.code.add(format!("store {} {}, {}* {}",
                                                             res_ty_str,
                                                             res_tmp,
                                                             res_ty_str,
                                                             llvm_symbol(output)));
                                    }
                                    Merger(_, _) => {
                                        let bld_ty_str = try!(self.llvm_type(&bld_ty)).to_string();
                                        let bld_prefix = format!("@{}",
                                                                 bld_ty_str.replace("%", ""));
                                        let res_ty_str = try!(self.llvm_type(&res_ty)).to_string();
                                        let bld_tmp =
                                            try!(self.load_var(llvm_symbol(builder).as_str(),
                                                               &bld_ty_str,
                                                               ctx));
                                        let res_tmp = ctx.var_ids.next();
                                        ctx.code.add(format!("{} = call {} {}.result({} {})",
                                                             res_tmp,
                                                             res_ty_str,
                                                             bld_prefix,
                                                             bld_ty_str,
                                                             bld_tmp));
                                        ctx.code.add(format!("store {} {}, {}* {}",
                                                             res_ty_str,
                                                             res_tmp,
                                                             res_ty_str,
                                                             llvm_symbol(output)));
                                    }
                                    DictMerger(_, _, _) => {
                                        let bld_ty_str = try!(self.llvm_type(&bld_ty)).to_string();
                                        let bld_prefix = format!("@{}",
                                                                 bld_ty_str.replace("%", ""));
                                        let res_ty_str = try!(self.llvm_type(&res_ty)).to_string();
                                        let bld_tmp =
                                            try!(self.load_var(llvm_symbol(builder).as_str(),
                                                               &bld_ty_str,
                                                               ctx));
                                        let res_tmp = ctx.var_ids.next();
                                        ctx.code.add(format!("{} = call {} {}.result({} {})",
                                                             res_tmp,
                                                             res_ty_str,
                                                             bld_prefix,
                                                             bld_ty_str,
                                                             bld_tmp));
                                        ctx.code.add(format!("store {} {}, {}* {}",
                                                             res_ty_str,
                                                             res_tmp,
                                                             res_ty_str,
                                                             llvm_symbol(output)));
                                    }
                                }
                            }
                            _ => {
                                weld_err!("Non builder type {} found in GetResult",
                                          print_type(bld_ty))?
                            }
                        }
                    }
                    NewBuilder { ref output, ref ty } => {
                        match *ty {
                            Builder(ref bk) => {
                                match *bk {
                                    Appender(_) => {
                                        let bld_ty_str = try!(self.llvm_type(ty));
                                        let bld_prefix = format!("@{}",
                                                                 bld_ty_str.replace("%", ""));
                                        let bld_tmp = ctx.var_ids.next();
                                        ctx.code.add(format!("{} = call {} {}.new(i64 16)",
                                                             bld_tmp,
                                                             bld_ty_str,
                                                             bld_prefix));
                                        ctx.code.add(format!("store {} {}, {}* {}",
                                                             bld_ty_str,
                                                             bld_tmp,
                                                             bld_ty_str,
                                                             llvm_symbol(output)));
                                    }
                                    Merger(_, _) => {
                                        let bld_ty_str = try!(self.llvm_type(ty));
                                        let bld_prefix = format!("@{}",
                                                                 bld_ty_str.replace("%", ""));
                                        let bld_tmp = ctx.var_ids.next();
                                        ctx.code.add(format!("{} = call {} {}.new()",
                                                             bld_tmp,
                                                             bld_ty_str,
                                                             bld_prefix));
                                        ctx.code.add(format!("store {} {}, {}* {}",
                                                             bld_ty_str,
                                                             bld_tmp,
                                                             bld_ty_str,
                                                             llvm_symbol(output)));
                                    }
                                    DictMerger(_, _, _) => {
                                        let bld_ty_str = try!(self.llvm_type(ty));
                                        let bld_prefix = format!("@{}",
                                                                 bld_ty_str.replace("%", ""));
                                        let bld_tmp = ctx.var_ids.next();
                                        ctx.code.add(format!("{} = call {} {}.new(i64 16)",
                                                             bld_tmp,
                                                             bld_ty_str,
                                                             bld_prefix));
                                        ctx.code.add(format!("store {} {}, {}* {}",
                                                             bld_ty_str,
                                                             bld_tmp,
                                                             bld_ty_str,
                                                             llvm_symbol(output)));
                                    }
                                }
                            }
                            _ => {
                                weld_err!("Non builder type {} found in CreateResult",
                                          print_type(ty))?
                            }
                        }
                    }
                }
            }
            match b.terminator {
                Branch { ref cond, on_true, on_false } => {
                    let cond_tmp = try!(self.load_var(llvm_symbol(cond).as_str(), "i1", ctx));
                    ctx.code.add(format!("br i1 {}, label %b.b{}, label %b.b{}",
                                         cond_tmp,
                                         on_true,
                                         on_false));
                }
                ParallelFor(ref pf) => {
                    try!(self.add_function(sir, &sir.funcs[pf.cont], None));
                    try!(self.add_function(sir, &sir.funcs[pf.body], Some(pf.clone())));
                    // TODO add parallel wrapper call
                    let params = get_combined_params(sir, pf);
                    let params_sorted: BTreeMap<&Symbol, &Type> = params.iter().collect();
                    let mut arg_types = String::new();
                    for (arg, ty) in params_sorted.iter() {
                        let ll_ty = try!(self.llvm_type(&ty)).to_string();
                        let arg_tmp = try!(self.load_var(llvm_symbol(arg).as_str(), &ll_ty, ctx));
                        let arg_str = format!("{} {}, ", &ll_ty, arg_tmp);
                        arg_types.push_str(&arg_str);
                    }
                    arg_types.push_str("%work_t* %cur.work");
                    ctx.code.add(format!("call void @f{}_wrapper({})", pf.body, arg_types));
                    ctx.code.add("br label %body.end");
                }
                JumpBlock(block) => {
                    ctx.code.add(format!("br label %b.b{}", block));
                }
                JumpFunction(func) => {
                    try!(self.add_function(sir, &sir.funcs[func], None));
                    let params_sorted: BTreeMap<&Symbol, &Type> =
                        sir.funcs[func].params.iter().collect();
                    let mut arg_types = String::new();
                    for (arg, ty) in params_sorted.iter() {
                        let ll_ty = try!(self.llvm_type(&ty)).to_string();
                        let arg_tmp = try!(self.load_var(llvm_symbol(arg).as_str(), &ll_ty, ctx));
                        let arg_str = format!("{} {}, ", ll_ty, arg_tmp);
                        arg_types.push_str(&arg_str);
                    }
                    arg_types.push_str("%work_t* %cur.work");
                    ctx.code.add(format!("call void @f{}({})", func, arg_types));
                    ctx.code.add("br label %body.end");
                }
                ProgramReturn(ref sym) => {
                    let ty = try!(get_sym_ty(func, sym));
                    let ty_str = try!(self.llvm_type(ty)).to_string();
                    let res_tmp = try!(self.load_var(llvm_symbol(sym).as_str(), &ty_str, ctx));
                    let elem_size_ptr = ctx.var_ids.next();
                    let elem_size = ctx.var_ids.next();
                    let elem_storage = ctx.var_ids.next();
                    let elem_storage_typed = ctx.var_ids.next();
                    let run_id = ctx.var_ids.next();
                    ctx.code.add(format!("{} = getelementptr {}* null, i32 1",
                                         &elem_size_ptr,
                                         &ty_str));
                    ctx.code.add(format!("{} = ptrtoint {}* {} to i64",
                                         &elem_size,
                                         &ty_str,
                                         &elem_size_ptr));

                    ctx.code.add(format!("{} = call i64 @get_runid()", run_id));
                    ctx.code
<<<<<<< HEAD
                        .add(format!("{} = call i8* @weld_rt_malloc(i64 {}, i64 {})",
                                     &elem_storage,
                                     &run_id,
=======
                        .add(format!("{} = call i8* @weld_rt_malloc(i64 0, i64 {})",
                                     &elem_storage,
>>>>>>> 7513f5ed
                                     &elem_size));
                    ctx.code.add(format!("{} = bitcast i8* {} to {}*",
                                         &elem_storage_typed,
                                         &elem_storage,
                                         &ty_str));
                    ctx.code.add(format!("store {} {}, {}* {}",
                                         &ty_str,
                                         res_tmp,
                                         &ty_str,
                                         &elem_storage_typed));
                    ctx.code.add(format!("call void @set_result(i8* {})", elem_storage));
                    ctx.code.add("br label %body.end");
                }
                EndFunction => {
                    ctx.code.add("br label %body.end");
                }
                Crash => {
                    // TODO do something else here?
                }
            }
        }
        Ok(format!(""))
    }
}

/// Return the LLVM version of a Weld symbol (encoding any special characters for LLVM).
fn llvm_symbol(symbol: &Symbol) -> String {
    if symbol.id == 0 {
        format!("%{}", symbol.name)
    } else {
        format!("%{}.{}", symbol.name, symbol.id)
    }
}



/// Return the name of the LLVM instruction for a binary operation on a specific type.
fn llvm_binop(op_kind: BinOpKind, ty: &Type) -> WeldResult<&'static str> {
    match (op_kind, ty) {
        (BinOpKind::Add, &Scalar(I32)) => Ok("add"),
        (BinOpKind::Add, &Scalar(I64)) => Ok("add"),
        (BinOpKind::Add, &Scalar(F32)) => Ok("fadd"),
        (BinOpKind::Add, &Scalar(F64)) => Ok("fadd"),

        (BinOpKind::Subtract, &Scalar(I32)) => Ok("sub"),
        (BinOpKind::Subtract, &Scalar(I64)) => Ok("sub"),
        (BinOpKind::Subtract, &Scalar(F32)) => Ok("fsub"),
        (BinOpKind::Subtract, &Scalar(F64)) => Ok("fsub"),

        (BinOpKind::Multiply, &Scalar(I32)) => Ok("mul"),
        (BinOpKind::Multiply, &Scalar(I64)) => Ok("mul"),
        (BinOpKind::Multiply, &Scalar(F32)) => Ok("fmul"),
        (BinOpKind::Multiply, &Scalar(F64)) => Ok("fmul"),

        (BinOpKind::Divide, &Scalar(I32)) => Ok("sdiv"),
        (BinOpKind::Divide, &Scalar(I64)) => Ok("sdiv"),
        (BinOpKind::Divide, &Scalar(F32)) => Ok("fdiv"),
        (BinOpKind::Divide, &Scalar(F64)) => Ok("fdiv"),

        (BinOpKind::Equal, &Scalar(Bool)) => Ok("icmp eq"),
        (BinOpKind::Equal, &Scalar(I32)) => Ok("icmp eq"),
        (BinOpKind::Equal, &Scalar(I64)) => Ok("icmp eq"),
        (BinOpKind::Equal, &Scalar(F32)) => Ok("fcmp oeq"),
        (BinOpKind::Equal, &Scalar(F64)) => Ok("fcmp oeq"),

        (BinOpKind::NotEqual, &Scalar(Bool)) => Ok("icmp ne"),
        (BinOpKind::NotEqual, &Scalar(I32)) => Ok("icmp ne"),
        (BinOpKind::NotEqual, &Scalar(I64)) => Ok("icmp ne"),
        (BinOpKind::NotEqual, &Scalar(F32)) => Ok("fcmp one"),
        (BinOpKind::NotEqual, &Scalar(F64)) => Ok("fcmp one"),

        (BinOpKind::LessThan, &Scalar(I32)) => Ok("icmp slt"),
        (BinOpKind::LessThan, &Scalar(I64)) => Ok("icmp slt"),
        (BinOpKind::LessThan, &Scalar(F32)) => Ok("fcmp olt"),
        (BinOpKind::LessThan, &Scalar(F64)) => Ok("fcmp olt"),

        (BinOpKind::LessThanOrEqual, &Scalar(I32)) => Ok("icmp sle"),
        (BinOpKind::LessThanOrEqual, &Scalar(I64)) => Ok("icmp sle"),
        (BinOpKind::LessThanOrEqual, &Scalar(F32)) => Ok("fcmp ole"),
        (BinOpKind::LessThanOrEqual, &Scalar(F64)) => Ok("fcmp ole"),

        (BinOpKind::GreaterThan, &Scalar(I32)) => Ok("icmp sgt"),
        (BinOpKind::GreaterThan, &Scalar(I64)) => Ok("icmp sgt"),
        (BinOpKind::GreaterThan, &Scalar(F32)) => Ok("fcmp ogt"),
        (BinOpKind::GreaterThan, &Scalar(F64)) => Ok("fcmp ogt"),

        (BinOpKind::GreaterThanOrEqual, &Scalar(I32)) => Ok("icmp sge"),
        (BinOpKind::GreaterThanOrEqual, &Scalar(I64)) => Ok("icmp sge"),
        (BinOpKind::GreaterThanOrEqual, &Scalar(F32)) => Ok("fcmp oge"),
        (BinOpKind::GreaterThanOrEqual, &Scalar(F64)) => Ok("fcmp oge"),

        (BinOpKind::LogicalAnd, &Scalar(Bool)) => Ok("and"),
        (BinOpKind::LogicalOr, &Scalar(Bool)) => Ok("or"),

        _ => weld_err!("Unsupported binary op: {} on {}", op_kind, print_type(ty)),
    }
}

/// Return the name of hte LLVM instruction for a cast operation between specific types.
fn llvm_castop(ty1: &Type, ty2: &Type) -> WeldResult<&'static str> {
    match (ty1, ty2) {
        (&Scalar(F64), &Scalar(Bool)) => Ok("fptoui"),
        (&Scalar(F32), &Scalar(Bool)) => Ok("fptoui"),
        (&Scalar(Bool), &Scalar(F64)) => Ok("uitofp"),
        (&Scalar(Bool), &Scalar(F32)) => Ok("uitofp"),
        (&Scalar(F64), &Scalar(F32)) => Ok("fptrunc"),
        (&Scalar(F32), &Scalar(F64)) => Ok("fpext"),
        (&Scalar(F64), _) => Ok("fptosi"),
        (&Scalar(F32), _) => Ok("fptosi"),
        (_, &Scalar(F64)) => Ok("sitofp"),
        (_, &Scalar(F32)) => Ok("sitofp"),
        (&Scalar(Bool), _) => Ok("zext"),
        (_, &Scalar(I64)) => Ok("sext"),
        _ => Ok("trunc"),
    }
}

/// Struct used to track state while generating a function.
struct FunctionContext {
    /// Code section at the start of the function with alloca instructions for local symbols
    alloca_code: CodeBuilder,
    /// Other code in function
    code: CodeBuilder,
    defined_symbols: HashSet<String>,
    var_ids: IdGenerator,
}

impl FunctionContext {
    fn new() -> FunctionContext {
        FunctionContext {
            alloca_code: CodeBuilder::new(),
            code: CodeBuilder::new(),
            var_ids: IdGenerator::new("%t.t"),
            defined_symbols: HashSet::new(),
        }
    }

    fn add_alloca(&mut self, symbol: &str, ty: &str) -> WeldResult<()> {
        if !self.defined_symbols.insert(symbol.to_string()) {
            weld_err!("Symbol already defined in function: {}", symbol)
        } else {
            self.alloca_code.add(format!("{} = alloca {}", symbol, ty));
            Ok(())
        }
    }
}

/// Generate a compiled LLVM module from a program whose body is a function.
pub fn compile_program(program: &Program) -> WeldResult<easy_ll::CompiledModule> {
    let mut expr = try!(macro_processor::process_program(program));
    transforms::uniquify(&mut expr);
    try!(type_inference::infer_types(&mut expr));
    let mut expr = try!(expr.to_typed());
    transforms::inline_apply(&mut expr);
    transforms::inline_let(&mut expr);
    transforms::inline_zips(&mut expr);
    transforms::fuse_loops_horizontal(&mut expr);
    transforms::fuse_loops_vertical(&mut expr);
    let sir_prog = try!(sir::ast_to_sir(&expr));
    let mut gen = LlvmGenerator::new();
    try!(gen.add_function_on_pointers("run", &sir_prog));
    Ok(try!(easy_ll::compile_module(&gen.result())))
}

#[test]
fn types() {
    let mut gen = LlvmGenerator::new();

    assert_eq!(gen.llvm_type(&Scalar(I32)).unwrap(), "i32");
    assert_eq!(gen.llvm_type(&Scalar(I64)).unwrap(), "i64");
    assert_eq!(gen.llvm_type(&Scalar(F32)).unwrap(), "float");
    assert_eq!(gen.llvm_type(&Scalar(F64)).unwrap(), "double");
    assert_eq!(gen.llvm_type(&Scalar(Bool)).unwrap(), "i1");

    let struct1 = parse_type("{i32,bool,i32}").unwrap().to_type().unwrap();
    assert_eq!(gen.llvm_type(&struct1).unwrap(), "%s0");
    assert_eq!(gen.llvm_type(&struct1).unwrap(), "%s0"); // Name is reused for same struct

    let struct2 = parse_type("{i32,bool}").unwrap().to_type().unwrap();
    assert_eq!(gen.llvm_type(&struct2).unwrap(), "%s1");
}

#[test]
fn basic_program() {
    let code = "|| 40 + 2";
    let module = compile_program(&parse_program(code).unwrap()).unwrap();
    let result = module.run(0, 1, 0) as *const i32;
    let result = unsafe { *result };
    assert_eq!(result, 42);

<<<<<<< HEAD
    weld_run_free(-1);
=======
    // TODO(shoumik): Use a proper run_id;
    weld_run_free(0);
>>>>>>> 7513f5ed
}

#[test]
fn f64_cast() {
    let code = "|| f64(40 + 2)";
    let module = compile_program(&parse_program(code).unwrap()).unwrap();
    let result = module.run(0, 1, 0) as *const f64;
    let result = unsafe { *result };
    assert_eq!(result, 42.0);
<<<<<<< HEAD
    weld_run_free(-1);
=======
    // TODO(shoumik): Use a proper run_id;
    weld_run_free(0);
>>>>>>> 7513f5ed
}

#[test]
fn i32_cast() {
    let code = "|| i32(0.251 * 4.0)";
    let module = compile_program(&parse_program(code).unwrap()).unwrap();
    let result = module.run(0, 1, 0) as *const i32;
    let result = unsafe { *result };
    assert_eq!(result, 1);
<<<<<<< HEAD
    weld_run_free(-1);
=======
    // TODO(shoumik): Use a proper run_id;
    weld_run_free(0);
>>>>>>> 7513f5ed
}

#[test]
fn program_with_args() {
    let code = "|x:i32| 40 + x";
    let module = compile_program(&parse_program(code).unwrap()).unwrap();
    let input: i32 = 2;
    let result = module.run(&input as *const i32 as i64, 1, 0) as *const i32;
    let result = unsafe { *result };
    assert_eq!(result, 42);
<<<<<<< HEAD
    weld_run_free(-1);
=======
    // TODO(shoumik): Use a proper run_id;
    weld_run_free(0);
>>>>>>> 7513f5ed
}

#[test]
fn let_statement() {
    let code = "|x:i32| let y = 40 + x; y + 2";
    let module = compile_program(&parse_program(code).unwrap()).unwrap();
    let input: i32 = 2;
    let result = module.run(&input as *const i32 as i64, 1, 0) as *const i32;
    let result = unsafe { *result };
    assert_eq!(result, 44);
<<<<<<< HEAD
    weld_run_free(-1);
=======
    // TODO(shoumik): Use a proper run_id;
    weld_run_free(0);
>>>>>>> 7513f5ed
}

#[test]
fn if_statement() {
    let code = "|x:i32| if(true, 3, 4)";
    let module = compile_program(&parse_program(code).unwrap()).unwrap();
    let input: i32 = 2;
    let result = module.run(&input as *const i32 as i64, 1, 0) as *const i32;
    let result = unsafe { *result };
    assert_eq!(result, 3);
<<<<<<< HEAD
    weld_run_free(-1);
=======
    // TODO(shoumik): Use a proper run_id;
    weld_run_free(0);
>>>>>>> 7513f5ed
}

#[test]
fn comparison() {
    let code = "|x:i32| if(x>10, x, 10)";
    let module = compile_program(&parse_program(code).unwrap()).unwrap();
    let input: i32 = 2;
    let result = module.run(&input as *const i32 as i64, 1, 0) as *const i32;
    let result = unsafe { *result };
    assert_eq!(result, 10);
<<<<<<< HEAD
    weld_run_free(-1);
=======
    // TODO(shoumik): Use a proper run_id;
    weld_run_free(0);
>>>>>>> 7513f5ed
    let input: i32 = 20;
    let result = module.run(&input as *const i32 as i64, 1, 0) as *const i32;
    let result = unsafe { *result };
    assert_eq!(result, 20);
<<<<<<< HEAD
    weld_run_free(-1);
}

#[test]
fn simple_vector_lookup() {
    #[derive(Clone)]
    #[allow(dead_code)]
    struct Vec {
        data: *const i32,
        len: i64,
    }
    #[allow(dead_code)]
    struct Args {
        x: Vec,
    }

    let code = "|x:vec[i32]| lookup(x, 3L)";
    let module = compile_program(&parse_program(code).unwrap()).unwrap();
    let input = [1, 2, 4, 5];
    let args = Args {
        x: Vec {
            data: &input as *const i32,
            len: 4,
        },
    };
    let result_raw = module.run(&args as *const Args as i64, 1, 0) as *const i32;
    let result = unsafe { (*result_raw).clone() };
    let output = input[3];
    assert_eq!(output, result);
    weld_run_free(-1);
=======
    // TODO(shoumik): Use a proper run_id;
    weld_run_free(0);
>>>>>>> 7513f5ed
}

#[test]
fn simple_for_appender_loop() {
    #[derive(Clone)]
    #[allow(dead_code)]
    struct Vec {
        data: *const i32,
        len: i64,
    }
    #[allow(dead_code)]
    struct Args {
        x: Vec,
        a: i32,
    }

    let code = "|x:vec[i32], a:i32| let b=a+1; map(x, |e| e+b)";
    let module = compile_program(&parse_program(code).unwrap()).unwrap();
    let input = [1, 2];
    let args = Args {
        x: Vec {
            data: &input as *const i32,
            len: 2,
        },
        a: 1,
    };
    let result_raw = module.run(&args as *const Args as i64, 1, 0) as *const Vec;
    let result = unsafe { (*result_raw).clone() };
    let output = [3, 4];
    for i in 0..(result.len as isize) {
        assert_eq!(unsafe { *result.data.offset(i) }, output[i as usize])
    }
<<<<<<< HEAD
    weld_run_free(-1);
=======
    // TODO(shoumik): Use a proper run_id;
    weld_run_free(0);
>>>>>>> 7513f5ed
}

#[test]
fn simple_for_merger_loop() {
    #[derive(Clone)]
    #[allow(dead_code)]
    struct Vec {
        data: *const i32,
        len: i64,
    }
    #[allow(dead_code)]
    struct Args {
        x: Vec,
        a: i32,
    }

    let code = "|x:vec[i32], a:i32| result(for(x, merger[i32,+], |b,i,e| merge(b, e+a)))";
    let module = compile_program(&parse_program(code).unwrap()).unwrap();
    let input = [1, 2, 3, 4, 5];
    let args = Args {
        x: Vec {
            data: &input as *const i32,
            len: 5,
        },
        a: 1,
    };
    let result_raw = module.run(&args as *const Args as i64, 1, 0) as *const i32;
    let result = unsafe { (*result_raw).clone() };
    let output = 20;
    assert_eq!(result, output);
<<<<<<< HEAD
    weld_run_free(-1);
}

#[test]
fn simple_for_dictmerger_loop() {
    #[derive(Clone)]
    #[allow(dead_code)]
    struct Vec {
        data: *const i32,
        len: i64,
    }
    #[allow(dead_code)]
    struct Pair {
        ele1: i32,
        ele2: i32,
    }
    #[derive(Clone)]
    #[allow(dead_code)]
    struct VecPrime {
        data: *const Pair,
        len: i64,
    }
    #[allow(dead_code)]
    struct Args {
        x: Vec,
        y: Vec,
    }

    let code = "|x:vec[i32], y:vec[i32]| tovec(result(for(zip(x,y), dictmerger[i32,i32,+], \
                |b,i,e| merge(b, e))))";
    let module = compile_program(&parse_program(code).unwrap()).unwrap();
    let keys = [1, 2, 2, 1, 3];
    let values = [2, 3, 4, 2, 1];
    let args = Args {
        x: Vec {
            data: &keys as *const i32,
            len: 5,
        },
        y: Vec {
            data: &values as *const i32,
            len: 5,
        },
    };
    let result_raw = module.run(&args as *const Args as i64, 1, 0) as *const VecPrime;
    let result = unsafe { (*result_raw).clone() };
    let output_keys = [1, 2, 3];
    let output_values = [4, 7, 1];
    for i in 0..(output_keys.len() as isize) {
        let mut success = false;
        let key = unsafe { (*result.data.offset(i)).ele1 };
        let value = unsafe { (*result.data.offset(i)).ele2 };
        for j in 0..(output_keys.len()) {
            if output_keys[j] == key {
                if output_values[j] == value {
                    success = true;
                }
            }
        }
        assert_eq!(success, true);
    }
    assert_eq!(result.len, output_keys.len() as i64);
    weld_run_free(-1);
}

#[test]
fn simple_dict_lookup() {
    #[derive(Clone)]
    #[allow(dead_code)]
    struct Vec {
        data: *const i32,
        len: i64,
    }
    #[allow(dead_code)]
    struct Args {
        x: Vec,
        y: Vec,
    }

    let code = "|x:vec[i32], y:vec[i32]| let a = result(for(zip(x,y), dictmerger[i32,i32,+], \
                |b,i,e| merge(b, e))); lookup(a, 1)";
    let module = compile_program(&parse_program(code).unwrap()).unwrap();
    let keys = [1, 2, 2, 1, 3];
    let values = [2, 3, 4, 2, 1];
    let args = Args {
        x: Vec {
            data: &keys as *const i32,
            len: 5,
        },
        y: Vec {
            data: &values as *const i32,
            len: 5,
        },
    };
    let result_raw = module.run(&args as *const Args as i64, 1, 0) as *const i32;
    let result = unsafe { (*result_raw).clone() };
    let output = 4;
    assert_eq!(output, result);
    weld_run_free(-1);
=======
    // TODO(shoumik): Use a proper run_id.
    weld_run_free(0);
>>>>>>> 7513f5ed
}

#[test]
fn if_for_loop() {
    #[derive(Clone)]
    #[allow(dead_code)]
    struct Vec {
        data: *const i32,
        len: i64,
    }
    #[allow(dead_code)]
    struct Args {
        x: Vec,
        a: i32,
    }

    let code = "|x:vec[i32], a:i32| if(a > 5, map(x, |e| e+1), map(x, |e| e+2))";
    let module = compile_program(&parse_program(code).unwrap()).unwrap();
    let input = [1, 2];

    let args = Args {
        x: Vec {
            data: &input as *const i32,
            len: 2,
        },
        a: 1,
    };
    let result_raw = module.run(&args as *const Args as i64, 1, 0) as *const Vec;
    let result = unsafe { (*result_raw).clone() };
    let output = [3, 4];
    for i in 0..(result.len as isize) {
        assert_eq!(unsafe { *result.data.offset(i) }, output[i as usize])
    }
<<<<<<< HEAD
    weld_run_free(-1);
=======
    // TODO(shoumik): Use a proper run_id;
    weld_run_free(0);
>>>>>>> 7513f5ed

    let args = Args {
        x: Vec {
            data: &input as *const i32,
            len: 2,
        },
        a: 6,
    };
    let result_raw = module.run(&args as *const Args as i64, 1, 0) as *const Vec;
    let result = unsafe { (*result_raw).clone() };
    let output = [2, 3];
    for i in 0..(result.len as isize) {
        assert_eq!(unsafe { *result.data.offset(i) }, output[i as usize])
    }
<<<<<<< HEAD
    weld_run_free(-1);
=======
    // TODO(shoumik): Use a proper run_id;
    weld_run_free(0);
>>>>>>> 7513f5ed
}

#[test]
fn map_zip_loop() {
    #[derive(Clone)]
    #[allow(dead_code)]
    struct Vec {
        data: *const i32,
        len: i64,
    }
    #[allow(dead_code)]
    struct Args {
        x: Vec,
        y: Vec,
    }

    let code = "|x:vec[i32], y:vec[i32]| \
                map(zip(x,y), |e| e.$0 + e.$1)";
    let module = compile_program(&parse_program(code).unwrap()).unwrap();
    let x = [1, 2, 3, 4];
    let y = [5, 6, 7, 8];
    let args = Args {
        x: Vec {
            data: &x as *const i32,
            len: 4,
        },
        y: Vec {
            data: &y as *const i32,
            len: 2,
        },
    };
    let result_raw = module.run(&args as *const Args as i64, 1, 0) as *const Vec;
    let result = unsafe { (*result_raw).clone() };
    let output = [6, 8, 10, 12];
    for i in 0..(result.len as isize) {
        assert_eq!(unsafe { *result.data.offset(i) }, output[i as usize])
    }
<<<<<<< HEAD
    weld_run_free(-1);
=======
    // TODO(shoumik): Use a proper run_id;
    weld_run_free(0);
>>>>>>> 7513f5ed
}

#[test]
fn iters_for_loop() {
    #[derive(Clone)]
    #[allow(dead_code)]
    struct Vec {
        data: *const i32,
        len: i64,
    }
    #[allow(dead_code)]
    struct Args {
        x: Vec,
        y: Vec,
    }

    let code = "|x:vec[i32], y:vec[i32]| \
                result(for(zip(iter(x,0L,4L,2L), y), appender, |b,i,e| merge(b,e.$0+e.$1)))";
    let module = compile_program(&parse_program(code).unwrap()).unwrap();
    let x = [1, 2, 3, 4];
    let y = [5, 6];
    let args = Args {
        x: Vec {
            data: &x as *const i32,
            len: 4,
        },
        y: Vec {
            data: &y as *const i32,
            len: 2,
        },
    };
    let result_raw = module.run(&args as *const Args as i64, 1, 0) as *const Vec;
    let result = unsafe { (*result_raw).clone() };
    let output = [6, 9];
    for i in 0..(result.len as isize) {
        assert_eq!(unsafe { *result.data.offset(i) }, output[i as usize])
    }
<<<<<<< HEAD
    weld_run_free(-1);
}

#[test]
fn serial_parlib_test() {
    #[derive(Clone)]
    #[allow(dead_code)]
    struct WeldVec {
        data: *const i32,
        len: i64,
    }

    let code = "|x:vec[i32]| result(for(x, merger[i32,+], |b,i,e| merge(b, e)))";
    let module = compile_program(&parse_program(code).unwrap()).unwrap();
    let size: i32 = 10000;
    let input: Vec<i32> = vec![1; size as usize];
    let args = WeldVec {
        data: input.as_ptr() as *const i32,
        len: size as i64,
    };
    let result_raw = module.run(&args as *const WeldVec as i64, 1, 0) as *const i32;
    let result = unsafe { (*result_raw).clone() };
    assert_eq!(result, size);
    weld_run_free(-1);
=======
    // TODO(shoumik): Use a proper run_id;
    weld_run_free(0);
>>>>>>> 7513f5ed
}<|MERGE_RESOLUTION|>--- conflicted
+++ resolved
@@ -185,14 +185,9 @@
                              struct_size_ptr));
         ctx.code.add(format!("{} = call i64 @get_runid()", run_id));
         ctx.code
-<<<<<<< HEAD
             .add(format!("{} = call i8* @weld_rt_malloc(i64 {}, i64 {})",
                          struct_storage,
                          run_id,
-=======
-            .add(format!("{} = call i8* @weld_rt_malloc(i64 0, i64 {})",
-                         struct_storage,
->>>>>>> 7513f5ed
                          struct_size));
         ctx.code.add(format!("{} = bitcast i8* {} to {}*",
                              struct_storage_typed,
@@ -1186,14 +1181,9 @@
 
                     ctx.code.add(format!("{} = call i64 @get_runid()", run_id));
                     ctx.code
-<<<<<<< HEAD
                         .add(format!("{} = call i8* @weld_rt_malloc(i64 {}, i64 {})",
                                      &elem_storage,
                                      &run_id,
-=======
-                        .add(format!("{} = call i8* @weld_rt_malloc(i64 0, i64 {})",
-                                     &elem_storage,
->>>>>>> 7513f5ed
                                      &elem_size));
                     ctx.code.add(format!("{} = bitcast i8* {} to {}*",
                                          &elem_storage_typed,
@@ -1383,13 +1373,7 @@
     let result = module.run(0, 1, 0) as *const i32;
     let result = unsafe { *result };
     assert_eq!(result, 42);
-
-<<<<<<< HEAD
     weld_run_free(-1);
-=======
-    // TODO(shoumik): Use a proper run_id;
-    weld_run_free(0);
->>>>>>> 7513f5ed
 }
 
 #[test]
@@ -1399,12 +1383,7 @@
     let result = module.run(0, 1, 0) as *const f64;
     let result = unsafe { *result };
     assert_eq!(result, 42.0);
-<<<<<<< HEAD
     weld_run_free(-1);
-=======
-    // TODO(shoumik): Use a proper run_id;
-    weld_run_free(0);
->>>>>>> 7513f5ed
 }
 
 #[test]
@@ -1414,12 +1393,7 @@
     let result = module.run(0, 1, 0) as *const i32;
     let result = unsafe { *result };
     assert_eq!(result, 1);
-<<<<<<< HEAD
     weld_run_free(-1);
-=======
-    // TODO(shoumik): Use a proper run_id;
-    weld_run_free(0);
->>>>>>> 7513f5ed
 }
 
 #[test]
@@ -1430,12 +1404,7 @@
     let result = module.run(&input as *const i32 as i64, 1, 0) as *const i32;
     let result = unsafe { *result };
     assert_eq!(result, 42);
-<<<<<<< HEAD
     weld_run_free(-1);
-=======
-    // TODO(shoumik): Use a proper run_id;
-    weld_run_free(0);
->>>>>>> 7513f5ed
 }
 
 #[test]
@@ -1446,12 +1415,7 @@
     let result = module.run(&input as *const i32 as i64, 1, 0) as *const i32;
     let result = unsafe { *result };
     assert_eq!(result, 44);
-<<<<<<< HEAD
     weld_run_free(-1);
-=======
-    // TODO(shoumik): Use a proper run_id;
-    weld_run_free(0);
->>>>>>> 7513f5ed
 }
 
 #[test]
@@ -1462,12 +1426,7 @@
     let result = module.run(&input as *const i32 as i64, 1, 0) as *const i32;
     let result = unsafe { *result };
     assert_eq!(result, 3);
-<<<<<<< HEAD
     weld_run_free(-1);
-=======
-    // TODO(shoumik): Use a proper run_id;
-    weld_run_free(0);
->>>>>>> 7513f5ed
 }
 
 #[test]
@@ -1478,17 +1437,11 @@
     let result = module.run(&input as *const i32 as i64, 1, 0) as *const i32;
     let result = unsafe { *result };
     assert_eq!(result, 10);
-<<<<<<< HEAD
     weld_run_free(-1);
-=======
-    // TODO(shoumik): Use a proper run_id;
-    weld_run_free(0);
->>>>>>> 7513f5ed
     let input: i32 = 20;
     let result = module.run(&input as *const i32 as i64, 1, 0) as *const i32;
     let result = unsafe { *result };
     assert_eq!(result, 20);
-<<<<<<< HEAD
     weld_run_free(-1);
 }
 
@@ -1519,10 +1472,6 @@
     let output = input[3];
     assert_eq!(output, result);
     weld_run_free(-1);
-=======
-    // TODO(shoumik): Use a proper run_id;
-    weld_run_free(0);
->>>>>>> 7513f5ed
 }
 
 #[test]
@@ -1555,12 +1504,7 @@
     for i in 0..(result.len as isize) {
         assert_eq!(unsafe { *result.data.offset(i) }, output[i as usize])
     }
-<<<<<<< HEAD
     weld_run_free(-1);
-=======
-    // TODO(shoumik): Use a proper run_id;
-    weld_run_free(0);
->>>>>>> 7513f5ed
 }
 
 #[test]
@@ -1591,7 +1535,6 @@
     let result = unsafe { (*result_raw).clone() };
     let output = 20;
     assert_eq!(result, output);
-<<<<<<< HEAD
     weld_run_free(-1);
 }
 
@@ -1690,10 +1633,6 @@
     let output = 4;
     assert_eq!(output, result);
     weld_run_free(-1);
-=======
-    // TODO(shoumik): Use a proper run_id.
-    weld_run_free(0);
->>>>>>> 7513f5ed
 }
 
 #[test]
@@ -1727,12 +1666,7 @@
     for i in 0..(result.len as isize) {
         assert_eq!(unsafe { *result.data.offset(i) }, output[i as usize])
     }
-<<<<<<< HEAD
     weld_run_free(-1);
-=======
-    // TODO(shoumik): Use a proper run_id;
-    weld_run_free(0);
->>>>>>> 7513f5ed
 
     let args = Args {
         x: Vec {
@@ -1747,12 +1681,7 @@
     for i in 0..(result.len as isize) {
         assert_eq!(unsafe { *result.data.offset(i) }, output[i as usize])
     }
-<<<<<<< HEAD
     weld_run_free(-1);
-=======
-    // TODO(shoumik): Use a proper run_id;
-    weld_run_free(0);
->>>>>>> 7513f5ed
 }
 
 #[test]
@@ -1790,12 +1719,7 @@
     for i in 0..(result.len as isize) {
         assert_eq!(unsafe { *result.data.offset(i) }, output[i as usize])
     }
-<<<<<<< HEAD
     weld_run_free(-1);
-=======
-    // TODO(shoumik): Use a proper run_id;
-    weld_run_free(0);
->>>>>>> 7513f5ed
 }
 
 #[test]
@@ -1833,7 +1757,6 @@
     for i in 0..(result.len as isize) {
         assert_eq!(unsafe { *result.data.offset(i) }, output[i as usize])
     }
-<<<<<<< HEAD
     weld_run_free(-1);
 }
 
@@ -1858,8 +1781,4 @@
     let result = unsafe { (*result_raw).clone() };
     assert_eq!(result, size);
     weld_run_free(-1);
-=======
-    // TODO(shoumik): Use a proper run_id;
-    weld_run_free(0);
->>>>>>> 7513f5ed
 }