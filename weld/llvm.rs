--- conflicted
+++ resolved
@@ -888,7 +888,6 @@
                 Ok(self.dict_names.get(&elem).unwrap())
             }
 
-<<<<<<< HEAD
             VectorizedBuilder(ref bk) => {
                 if self.bld_names.get(bk) == None {
                     match *bk {
@@ -917,11 +916,8 @@
                 Ok(self.bld_names.get(bk).unwrap())
             }
 
-            Builder(ref bk) => {
-=======
             Builder(ref bk, _) => {
                 // TODO(Deepak): Do something with annotations here...
->>>>>>> 74fa9064
                 if self.bld_names.get(bk) == None {
                     match *bk {
                         Appender(ref t) => {
@@ -1580,7 +1576,6 @@
                     Merge { ref builder, ref value } => {
                         let bld_ty = try!(get_sym_ty(func, builder));
                         match *bld_ty {
-<<<<<<< HEAD
                             VectorizedBuilder(ref bk) => {
                                 match *bk {
                                     Merger(ref t, ref op) => {
@@ -1612,11 +1607,8 @@
                                     _ => weld_err!("Merge for vectorized builder not supported")?,
                                 }
                             }
-                            Builder(ref bk) => {
-=======
                             Builder(ref bk, _) => {
                                 // TODO(Deepak): Do something with annotations here...
->>>>>>> 74fa9064
                                 match *bk {
                                     Appender(ref t) => {
                                         let bld_ty_str = try!(self.llvm_type(&bld_ty)).to_string();
@@ -1769,7 +1761,6 @@
                         let bld_ty = try!(get_sym_ty(func, builder));
                         let res_ty = try!(get_sym_ty(func, output));
                         match *bld_ty {
-<<<<<<< HEAD
                             VectorizedBuilder(ref bk) => {
                                 match *bk {
                                     Merger(ref t, ref op) => {
@@ -1897,11 +1888,8 @@
                                     }
                                 }
                             }
-                            Builder(ref bk) => {
-=======
                             Builder(ref bk, _) => {
                                 // TODO(Deepak): Do something with annotations here...
->>>>>>> 74fa9064
                                 match *bk {
                                     Appender(_) => {
                                         let bld_ty_str = try!(self.llvm_type(&bld_ty)).to_string();
@@ -2213,7 +2201,6 @@
                     }
                     NewBuilder { ref output, ref arg, ref ty } => {
                         match *ty {
-<<<<<<< HEAD
                             VectorizedBuilder(ref bk) => {
                                 match *bk {
                                     Merger(_, ref op) => {
@@ -2243,11 +2230,8 @@
                                     }
                                 }
                             }
-                            Builder(ref bk) => {
-=======
                             Builder(ref bk, _) => {
                                 // TODO(Deepak): Do something with annotations here...
->>>>>>> 74fa9064
                                 match *bk {
                                     Appender(_) => {
                                         let bld_ty_str = try!(self.llvm_type(ty));
@@ -2266,19 +2250,9 @@
                                                              bld_ty_str,
                                                              llvm_symbol(output)));
                                     }
-<<<<<<< HEAD
-                                    Merger(_, ref op) => {
-                                        if *op != BinOpKind::Add {
-                                            // This check is here because we don't yet support
-                                            // initialization for mergers...
-                                            return weld_err!("Merger only supports +");
-                                        }
-                                        let bld_ty_str = try!(self.llvm_type(ty));
-=======
                                     Merger(ref elem_ty, ref op) => {
                                         let bld_ty_str = self.llvm_type(ty)?.to_string();
                                         let elem_type = (self.llvm_type(elem_ty)?).to_string();
->>>>>>> 74fa9064
                                         let bld_prefix = format!("@{}",
                                                                  bld_ty_str.replace("%", ""));
                                         let bld_tmp = ctx.var_ids.next();
