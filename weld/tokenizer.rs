//! Breaks strings into Weld tokens for use in the parser.
//!
//! This module works by splitting the input string using a regular expression designed to find
//! entire, non-overlapping patterns, such as literals (1e-5), identifiers (var1), and other
//! individual tokens (+, -, $, if, |, etc). The regular expresions for various token types are
//! matched greedily in an order that ensures the "largest" one wins first; for example, the
//! string '1e-5' is parsed as a f64 literal, not as ('1e', '-', '5').

use std::fmt;
use std::str::FromStr;
use std::vec::Vec;

use regex::Regex;

use super::error::*;

#[derive(Clone,Debug,PartialEq)]
pub enum Token {
    TI32Literal(i32),
    TI64Literal(i64),
    TF32Literal(f32),
    TF64Literal(f64),
    TI8Literal(i8),
    TBoolLiteral(bool),
    TIdent(String),
    TIf,
    TIterate,
    TFor,
    TMerge,
    TResult,
    TLet,
    TMacro,
    TI8,
    TI16,
    TI32,
    TI64,
    TU8,
    TU16,
    TU32,
    TU64,
    TF32,
    TF64,
    TBool,
    TVec,
    TZip,
    TScalarIter,
    TSimdIter,
    TFringeIter,
    TNdIter,
    TLen,
    TLookup,
    TKeyExists,
    TSlice,
    TSort,
    TExp,
    TSimd,
    TSelect,
    TBroadcast,
    TLog,
    TErf,
    TSqrt,
    TCUDF,
    TAppender,
    TMerger,
    TDictMerger,
    TGroupMerger,
    TVecMerger,
    TToVec,
    TOpenParen, // (
    TCloseParen, // )
    TOpenBracket, // [
    TCloseBracket, // ]
    TOpenBrace, // {
    TCloseBrace, // }
    TComma,
    TPlus,
    TMinus,
    TTimes,
    TDivide,
    TModulo,
    TEqual,
    TBar, // |
    TAtMark, // @
    TDot,
    TColon,
    TSemicolon,
    TQuestion,
    TEqualEqual,
    TNotEqual,
    TLessThanOrEqual,
    TGreaterThanOrEqual,
    TLessThan,
    TGreaterThan,
    TLogicalAnd,
    TLogicalOr,
    TBitwiseAnd,
    TXor,
    TMax,
    TMin,
    TEndOfInput,
}

impl Token {
    /// Returns whether this token requires a space preceding it when printing a
    /// token stream.
    pub fn requires_space(&self) -> bool {
        use super::tokenizer::Token::*;
        match *self {
            TOpenParen |
                TCloseParen |
                TOpenBracket |
                TCloseBracket |
                TOpenBrace |
                TCloseBrace |
                TComma |
                TPlus |
                TMinus |
                TTimes |
                TDivide |
                TModulo |
                TEqual |
                TBar |
                TAtMark |
                TDot |
                TColon |
                TSemicolon |
                TQuestion |
                TEqualEqual |
                TNotEqual |
                TLessThanOrEqual |
                TGreaterThanOrEqual |
                TLessThan |
                TGreaterThan |
                TLogicalAnd |
                TLogicalOr |
                TBitwiseAnd |
                TXor |
                TMax |
                TMin |
                TEndOfInput => false,
            _ => true
        }
    }
}

/// Break up a string into tokens.
pub fn tokenize(input: &str) -> WeldResult<Vec<Token>> {
    lazy_static! {
        // Regular expression for splitting up tokens.
        static ref TOKEN_RE: Regex = Regex::new(concat!(
            r"[0-9]+\.[0-9]+([eE]-?[0-9]+)?[fF]?|[0-9]+[eE]-?[0-9]+[fF]?|",
            r"[A-Za-z0-9$_]+|==|!=|>=|<=|&&|\|\||[-+/*%,=()[\]{}|@&\.:;?&\|^<>]|\S+"
        )).unwrap();

        // Regular expressions for various types of tokens.
        static ref KEYWORD_RE: Regex = Regex::new(
<<<<<<< HEAD
            "^(if|for|zip|len|lookup|keyexists|slice|exp|log|erf|sqrt|simd|select|broadcast|\
             iterate|cudf|simditer|fringeiter|iter|nditer|merge|result|let|true|false|macro|\
=======
            "^(if|for|zip|len|lookup|keyexists|slice|sort|exp|log|erf|sqrt|simd|select|broadcast|\
             iterate|cudf|simditer|fringeiter|iter|merge|result|let|true|false|macro|\
>>>>>>> c2245033
             i8|i16|i32|i64|u8|u16|u32|u64|f32|f64|bool|vec|appender|merger|vecmerger|\
             dictmerger|groupmerger|tovec|min|max)$").unwrap();

        static ref IDENT_RE: Regex = Regex::new(r"^[A-Za-z$_][A-Za-z0-9$_]*$").unwrap();

        static ref I8_BASE_10_RE: Regex = Regex::new(r"^[0-9]+[cC]$").unwrap();
        static ref I8_BASE_2_RE: Regex = Regex::new(r"^0b[0-1]+[cC]$").unwrap();
        static ref I8_BASE_16_RE: Regex = Regex::new(r"^0x[0-9a-fA-F]+[cC]$").unwrap();

        static ref I32_BASE_10_RE: Regex = Regex::new(r"^[0-9]+$").unwrap();
        static ref I32_BASE_2_RE: Regex = Regex::new(r"^0b[0-1]+$").unwrap();
        static ref I32_BASE_16_RE: Regex = Regex::new(r"^0x[0-9a-fA-F]+$").unwrap();

        static ref I64_BASE_10_RE: Regex = Regex::new(r"^[0-9]+[lL]$").unwrap();
        static ref I64_BASE_2_RE: Regex = Regex::new(r"^0b[0-1]+[lL]$").unwrap();
        static ref I64_BASE_16_RE: Regex = Regex::new(r"^0x[0-9a-fA-F]+[lL]$").unwrap();

        static ref F32_RE: Regex = Regex::new(
            r"[0-9]+\.[0-9]+([eE]-?[0-9]+)?[fF]|[0-9]+([eE]-?[0-9]+)?[fF]").unwrap();

        static ref F64_RE: Regex = Regex::new(
            r"[0-9]+\.[0-9]+([eE]-?[0-9]+)?|[0-9]+[eE]-?[0-9]+").unwrap();
    }

    use self::Token::*;

    let mut tokens: Vec<Token> = Vec::new();

    for cap in TOKEN_RE.captures_iter(input) {
        let text = cap.at(0).unwrap();
        if KEYWORD_RE.is_match(text) {
            tokens.push(match text {
                            "if" => TIf,
                            "iterate" => TIterate,
                            "let" => TLet,
                            "for" => TFor,
                            "merge" => TMerge,
                            "result" => TResult,
                            "macro" => TMacro,
                            "i8" => TI8,
                            "i16" => TI16,
                            "i32" => TI32,
                            "i64" => TI64,
                            "u8" => TU8,
                            "u16" => TU16,
                            "u32" => TU32,
                            "u64" => TU64,
                            "f32" => TF32,
                            "f64" => TF64,
                            "bool" => TBool,
                            "vec" => TVec,
                            "appender" => TAppender,
                            "merger" => TMerger,
                            "dictmerger" => TDictMerger,
                            "groupmerger" => TGroupMerger,
                            "vecmerger" => TVecMerger,
                            "tovec" => TToVec,
                            "zip" => TZip,
                            "iter" => TScalarIter,
                            "simditer" => TSimdIter,
                            "fringeiter" => TFringeIter,
                            "nditer" => TNdIter,
                            "len" => TLen,
                            "lookup" => TLookup,
                            "keyexists" => TKeyExists,
                            "slice" => TSlice,
                            "sort" => TSort,
                            "exp" => TExp,
                            "log" => TLog,
                            "erf" => TErf,
                            "sqrt" => TSqrt,
                            "cudf" => TCUDF,
                            "simd" => TSimd,
                            "select" => TSelect,
                            "broadcast" => TBroadcast,
                            "true" => TBoolLiteral(true),
                            "false" => TBoolLiteral(false),
                            "min" => TMin,
                            "max" => TMax,
                            _ => return weld_err!("Invalid input token: {}", text),
                        });

        } else if IDENT_RE.is_match(text) {
            tokens.push(TIdent(text.to_string()));
        } else if I8_BASE_10_RE.is_match(text) {
            tokens.push(try!(parse_i8_literal(text, 10)))
        } else if I8_BASE_2_RE.is_match(text) {
            tokens.push(try!(parse_i8_literal(text, 2)))
        } else if I8_BASE_16_RE.is_match(text) {
            tokens.push(try!(parse_i8_literal(text, 16)))
        } else if I32_BASE_10_RE.is_match(text) {
            tokens.push(try!(parse_i32_literal(text, 10)))
        } else if I32_BASE_2_RE.is_match(text) {
            tokens.push(try!(parse_i32_literal(text, 2)))
        } else if I32_BASE_16_RE.is_match(text) {
            tokens.push(try!(parse_i32_literal(text, 16)))
        } else if I64_BASE_10_RE.is_match(text) {
            tokens.push(try!(parse_i64_literal(text, 10)))
        } else if I64_BASE_2_RE.is_match(text) {
            tokens.push(try!(parse_i64_literal(text, 2)))
        } else if I64_BASE_16_RE.is_match(text) {
            tokens.push(try!(parse_i64_literal(text, 16)))
        } else if F32_RE.is_match(text) {
            match f32::from_str(&text[..text.len() - 1]) {
                Ok(value) => tokens.push(Token::TF32Literal(value)),
                Err(_) => return weld_err!("Invalid f32 literal: {}", text),
            }
        } else if F64_RE.is_match(text) {
            match f64::from_str(text) {
                Ok(value) => tokens.push(Token::TF64Literal(value)),
                Err(_) => return weld_err!("Invalid f64 literal: {}", text),
            }
        } else {
            tokens.push(match text {
                            "+" => TPlus,
                            "-" => TMinus,
                            "*" => TTimes,
                            "/" => TDivide,
                            "%" => TModulo,
                            "(" => TOpenParen,
                            ")" => TCloseParen,
                            "[" => TOpenBracket,
                            "]" => TCloseBracket,
                            "{" => TOpenBrace,
                            "}" => TCloseBrace,
                            "|" => TBar,
                            "@" => TAtMark,
                            "," => TComma,
                            "=" => TEqual,
                            "." => TDot,
                            ":" => TColon,
                            ";" => TSemicolon,
                            "?" => TQuestion,
                            "==" => TEqualEqual,
                            "!=" => TNotEqual,
                            "<" => TLessThan,
                            ">" => TGreaterThan,
                            "<=" => TLessThanOrEqual,
                            ">=" => TGreaterThanOrEqual,
                            "&&" => TLogicalAnd,
                            "||" => TLogicalOr,
                            "&" => TBitwiseAnd,
                            "^" => TXor,
                            _ => return weld_err!("Invalid input token: {}", text),
                        });
        }
    }
    tokens.push(TEndOfInput);
    return Ok(tokens);
}

impl fmt::Display for Token {
    fn fmt(&self, f: &mut fmt::Formatter) -> fmt::Result {
        use self::Token::*;
        match *self {
            // Cases that return variable strings
            TI32Literal(ref value) => write!(f, "{}", value),
            TI64Literal(ref value) => write!(f, "{}L", value),
            TF32Literal(ref value) => write!(f, "{}F", value),
            TF64Literal(ref value) => write!(f, "{}", value),  // TODO: force .0?
            TI8Literal(ref value) => write!(f, "{}C", value),
            TBoolLiteral(ref value) => write!(f, "{}B", value),
            TIdent(ref value) => write!(f, "{}", value),

            // Cases that return fixed strings
            ref other => {
                write!(f, "{}", match *other {
                    // These cases are handled above but repeated here for exhaustive match
                    TI32Literal(_) => "",
                    TI64Literal(_) => "",
                    TF32Literal(_) => "",
                    TF64Literal(_) => "",
                    TI8Literal(_) => "",
                    TBoolLiteral(_) => "",
                    TIdent(_) => "",
                    // Other cases that return fixed strings
                    TIf => "if",
                    TIterate => "iterate",
                    TFor => "for",
                    TMerge => "merge",
                    TResult => "result",
                    TLet => "let",
                    TMacro => "macro",
                    TI8 => "i8",
                    TI16 => "i16",
                    TI32 => "i32",
                    TI64 => "i64",
                    TU8 => "u8",
                    TU16 => "u16",
                    TU32 => "u32",
                    TU64 => "u64",
                    TF32 => "f32",
                    TF64 => "f64",
                    TBool => "bool",
                    TVec => "vec",
                    TAppender => "appender",
                    TMerger => "merger",
                    TDictMerger => "dictmerger",
                    TGroupMerger => "groupmerger",
                    TVecMerger => "vecmerger",
                    TToVec => "tovec",
                    TZip => "zip",
                    TScalarIter => "iter",
                    TSimdIter => "simditer",
                    TFringeIter => "fringeiter",
                    TNdIter => "nditer",
                    TLen => "len",
                    TLookup => "lookup",
                    TKeyExists => "keyexists",
                    TSlice => "slice",
                    TSort => "sort",
                    TExp => "exp",
                    TLog => "log",
                    TErf => "erf",
                    TSqrt => "sqrt",
                    TCUDF => "cudf",
                    TSimd => "simd",
                    TSelect => "select",
                    TBroadcast => "broadcast",
                    TOpenParen => "(",
                    TCloseParen => ")",
                    TOpenBracket => "[",
                    TCloseBracket => "]",
                    TOpenBrace => "{",
                    TCloseBrace => "}",
                    TComma => ",",
                    TPlus => "+",
                    TMinus => "-",
                    TTimes => "*",
                    TDivide => "/",
                    TModulo => "%",
                    TEqual => "=",
                    TBar => "|",
                    TAtMark => "@",
                    TDot => ".",
                    TColon => ":",
                    TSemicolon => ";",
                    TQuestion => "?",
                    TEqualEqual => "==",
                    TNotEqual => "!=",
                    TLessThan => "<",
                    TGreaterThan => ">",
                    TLessThanOrEqual => "<=",
                    TGreaterThanOrEqual => ">=",
                    TLogicalAnd => "&&",
                    TLogicalOr => "||",
                    TBitwiseAnd => "&",
                    TXor => "^",
                    TMin => "min",
                    TMax => "max",
                    TEndOfInput => "<END>",
                })
            }
        }
    }
}

fn parse_i8_literal(input: &str, base: u32) -> WeldResult<Token> {
    let slice = if base == 10 {
        &input[..input.len() - 1]
    } else {
        &input[2..input.len() - 1]
    };
    match i8::from_str_radix(slice, base) {
        Ok(value) => Ok(Token::TI8Literal(value)),
        Err(_) => weld_err!("Invalid i8 literal: {}", input),
    }
}

fn parse_i32_literal(input: &str, base: u32) -> WeldResult<Token> {
    let slice = if base == 10 { input } else { &input[2..] };
    match i32::from_str_radix(slice, base) {
        Ok(value) => Ok(Token::TI32Literal(value)),
        Err(_) => weld_err!("Invalid i32 literal: {}", input),
    }
}

fn parse_i64_literal(input: &str, base: u32) -> WeldResult<Token> {
    let slice = if base == 10 {
        &input[..input.len() - 1]
    } else {
        &input[2..input.len() - 1]
    };
    match i64::from_str_radix(slice, base) {
        Ok(value) => Ok(Token::TI64Literal(value)),
        Err(_) => weld_err!("Invalid i32 literal: {}", input),
    }
}

#[test]
fn basic_tokenize() {
    use self::Token::*;

    assert_eq!(tokenize("a for 23 + z0").unwrap(),
               vec![TIdent("a".into()),
                    TFor,
                    TI32Literal(23),
                    TPlus,
                    TIdent("z0".into()),
                    TEndOfInput]);
    assert_eq!(tokenize("groupmerger[i32, i32]").unwrap(),
               vec![TGroupMerger,
                    TOpenBracket,
                    TI32,
                    TComma,
                    TI32,
                    TCloseBracket,
                    TEndOfInput]);

    assert_eq!(tokenize("= == | || & &&").unwrap(),
               vec![TEqual,
                    TEqualEqual,
                    TBar,
                    TLogicalOr,
                    TBitwiseAnd,
                    TLogicalAnd,
                    TEndOfInput]);
    assert_eq!(tokenize("|a:i8| a").unwrap(),
               vec![TBar,
                    TIdent("a".into()),
                    TColon,
                    TI8,
                    TBar,
                    TIdent("a".into()),
                    TEndOfInput]);
    assert_eq!(tokenize("|a:vec[i8]| slice(a, 2L, 3L)").unwrap(),
               vec![TBar,
                    TIdent("a".into()),
                    TColon,
                    TVec,
                    TOpenBracket,
                    TI8,
                    TCloseBracket,
                    TBar,
                    TSlice,
                    TOpenParen,
                    TIdent("a".into()),
                    TComma,
                    TI64Literal(2),
                    TComma,
                    TI64Literal(3),
                    TCloseParen,
                    TEndOfInput]);
    assert_eq!(tokenize("|a:i8| exp(a)").unwrap(),
               vec![TBar,
                    TIdent("a".into()),
                    TColon,
                    TI8,
                    TBar,
                    TExp,
                    TOpenParen,
                    TIdent("a".into()),
                    TCloseParen,
                    TEndOfInput]);
    assert_eq!(tokenize("|a:i8| log(a)").unwrap(),
               vec![TBar,
                    TIdent("a".into()),
                    TColon,
                    TI8,
                    TBar,
                    TLog,
                    TOpenParen,
                    TIdent("a".into()),
                    TCloseParen,
                    TEndOfInput]);
    assert_eq!(tokenize("|a:i8| erf(a)").unwrap(),
               vec![TBar,
                    TIdent("a".into()),
                    TColon,
                    TI8,
                    TBar,
                    TErf,
                    TOpenParen,
                    TIdent("a".into()),
                    TCloseParen,
                    TEndOfInput]);
    assert_eq!(tokenize("|a:i8| sqrt(a)").unwrap(),
               vec![TBar,
                    TIdent("a".into()),
                    TColon,
                    TI8,
                    TBar,
                    TSqrt,
                    TOpenParen,
                    TIdent("a".into()),
                    TCloseParen,
                    TEndOfInput]);
    assert_eq!(tokenize("iffy if").unwrap(),
               vec![TIdent("iffy".into()),
                    TIf,
                    TEndOfInput]);

    assert_eq!(tokenize("keyexists(a, 1)").unwrap(),
               vec![TKeyExists,
                    TOpenParen,
                    TIdent("a".into()),
                    TComma,
                    TI32Literal(1),
                    TCloseParen,
                    TEndOfInput]);
    assert!(tokenize("0a").is_err());

    assert_eq!(tokenize("0b10").unwrap(), vec![TI32Literal(2), TEndOfInput]);
    assert_eq!(tokenize("0x10").unwrap(),
               vec![TI32Literal(16), TEndOfInput]);

    assert_eq!(tokenize("1e-5f").unwrap(),
               vec![TF32Literal(1e-5f32), TEndOfInput]);
    assert_eq!(tokenize("1e-5").unwrap(),
               vec![TF64Literal(1e-5), TEndOfInput]);
    assert_eq!(tokenize("dictmerger[i32,i32,+] @[]").unwrap(),
               vec![TDictMerger,
                    TOpenBracket,
                    TI32,
                    TComma,
                    TI32,
                    TComma,
                    TPlus,
                    TCloseBracket,
                    TAtMark,
                    TOpenBracket,
                    TCloseBracket,
                    TEndOfInput]);
    assert_eq!(tokenize("sort(a, |x:i32| x)").unwrap(),
               vec![TSort,
                    TOpenParen,
                    TIdent("a".into()),
                    TComma,
                    TBar,
                    TIdent("x".into()),
                    TColon,
                    TI32,
                    TBar,
                    TIdent("x".into()),
                    TCloseParen,
                    TEndOfInput]);
}<|MERGE_RESOLUTION|>--- conflicted
+++ resolved
@@ -154,13 +154,8 @@
 
         // Regular expressions for various types of tokens.
         static ref KEYWORD_RE: Regex = Regex::new(
-<<<<<<< HEAD
-            "^(if|for|zip|len|lookup|keyexists|slice|exp|log|erf|sqrt|simd|select|broadcast|\
+            "^(if|for|zip|len|lookup|keyexists|slice|sort|exp|log|erf|sqrt|simd|select|broadcast|\
              iterate|cudf|simditer|fringeiter|iter|nditer|merge|result|let|true|false|macro|\
-=======
-            "^(if|for|zip|len|lookup|keyexists|slice|sort|exp|log|erf|sqrt|simd|select|broadcast|\
-             iterate|cudf|simditer|fringeiter|iter|merge|result|let|true|false|macro|\
->>>>>>> c2245033
              i8|i16|i32|i64|u8|u16|u32|u64|f32|f64|bool|vec|appender|merger|vecmerger|\
              dictmerger|groupmerger|tovec|min|max)$").unwrap();
 
