--- conflicted
+++ resolved
@@ -48,11 +48,8 @@
     TScalarIter,
     TSimdIter,
     TFringeIter,
-<<<<<<< HEAD
     TNdIter,
-=======
     TRangeIter,
->>>>>>> 5b136146
     TLen,
     TLookup,
     TKeyExists,
@@ -175,15 +172,9 @@
         // Regular expressions for various types of tokens.
         static ref KEYWORD_RE: Regex = Regex::new(
             "^(if|for|zip|len|lookup|keyexists|slice|sort|exp|sin|cos|tan|asin|acos|atan|sinh|cosh|tanh|\
-<<<<<<< HEAD
-             log|erf|sqrt|simd|select|broadcast|\
-             iterate|cudf|simditer|fringeiter|iter|merge|result|let|true|false|macro|nditer|\
-             i8|i16|i32|i64|u8|u16|u32|u64|f32|f64|bool|vec|appender|merger|vecmerger|\
-=======
              log|erf|sqrt|simd|select|broadcast|serialize|deserialize|\
-             iterate|cudf|simditer|fringeiter|rangeiter|iter|merge|result|let|true|false|macro|\
+             iterate|cudf|simditer|fringeiter|rangeiter|nditer|iter|merge|result|let|true|false|macro|\
              i8|i16|i32|i64|u8|u16|u32|u64|f32|f64|bool|vec|dict|appender|merger|vecmerger|\
->>>>>>> 5b136146
              dictmerger|groupmerger|tovec|min|max|pow)$").unwrap();
 
         static ref COMMENT_RE: Regex = Regex::new("#.*$").unwrap();
@@ -249,11 +240,8 @@
                             "iter" => TScalarIter,
                             "simditer" => TSimdIter,
                             "fringeiter" => TFringeIter,
-<<<<<<< HEAD
                             "nditer" => TNdIter,
-=======
                             "rangeiter" => TRangeIter,
->>>>>>> 5b136146
                             "len" => TLen,
                             "lookup" => TLookup,
                             "keyexists" => TKeyExists,
@@ -417,11 +405,8 @@
                     TScalarIter => "iter",
                     TSimdIter => "simditer",
                     TFringeIter => "fringeiter",
-<<<<<<< HEAD
                     TNdIter => "nditer",
-=======
                     TRangeIter => "rangeiter",
->>>>>>> 5b136146
                     TLen => "len",
                     TLookup => "lookup",
                     TKeyExists => "keyexists",
