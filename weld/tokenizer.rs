--- conflicted
+++ resolved
@@ -167,17 +167,10 @@
         // Regular expressions for various types of tokens.
         static ref KEYWORD_RE: Regex = Regex::new(
             "^(if|for|zip|len|lookup|keyexists|slice|sort|exp|sin|cos|tan|asin|acos|atan|sinh|cosh|tanh|\
-<<<<<<< HEAD
             log|erf|sqrt|simd|select|broadcast|nditer|\
              iterate|cudf|simditer|fringeiter|iter|merge|result|let|true|false|macro|\
              i8|i16|i32|i64|u8|u16|u32|u64|f32|f64|bool|vec|appender|merger|vecmerger|\
              dictmerger|groupmerger|tovec|min|max|powi)$").unwrap();
-=======
-            log|erf|sqrt|simd|select|broadcast|\
-             iterate|cudf|simditer|fringeiter|iter|merge|result|let|true|false|macro|\
-             i8|i16|i32|i64|u8|u16|u32|u64|f32|f64|bool|vec|appender|merger|vecmerger|\
-             dictmerger|groupmerger|tovec|min|max|pow)$").unwrap();
->>>>>>> da03ee02
 
         static ref IDENT_RE: Regex = Regex::new(r"^[A-Za-z$_][A-Za-z0-9$_]*$").unwrap();
 
