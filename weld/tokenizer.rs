--- conflicted
+++ resolved
@@ -155,11 +155,7 @@
         // Regular expressions for various types of tokens.
         static ref KEYWORD_RE: Regex = Regex::new(
             "^(if|for|zip|len|lookup|keyexists|slice|sort|exp|log|erf|sqrt|simd|select|broadcast|\
-<<<<<<< HEAD
-             iterate|cudf|simditer|fringeiter|iter|nditer|merge|result|let|true|false|macro|\
-=======
-             iterate|cudf|simditer|fringeiter|iter|merge|result|let|true|false|macro|\
->>>>>>> 4dfbbb04
+             iterate|cudf|nditer|simditer|fringeiter|iter|merge|result|let|true|false|macro|\
              i8|i16|i32|i64|u8|u16|u32|u64|f32|f64|bool|vec|appender|merger|vecmerger|\
              dictmerger|groupmerger|tovec|min|max)$").unwrap();
 
