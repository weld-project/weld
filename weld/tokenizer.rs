--- conflicted
+++ resolved
@@ -45,15 +45,12 @@
     TKeyExists,
     TSlice,
     TExp,
-<<<<<<< HEAD
     TSimd,
     TSelect,
     TBroadcast,
-=======
     TLog,
     TErf,
     TSqrt,
->>>>>>> 734053a9
     TCUDF,
     TAppender,
     TMerger,
@@ -104,11 +101,7 @@
 
         // Regular expressions for various types of tokens.
         static ref KEYWORD_RE: Regex = Regex::new(
-<<<<<<< HEAD
-            "if|for|zip|len|lookup|keyexists|slice|exp|simd|select|broadcast|cudf|simditer|fringeiter|iter|merge|result|let|true|false|macro|\
-=======
-            "if|for|zip|len|lookup|keyexists|slice|exp|log|erf|sqrt|cudf|iter|merge|result|let|true|false|macro|\
->>>>>>> 734053a9
+            "if|for|zip|len|lookup|keyexists|slice|exp|log|erf|sqrt|simd|select|broadcast|cudf|simditer|fringeiter|iter|merge|result|let|true|false|macro|\
              i8|i32|i64|f32|f64|bool|vec|appender|merger|vecmerger|dictmerger|groupmerger|\
              tovec").unwrap();
 
