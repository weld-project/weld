--- conflicted
+++ resolved
@@ -283,7 +283,6 @@
             }
         }
 
-<<<<<<< HEAD
         Log { ref mut value } => {
             match value.ty {
                 Scalar(F32) => push_complete_type(&mut expr.ty, Scalar(F32), "Log"),
@@ -311,13 +310,10 @@
             }
         }
 
-        Lookup { ref mut data, ref mut index } => {
-=======
         Lookup {
             ref mut data,
             ref mut index,
         } => {
->>>>>>> d815428e
             if let Vector(ref elem_type) = data.ty {
                 let mut changed = false;
                 changed |= try!(push_complete_type(&mut index.ty, Scalar(I64), "Lookup"));
