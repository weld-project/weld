//! Top-down recursive descent parser for Weld.
//!
//! Weld is designed to be parseable in one left-to-right pass through the input, without
//! backtracking, so we simply track a position as we go and keep incrementing it.

use std::vec::Vec;

use super::ast::Annotations;
use super::ast::Symbol;
use super::ast::Iter;
use super::ast::BinOpKind::*;
use super::ast::BuilderImplementationKind::*;
use super::ast::ExprKind::*;
use super::ast::LiteralKind::*;
use super::ast::ScalarKind;
use super::error::*;
use super::partial_types::*;
use super::partial_types::PartialBuilderKind::*;
use super::partial_types::PartialType::*;
use super::program::*;
use super::tokenizer::*;
use super::tokenizer::Token::*;

#[cfg(test)]
use super::pretty_print::*;

/// Parse the complete input string as a Weld program (optional macros plus one expression).
pub fn parse_program(input: &str) -> WeldResult<Program> {
    let tokens = try!(tokenize(input));
    let mut parser = Parser::new(&tokens);
    let res = parser.program();
    if res.is_ok() && !parser.is_done() {
        return weld_err!("Unexpected token: {}", parser.peek());
    }
    res
}

/// Parse the complete input string as a list of macros.
pub fn parse_macros(input: &str) -> WeldResult<Vec<Macro>> {
    let tokens = try!(tokenize(input));
    let mut parser = Parser::new(&tokens);
    let res = parser.macros();
    if res.is_ok() && !parser.is_done() {
        return weld_err!("Unexpected token: {}", parser.peek());
    }
    res
}

/// Parse the complete input string as an expression.
pub fn parse_expr(input: &str) -> WeldResult<PartialExpr> {
    let tokens = try!(tokenize(input));
    let mut parser = Parser::new(&tokens);
    let res = parser.expr().map(|b| *b);
    if res.is_ok() && !parser.is_done() {
        return weld_err!("Unexpected token: {}", parser.peek());
    }
    res
}

/// Parse the complete input string as a PartialType.
pub fn parse_type(input: &str) -> WeldResult<PartialType> {
    let tokens = try!(tokenize(input));
    let mut parser = Parser::new(&tokens);
    let res = parser.type_();
    if res.is_ok() && !parser.is_done() {
        return weld_err!("Unexpected token: {}", parser.peek());
    }
    res
}

/// A stateful object that parses a sequence of tokens, tracking its position at each point.
/// Assumes that the tokens end with a TEndOfInput.
struct Parser<'t> {
    tokens: &'t [Token],
    position: usize,
}

impl<'t> Parser<'t> {
    fn new(tokens: &[Token]) -> Parser {
        Parser {
            tokens: tokens,
            position: 0,
        }
    }

    /// Look at the next token to be parsed.
    fn peek(&self) -> &'t Token {
        &self.tokens[self.position]
    }

    /// Consume and return the next token.
    fn next(&mut self) -> &'t Token {
        let token = &self.tokens[self.position];
        self.position += 1;
        token
    }

    /// Consume the next token and check that it equals `expected`. If not, return an Err.
    fn consume(&mut self, expected: Token) -> WeldResult<()> {
        if *self.next() != expected {
            weld_err!("Expected '{}'", expected)
        } else {
            Ok(())
        }
    }

    /// Are we done parsing all the input?
    fn is_done(&self) -> bool {
        self.position == self.tokens.len() || *self.peek() == TEndOfInput
    }

    /// Parse a program (optional macros + one body expression) starting at the current position.
    fn program(&mut self) -> WeldResult<Program> {
        let macros = try!(self.macros());
        let body = try!(self.expr());
        Ok(Program {
            macros: macros,
            body: *body,
        })
    }

    /// Parse a list of macros starting at the current position.
    fn macros(&mut self) -> WeldResult<Vec<Macro>> {
        let mut res: Vec<Macro> = Vec::new();
        while *self.peek() == TMacro {
            res.push(try!(self.macro_()));
        }
        Ok(res)
    }

    /// Parse a single macro starting at the current position.
    fn macro_(&mut self) -> WeldResult<Macro> {
        try!(self.consume(TMacro));
        let name = try!(self.symbol());
        let mut params: Vec<Symbol> = Vec::new();
        try!(self.consume(TOpenParen));
        while *self.peek() != TCloseParen {
            params.push(try!(self.symbol()));
            if *self.peek() == TComma {
                self.next();
            } else if *self.peek() != TCloseParen {
                return weld_err!("Expected ',' or ')'");
            }
        }
        try!(self.consume(TCloseParen));
        try!(self.consume(TEqual));
        let body = try!(self.expr());
        try!(self.consume(TSemicolon));
        Ok(Macro {
            name: name,
            parameters: params,
            body: *body,
        })
    }

    /// Parse an expression starting at the current position.
    fn expr(&mut self) -> WeldResult<Box<PartialExpr>> {
        if *self.peek() == TLet {
            self.let_expr()
        } else if *self.peek() == TBar || *self.peek() == TLogicalOr {
            self.lambda_expr()
        } else {
            self.operator_expr()
        }
    }

    /// Parse 'let name = value; body' starting at the current position.
    fn let_expr(&mut self) -> WeldResult<Box<PartialExpr>> {
        try!(self.consume(TLet));
        let name = try!(self.symbol());
        let ty = try!(self.optional_type());
        try!(self.consume(TEqual));
        let value = try!(self.operator_expr());
        try!(self.consume(TSemicolon));
        let body = try!(self.expr());
        let mut expr = expr_box(Let {
            name: name,
            value: value,
            body: body,
        });
        expr.ty = ty;
        Ok(expr)
    }

    /// Parse '|params| body' starting at the current position.
    fn lambda_expr(&mut self) -> WeldResult<Box<PartialExpr>> {
        let mut params: Vec<PartialParameter> = Vec::new();
        // The next token could be either '||' if there are no params, or '|' if there are some.
        let token = self.next();
        if *token == TBar {
            while *self.peek() != TBar {
                let name = try!(self.symbol());
                let ty = try!(self.optional_type());
                params.push(PartialParameter {
                    name: name,
                    ty: ty,
                });
                if *self.peek() == TComma {
                    self.next();
                } else if *self.peek() != TBar {
                    return weld_err!("Expected ',' or '|'");
                }
            }
            try!(self.consume(TBar));
        } else if *token != TLogicalOr {
            return weld_err!("Expected '|' or '||'");
        }
        let body = try!(self.expr());
        Ok(expr_box(Lambda {
            params: params,
            body: body,
        }))
    }

    /// Parse an expression involving operators (||, &&, +, -, etc down the precedence chain)
    fn operator_expr(&mut self) -> WeldResult<Box<PartialExpr>> {
        self.logical_or_expr()
    }

    /// Parse a logical or expression with terms separated by || (for operator precedence).
    fn logical_or_expr(&mut self) -> WeldResult<Box<PartialExpr>> {
        let mut res = try!(self.logical_and_expr());
        while *self.peek() == TLogicalOr {
            self.consume(TLogicalOr)?;
            let right = try!(self.logical_and_expr());
            res = expr_box(BinOp {
                kind: LogicalOr,
                left: res,
                right: right,
            })
        }
        Ok(res)
    }

    /// Parse a logical and expression with terms separated by && (for operator precedence).
    fn logical_and_expr(&mut self) -> WeldResult<Box<PartialExpr>> {
        let mut res = try!(self.bitwise_or_expr());
        while *self.peek() == TLogicalAnd {
            self.consume(TLogicalAnd)?;
            let right = try!(self.bitwise_or_expr());
            res = expr_box(BinOp {
                kind: LogicalAnd,
                left: res,
                right: right,
            })
        }
        Ok(res)
    }

    /// Parse a bitwise or expression with terms separated by | (for operator precedence).
    fn bitwise_or_expr(&mut self) -> WeldResult<Box<PartialExpr>> {
        let mut res = try!(self.xor_expr());
        while *self.peek() == TBar {
            self.consume(TBar)?;
            let right = try!(self.xor_expr());
            res = expr_box(BinOp {
                kind: BitwiseOr,
                left: res,
                right: right,
            })
        }
        Ok(res)
    }

    /// Parse a bitwise or expression with terms separated by ^ (for operator precedence).
    fn xor_expr(&mut self) -> WeldResult<Box<PartialExpr>> {
        let mut res = try!(self.bitwise_and_expr());
        while *self.peek() == TXor {
            self.consume(TXor)?;
            let right = try!(self.bitwise_and_expr());
            res = expr_box(BinOp {
                kind: Xor,
                left: res,
                right: right,
            })
        }
        Ok(res)
    }

    /// Parse a bitwise and expression with terms separated by & (for operator precedence).
    fn bitwise_and_expr(&mut self) -> WeldResult<Box<PartialExpr>> {
        let mut res = try!(self.equality_expr());
        while *self.peek() == TBitwiseAnd {
            self.consume(TBitwiseAnd)?;
            let right = try!(self.equality_expr());
            res = expr_box(BinOp {
                kind: BitwiseAnd,
                left: res,
                right: right,
            })
        }
        Ok(res)
    }

    /// Parse an == or != expression (for operator precedence).
    fn equality_expr(&mut self) -> WeldResult<Box<PartialExpr>> {
        let mut res = try!(self.comparison_expr());
        // Unlike other expressions, we only allow one operator here; prevents stuff like a==b==c
        if *self.peek() == TEqualEqual || *self.peek() == TNotEqual {
            let token = self.next();
            let right = try!(self.comparison_expr());
            if *token == TEqualEqual {
                res = expr_box(BinOp {
                    kind: Equal,
                    left: res,
                    right: right,
                })
            } else {
                res = expr_box(BinOp {
                    kind: NotEqual,
                    left: res,
                    right: right,
                })
            }
        }
        Ok(res)
    }

    /// Parse a <, >, <= or >= expression (for operator precedence).
    fn comparison_expr(&mut self) -> WeldResult<Box<PartialExpr>> {
        let mut res = try!(self.sum_expr());
        // Unlike other expressions, we only allow one operator here; prevents stuff like a>b>c
        if *self.peek() == TLessThan || *self.peek() == TLessThanOrEqual ||
           *self.peek() == TGreaterThan || *self.peek() == TGreaterThanOrEqual {
            let op = match *self.next() {
                TLessThan => LessThan,
                TGreaterThan => GreaterThan,
                TLessThanOrEqual => LessThanOrEqual,
                _ => GreaterThanOrEqual,
            };
            let right = try!(self.sum_expr());
            res = expr_box(BinOp {
                kind: op,
                left: res,
                right: right,
            })
        }
        Ok(res)
    }

    /// Parse a sum expression with terms separated by + and - (for operator precedence).
    fn sum_expr(&mut self) -> WeldResult<Box<PartialExpr>> {
        let mut res = try!(self.product_expr());
        while *self.peek() == TPlus || *self.peek() == TMinus {
            let token = self.next();
            let right = try!(self.product_expr());
            if *token == TPlus {
                res = expr_box(BinOp {
                    kind: Add,
                    left: res,
                    right: right,
                })
            } else {
                res = expr_box(BinOp {
                    kind: Subtract,
                    left: res,
                    right: right,
                })
            }
        }
        Ok(res)
    }

    /// Parse a product expression with terms separated by *, / and % (for precedence).
    fn product_expr(&mut self) -> WeldResult<Box<PartialExpr>> {
        let mut res = try!(self.ascribe_expr());
        while *self.peek() == TTimes || *self.peek() == TDivide || *self.peek() == TModulo {
            let op = match *self.next() {
                TTimes => Multiply,
                TDivide => Divide,
                _ => Modulo,
            };
            let right = try!(self.ascribe_expr());
            res = expr_box(BinOp {
                kind: op,
                left: res,
                right: right,
            })
        }
        Ok(res)
    }

    /// Parse a type abscription expression such as 'e: T', or lower-level ones in precedence.
    fn ascribe_expr(&mut self) -> WeldResult<Box<PartialExpr>> {
        let mut expr = try!(self.apply_expr());
        if *self.peek() == TColon {
            expr.ty = try!(self.optional_type());
        }
        Ok(expr)
    }

    /// Parse application chain expression such as a.0().3().
    fn apply_expr(&mut self) -> WeldResult<Box<PartialExpr>> {
        let mut expr = try!(self.leaf_expr());
        while *self.peek() == TDot || *self.peek() == TOpenParen {
            if *self.next() == TDot {
                match *self.next() {
                    TIdent(ref value) => {
                        if value.starts_with("$") {
                            match u32::from_str_radix(&value[1..], 10) {
                                Ok(index) => {
                                    expr = expr_box(GetField {
                                        expr: expr,
                                        index: index,
                                    })
                                }
                                _ => return weld_err!("Expected field index but got '{}'", value),
                            }
                        }
                    }

                    ref other => return weld_err!("Expected field index but got '{}'", other),
                }
            } else {
                // TOpenParen
                let mut params: Vec<PartialExpr> = Vec::new();
                while *self.peek() != TCloseParen {
                    let param = try!(self.expr());
                    params.push(*param);
                    if *self.peek() == TComma {
                        self.next();
                    } else if *self.peek() != TCloseParen {
                        return weld_err!("Expected ',' or ')'");
                    }
                }
                try!(self.consume(TCloseParen));
                expr = expr_box(Apply {
                    func: expr,
                    params: params,
                })
            }
        }
        Ok(expr)
    }

    /// Parses a for loop iterator expression starting at the current position. This could also be
    /// a vector expression (i.e., without an explicit iter(..).
    fn parse_iter(&mut self) -> WeldResult<Iter<PartialType>> {
        if *self.peek() == TIter {
            try!(self.consume(TIter));
            try!(self.consume(TOpenParen));
            let data = try!(self.expr());
            let mut start = None;
            let mut end = None;
            let mut stride = None;
            if *self.peek() == TComma {
                try!(self.consume(TComma));
                start = Some(try!(self.expr()));
                try!(self.consume(TComma));
                end = Some(try!(self.expr()));
                try!(self.consume(TComma));
                stride = Some(try!(self.expr()));
            }
            let iter = Iter {
                data: data,
                start: start,
                end: end,
                stride: stride,
            };
            try!(self.consume(TCloseParen));
            Ok(iter)
        } else {
            let data = try!(self.expr());
            let iter = Iter {
                data: data,
                start: None,
                end: None,
                stride: None,
            };
            Ok(iter)
        }
    }

    /// Parses a cast operation, the type being cast to is passed in as an argument.
    fn parse_cast(&mut self, kind: ScalarKind) -> WeldResult<Box<PartialExpr>> {
        if *self.next() != TOpenParen {
            return weld_err!("Expected '('");
        }
        let expr = try!(self.expr());
        if *self.next() != TCloseParen {
            return weld_err!("Expected ')");
        }
        let cast_expr = expr_box(Cast {
            kind: kind,
            child_expr: expr,
        });
        Ok(cast_expr)
    }

    /// Parses annotations in the format "@(<annotation name>: <annotation value>,...)".
    fn parse_annotations(&mut self, annotations: &mut Annotations) -> WeldResult<()> {
        if *self.peek() == TAtMark {
            self.consume(TAtMark)?;
            try!(self.consume(TOpenParen));
            while *self.peek() != TCloseParen {
                match *self.peek() {
                    TIdent(ref value) => {
                        match value.as_ref() {
                            "impl" => {
                                self.consume(TIdent("impl".to_string()))?;
                                try!(self.consume(TColon));
                                let implementation = match *self.next() {
                                    TIdent(ref inner_value) => {
                                        match inner_value.as_ref() {
                                            "global" => Global,
                                            "local" => Local,
                                            _ => return weld_err!("Invalid implementation type"),
                                        }
                                    }
                                    _ => return weld_err!("Invalid implementation type"),
                                };
                                annotations.set_builder_implementation(implementation);
                            }
                            "predicate" => {
                                self.consume(TIdent("predicate".to_string()))?;
                                try!(self.consume(TColon));
                                if let TBoolLiteral(l) = *self.next() {
                                    annotations.set_predicate(l);
                                } else {
                                    return weld_err!("Invalid predicate type (must be a bool)");
                                }
                            }
                            "vectorize" => {
                                self.consume(TIdent("vectorize".to_string()))?;
                                try!(self.consume(TColon));
                                if let TBoolLiteral(l) = *self.next() {
                                    annotations.set_vectorize(l);
                                } else {
                                    return weld_err!("Invalid vectorize type (must be a bool)");
                                }
                            }
                            "tile_size" => {
                                self.consume(TIdent("tile_size".to_string()))?;
                                try!(self.consume(TColon));
                                if let TI32Literal(l) = *self.next() {
                                    annotations.set_tile_size(l);
                                } else {
                                    return weld_err!("Invalid tile size (must be a i32)");
                                }
                            }
                            "grain_size" => {
                                self.consume(TIdent("grain_size".to_string()))?;
                                try!(self.consume(TColon));
                                if let TI32Literal(l) = *self.next() {
                                    annotations.set_grain_size(l);
                                } else {
                                    return weld_err!("Invalid tile size (must be a i32)");
                                }
                            }
                            "size" => {
                                self.consume(TIdent("size".to_string()))?;
                                try!(self.consume(TColon));
                                if let TI64Literal(l) = *self.next() {
                                    annotations.set_size(l);
                                } else {
                                    return weld_err!("Invalid vector size (must be a i32)");
                                }
                            }
                            "selectivity" => {
                                self.consume(TIdent("selectivity".to_string()))?;
                                try!(self.consume(TColon));
                                if let TF32Literal(l) = *self.next() {
                                    annotations.set_selectivity((l * 100000.0) as i32);
                                } else {
                                    return weld_err!("Invalid selectivity (must be a f32)");
                                }
                            }
                            "num_keys" => {
                                self.consume(TIdent("num_keys".to_string()))?;
                                try!(self.consume(TColon));
                                if let TI64Literal(l) = *self.next() {
                                    annotations.set_num_keys(l);
                                } else {
                                    return weld_err!("Invalid number of keys (must be a i32)");
                                }
                            }
                            _ => return weld_err!("Invalid annotation type"),
                        }
                    }
                    _ => return weld_err!("Invalid annotation type -- expected an identifier"),
                }

                if *self.peek() == TComma {
                    self.next();
                } else if *self.peek() != TCloseParen {
                    return weld_err!("Expected ',' or ')'");
                }
            }
            try!(self.consume(TCloseParen));
        }
        Ok(())
    }

    /// Parse a terminal expression at the bottom of the precedence chain.
    fn leaf_expr(&mut self) -> WeldResult<Box<PartialExpr>> {
        let mut annotations = Annotations::new();
        try!(self.parse_annotations(&mut annotations));

        match *self.next() {
            TI32Literal(v) => Ok(expr_box(Literal(I32Literal(v)))),
            TI64Literal(v) => Ok(expr_box(Literal(I64Literal(v)))),
            TF32Literal(v) => Ok(expr_box(Literal(F32Literal(v)))),
            TF64Literal(v) => Ok(expr_box(Literal(F64Literal(v)))),
            TI8Literal(v) => Ok(expr_box(Literal(I8Literal(v)))),
            TBoolLiteral(v) => Ok(expr_box(Literal(BoolLiteral(v)))),
            TI32 => {
                let expr = try!(self.parse_cast(ScalarKind::I32));
                Ok(expr)
            }
            TI64 => {
                let expr = try!(self.parse_cast(ScalarKind::I64));
                Ok(expr)
            }
            TF32 => {
                let expr = try!(self.parse_cast(ScalarKind::F32));
                Ok(expr)
            }
            TF64 => {
                let expr = try!(self.parse_cast(ScalarKind::F64));
                Ok(expr)
            }
            TI8 => {
                let expr = try!(self.parse_cast(ScalarKind::I8));
                Ok(expr)
            }
            TBool => {
                let expr = try!(self.parse_cast(ScalarKind::Bool));
                Ok(expr)
            }

            TToVec => {
                try!(self.consume(TOpenParen));
                let child_expr = try!(self.expr());
                try!(self.consume(TCloseParen));
                Ok(expr_box(ToVec { child_expr: child_expr }))
            }

            TIdent(ref name) => {
                Ok(expr_box(Ident(Symbol {
                    name: name.clone(),
                    id: 0,
                })))
            }

            TOpenParen => {
                let expr = try!(self.expr());
                if *self.next() != TCloseParen {
                    return weld_err!("Expected ')'");
                }
                Ok(expr)
            }

            TOpenBracket => {
                let mut exprs: Vec<PartialExpr> = Vec::new();
                while *self.peek() != TCloseBracket {
                    let expr = try!(self.expr());
                    exprs.push(*expr);
                    if *self.peek() == TComma {
                        self.next();
                    } else if *self.peek() != TCloseBracket {
                        return weld_err!("Expected ',' or ']'");
                    }
                }
                try!(self.consume(TCloseBracket));
                Ok(expr_box(MakeVector { elems: exprs }))
            }

            TOpenBrace => {
                let mut exprs: Vec<PartialExpr> = Vec::new();
                while *self.peek() != TCloseBrace {
                    let expr = try!(self.expr());
                    exprs.push(*expr);
                    if *self.peek() == TComma {
                        self.next();
                    } else if *self.peek() != TCloseBrace {
                        return weld_err!("Expected ',' or '}}'");
                    }
                }
                try!(self.consume(TCloseBrace));
                Ok(expr_box(MakeStruct { elems: exprs }))
            }

            TIf => {
                try!(self.consume(TOpenParen));
                let cond = try!(self.expr());
                try!(self.consume(TComma));
                let on_true = try!(self.expr());
                try!(self.consume(TComma));
                let on_false = try!(self.expr());
                try!(self.consume(TCloseParen));
                Ok(expr_box(If {
                    cond: cond,
                    on_true: on_true,
                    on_false: on_false,
                }))
            }

            TCUDF => {
                let mut args = vec![];
                try!(self.consume(TOpenBracket));
                let sym_name = try!(self.symbol());
                try!(self.consume(TComma));
                let return_ty = try!(self.type_());
                try!(self.consume(TCloseBracket));
                try!(self.consume(TOpenParen));
                while *self.peek() != TCloseParen {
                    let arg = try!(self.expr());
                    args.push(*arg);
                    if *self.peek() == TComma {
                        try!(self.consume(TComma));
                    }
                }
                try!(self.consume(TCloseParen));
                Ok(expr_box(CUDF {
                    sym_name: sym_name.name,
                    return_ty: Box::new(return_ty),
                    args: args,
                }))
            }

            TZip => {
                try!(self.consume(TOpenParen));
                let mut vectors = vec![];
                while *self.peek() != TCloseParen {
                    let vector = try!(self.expr());
                    vectors.push(*vector);
                    if *self.peek() == TComma {
                        self.next();
                    } else if *self.peek() != TCloseParen {
                        return weld_err!("Expected ',' or ')'");
                    }
                }
                try!(self.consume(TCloseParen));
                if vectors.len() < 2 {
                    return weld_err!("Expected two or more arguments in Zip");
                }
                Ok(expr_box(Zip { vectors: vectors }))
            }

            TFor => {
                try!(self.consume(TOpenParen));
                let mut iters = vec![];
                // Zips only appear as syntactic sugar in the context of Fors (they don't
                // become Zip expressions).
                if *self.peek() == TZip {
                    try!(self.consume(TZip));
                    try!(self.consume(TOpenParen));
                    iters.push(try!(self.parse_iter()));
                    while *self.peek() == TComma {
                        try!(self.consume(TComma));
                        iters.push(try!(self.parse_iter()));
                    }
                    try!(self.consume(TCloseParen));
                } else {
                    // Single unzipped vector.
                    iters.push(try!(self.parse_iter()));
                }
                try!(self.consume(TComma));
                let builders = try!(self.expr());
                try!(self.consume(TComma));
                let body = try!(self.expr());
                try!(self.consume(TCloseParen));
                Ok(expr_box(For {
                    iters: iters,
                    builder: builders,
                    func: body,
                }))
            }

            TLen => {
                try!(self.consume(TOpenParen));
                let data = try!(self.expr());
                try!(self.consume(TCloseParen));
                Ok(expr_box(Length { data: data }))
            }

            TLookup => {
                try!(self.consume(TOpenParen));
                let data = try!(self.expr());
                try!(self.consume(TComma));
                let index = try!(self.expr());
                try!(self.consume(TCloseParen));
                Ok(expr_box(Lookup {
                    data: data,
                    index: index,
                }))
            }

            TKeyExists => {
                try!(self.consume(TOpenParen));
                let data = try!(self.expr());
                try!(self.consume(TComma));
                let key = try!(self.expr());
                try!(self.consume(TCloseParen));
                Ok(expr_box(KeyExists {
                    data: data,
                    key: key,
                }))
            }

            TSlice => {
                try!(self.consume(TOpenParen));
                let data = try!(self.expr());
                try!(self.consume(TComma));
                let index = try!(self.expr());
                try!(self.consume(TComma));
                let size = try!(self.expr());
                try!(self.consume(TCloseParen));
                Ok(expr_box(Slice {
                    data: data,
                    index: index,
                    size: size,
                }))
            }

            TExp => {
                try!(self.consume(TOpenParen));
                let value = try!(self.expr());
                try!(self.consume(TCloseParen));
                Ok(expr_box(Exp { value: value }))
            }

            TMerge => {
                try!(self.consume(TOpenParen));
                let builder = try!(self.expr());
                try!(self.consume(TComma));
                let value = try!(self.expr());
                try!(self.consume(TCloseParen));
                Ok(expr_box(Merge {
                    builder: builder,
                    value: value,
                }))
            }

            TResult => {
                try!(self.consume(TOpenParen));
                let builder = try!(self.expr());
                try!(self.consume(TCloseParen));
                Ok(expr_box(Res { builder: builder }))
            }

            TAppender => {
                let mut elem_type = Unknown;
                if *self.peek() == TOpenBracket {
                    try!(self.consume(TOpenBracket));
                    elem_type = try!(self.type_());
                    try!(self.consume(TCloseBracket));
                }

                let mut expr = expr_box(NewBuilder(None));
                expr.ty = Builder(Appender(Box::new(elem_type)), annotations);
                Ok(expr)
            }

            TMerger => {
                let elem_type: PartialType;
                let bin_op: _;
                self.consume(TOpenBracket)?;
                elem_type = self.type_()?;
                self.consume(TComma)?;
                // Basic merger supports Plus and Times right now.
                match *self.peek() {
                    TPlus => {
                        self.consume(TPlus)?;
                        bin_op = Add;
                    }
                    TTimes => {
                        self.consume(TTimes)?;
                        bin_op = Multiply;
                    }
                    ref t => {
                        return weld_err!("expected commutative binary op in merger but got '{}'",
                                         t);
                    }
                };
                self.consume(TCloseBracket)?;

<<<<<<< HEAD
                let mut value = None;
                if *self.peek() == TOpenParen {
                    self.consume(TOpenParen)?;
                    value = Some(self.expr()?);
                    self.consume(TCloseParen)?;
                }

                let mut expr = expr_box(NewBuilder(value));
                expr.ty = Builder(Merger(Box::new(elem_type), bin_op));
=======
                let mut expr = expr_box(NewBuilder(None));
                expr.ty = Builder(Merger(Box::new(elem_type), bin_op), annotations);
>>>>>>> 9b804f0e
                Ok(expr)
            }

            TDictMerger => {
                let key_type: PartialType;
                let value_type: PartialType;
                let bin_op: _;
                try!(self.consume(TOpenBracket));
                key_type = try!(self.type_());
                try!(self.consume(TComma));
                value_type = try!(self.type_());
                try!(self.consume(TComma));
                // DictMerger right now supports Plus and Times only.
                match *self.peek() {
                    TPlus => {
                        self.consume(TPlus)?;
                        bin_op = Add;
                    }
                    TTimes => {
                        self.consume(TTimes)?;
                        bin_op = Multiply;
                    }
                    _ => {
                        return weld_err!("expected commutative binary op in dictmerger");
                    }
                }
                try!(self.consume(TCloseBracket));

                let mut expr = expr_box(NewBuilder(None));
                expr.ty = Builder(DictMerger(Box::new(key_type.clone()),
                                             Box::new(value_type.clone()),
                                             Box::new(Struct(vec![key_type.clone(),
                                                                  value_type.clone()])),
                                             bin_op),
                                  annotations);
                Ok(expr)
            }

            TGroupMerger => {
                let key_type: PartialType;
                let value_type: PartialType;
                try!(self.consume(TOpenBracket));
                key_type = try!(self.type_());
                try!(self.consume(TComma));
                value_type = try!(self.type_());
                try!(self.consume(TCloseBracket));
                let mut expr = expr_box(NewBuilder(None));
                expr.ty = Builder(GroupMerger(Box::new(key_type.clone()),
                                              Box::new(value_type.clone()),
                                              Box::new(Struct(vec![key_type.clone(),
<<<<<<< HEAD
                                                                   value_type.clone()]))));
=======
                                                                   value_type.clone()]))),
                                  annotations);
>>>>>>> 9b804f0e
                Ok(expr)
            }

            TVecMerger => {
                let elem_type: PartialType;
                let bin_op: _;
                try!(self.consume(TOpenBracket));
                elem_type = try!(self.type_());
                try!(self.consume(TComma));
                // VecMerger right now supports Plus and Times only.
                match *self.peek() {
                    TPlus => {
                        self.consume(TPlus)?;
                        bin_op = Add;
                    }
                    TTimes => {
                        self.consume(TTimes)?;
                        bin_op = Multiply;
                    }
                    _ => {
                        return weld_err!("Expected commutative binary op in vecmerger");
                    }
                }
                try!(self.consume(TCloseBracket));
                try!(self.consume(TOpenParen));
                let expr = try!(self.expr());
                try!(self.consume(TCloseParen));

                let mut expr = expr_box(NewBuilder(Some(expr)));
                expr.ty = Builder(VecMerger(Box::new(elem_type.clone()),
                                            Box::new(Struct(vec![Scalar(ScalarKind::I64),
                                                                 elem_type.clone()])),
                                            bin_op),
                                  annotations);
                Ok(expr)
            }

            TMinus => Ok(expr_box(Negate(try!(self.leaf_expr())))),

            ref other => weld_err!("Expected expression but got '{}'", other),
        }
    }

    /// Parse a symbol starting at the current input position.
    fn symbol(&mut self) -> WeldResult<Symbol> {
        match *self.next() {
            TIdent(ref name) => {
                Ok(Symbol {
                    name: name.clone(),
                    id: 0,
                })
            }
            ref other => weld_err!("Expected identifier but got '{}'", other),
        }
    }

    /// Optionally parse a type annotation such as ": i32" and return the result as a PartialType;
    /// gives Unknown if there is no type annotation at the current position.
    fn optional_type(&mut self) -> WeldResult<PartialType> {
        if *self.peek() == TColon {
            try!(self.consume(TColon));
            self.type_()
        } else {
            Ok(Unknown)
        }
    }

    /// Parse a PartialType starting at the current input position.
    fn type_(&mut self) -> WeldResult<PartialType> {
        let mut annotations = Annotations::new();
        try!(self.parse_annotations(&mut annotations));

        match *self.next() {
            TI32 => Ok(Scalar(ScalarKind::I32)),
            TI64 => Ok(Scalar(ScalarKind::I64)),
            TF32 => Ok(Scalar(ScalarKind::F32)),
            TF64 => Ok(Scalar(ScalarKind::F64)),
            TI8 => Ok(Scalar(ScalarKind::I8)),
            TBool => Ok(Scalar(ScalarKind::Bool)),

            TVec => {
                try!(self.consume(TOpenBracket));
                let elem_type = try!(self.type_());
                try!(self.consume(TCloseBracket));
                Ok(Vector(Box::new(elem_type)))
            }

            TAppender => {
                try!(self.consume(TOpenBracket));
                let elem_type = try!(self.type_());
                try!(self.consume(TCloseBracket));

                Ok(Builder(Appender(Box::new(elem_type)), annotations))
            }

            TMerger => {
                let elem_type: PartialType;
                let bin_op: _;
                self.consume(TOpenBracket)?;
                elem_type = self.type_()?;
                self.consume(TComma)?;
                // Basic merger supports Plus and Times right now.
                match *self.peek() {
                    TPlus => {
                        self.consume(TPlus)?;
                        bin_op = Add;
                    }
                    TTimes => {
                        self.consume(TTimes)?;
                        bin_op = Multiply;
                    }
                    ref t => {
                        return weld_err!("expected commutative binary op in merger but got '{}'",
                                         t);
                    }
                };
                self.consume(TCloseBracket)?;

                Ok(Builder(Merger(Box::new(elem_type), bin_op), annotations))
            }

            TDictMerger => {
                let key_type: PartialType;
                let value_type: PartialType;
                let bin_op: _;
                try!(self.consume(TOpenBracket));
                key_type = try!(self.type_());
                try!(self.consume(TComma));
                value_type = try!(self.type_());
                try!(self.consume(TComma));
                // DictMerger right now supports Plus and Times only.
                match *self.peek() {
                    TPlus => {
                        self.consume(TPlus)?;
                        bin_op = Add;
                    }
                    TTimes => {
                        self.consume(TTimes)?;
                        bin_op = Multiply;
                    }
                    _ => {
                        return weld_err!("expected commutative binary op in dictmerger");
                    }
                }
                try!(self.consume(TCloseBracket));
                Ok(Builder(DictMerger(Box::new(key_type.clone()),
                                      Box::new(value_type.clone()),
                                      Box::new(Struct(vec![key_type.clone(),
                                                           value_type.clone()])),
                                      bin_op),
                           annotations))
            }

            TVecMerger => {
                let elem_type: PartialType;
                let bin_op: _;
                try!(self.consume(TOpenBracket));
                elem_type = try!(self.type_());
                try!(self.consume(TComma));
                // VecMerger right now supports Plus and Times only.
                match *self.peek() {
                    TPlus => {
                        self.consume(TPlus)?;
                        bin_op = Add;
                    }
                    TTimes => {
                        self.consume(TTimes)?;
                        bin_op = Multiply;
                    }
                    _ => {
                        return weld_err!("Expected commutative binary op in vecmerger");
                    }
                }
                try!(self.consume(TCloseBracket));

                Ok(Builder(VecMerger(Box::new(elem_type.clone()),
                                     Box::new(Struct(vec![Scalar(ScalarKind::I64),
                                                          elem_type.clone()])),
                                     bin_op),
                           annotations))
            }

            TOpenBrace => {
                let mut types: Vec<PartialType> = Vec::new();
                while *self.peek() != TCloseBrace {
                    let ty = try!(self.type_());
                    types.push(ty);
                    if *self.peek() == TComma {
                        self.next();
                    } else if *self.peek() != TCloseBrace {
                        return weld_err!("Expected ',' or '}}'");
                    }
                }
                try!(self.consume(TCloseBrace));
                Ok(Struct(types))
            }

            TQuestion => Ok(Unknown),

            ref other => weld_err!("Expected type but got '{}'", other),
        }
    }
}

#[test]
fn basic_parsing() {
    let e = parse_expr("10 - 2 - 3 + 1").unwrap();
    assert_eq!(print_expr_without_indent(&e), "(((10-2)-3)+1)");

    let e = parse_expr("10 * 2 - 4 - 3 / 1").unwrap();
    assert_eq!(print_expr_without_indent(&e), "(((10*2)-4)-(3/1))");

    let e = parse_expr("i32(10 + 3 + 2)").unwrap();
    assert_eq!(print_expr_without_indent(&e), "(i32(((10+3)+2)))");

    let e = parse_expr("10 + 64 + i32(10.0)").unwrap();
    assert_eq!(print_expr_without_indent(&e), "((10+64)+(i32(10.0)))");

    let e = parse_expr("10 + 64 + f32(bool(19))").unwrap();
    assert_eq!(print_expr_without_indent(&e), "((10+64)+(f32((bool(19)))))");

    let e = parse_expr("1L:i64 + i64(1)").unwrap();
    assert_eq!(print_expr_without_indent(&e), "(1L+(i64(1)))");

    let e = parse_expr("i64(1L:i64)").unwrap();
    assert_eq!(print_expr_without_indent(&e), "(i64(1L))");

    let e = parse_expr("[1, 2+3, 2]").unwrap();
    assert_eq!(print_expr_without_indent(&e), "[1,(2+3),2]");

    let e = parse_expr("let a = 3+2; let b = (let c=a; c); b").unwrap();
    assert_eq!(print_expr_without_indent(&e),
               "(let a=((3+2));(let b=((let c=(a);c));b))");

    let e = parse_expr("let a: vec[i32] = [2, 3]; a").unwrap();
    assert_eq!(print_expr_without_indent(&e), "(let a=([2,3]);a)");

    let e = parse_expr("|a, b:i32| a+b").unwrap();
    assert_eq!(print_typed_expr_without_indent(&e), "|a:?,b:i32|(a:?+b:?)");

    let e = parse_expr("|| a||b").unwrap();
    assert_eq!(print_expr_without_indent(&e), "||(a||b)");

    let e = parse_expr("a.$0.$1").unwrap();
    assert_eq!(print_expr_without_indent(&e), "a.$0.$1");

    let e = parse_expr("a(0,1).$0").unwrap();
    assert_eq!(print_expr_without_indent(&e), "(a)(0,1).$0");

    let e = parse_expr("a.$0(0,1).$1()").unwrap();
    assert_eq!(print_expr_without_indent(&e), "((a.$0)(0,1).$1)()");

    let e = parse_expr("a>b==c").unwrap();
    assert_eq!(print_expr_without_indent(&e), "((a>b)==c)");

    assert!(parse_expr("a>b>c").is_err());
    assert!(parse_expr("a==b==c").is_err());

    let e = parse_expr("appender[?]").unwrap();
    assert_eq!(print_expr_without_indent(&e), "appender[?]");

    let e = parse_expr("appender[i32]").unwrap();
    assert_eq!(print_expr_without_indent(&e), "appender[i32]");

    let e = parse_expr("@(impl:local) dictmerger[i32,i32,+]").unwrap();
    assert_eq!(print_expr_without_indent(&e),
               "@(impl:local)dictmerger[i32,i32,+]");

    let e = parse_expr("@(impl:local, num_keys:12l) dictmerger[i32,i32,+]").unwrap();
    assert_eq!(print_expr_without_indent(&e),
               "@(impl:local,num_keys:12)dictmerger[i32,i32,+]");

    assert!(parse_expr("@(impl:local, num_keys:12) dictmerger[i32,i32,+]").is_err());

    let e = parse_expr("a: i32 + b").unwrap();
    assert_eq!(print_typed_expr_without_indent(&e), "(a:i32+b:?)");

    let e = parse_expr("|a:i8| a").unwrap();
    assert_eq!(print_typed_expr_without_indent(&e), "|a:i8|a:?");

    assert!(parse_expr("10 * * 2").is_err());

    let p = parse_program("macro a(x) = x+x; macro b() = 5; a(b)").unwrap();
    assert_eq!(p.macros.len(), 2);
    assert_eq!(print_expr_without_indent(&p.body), "(a)(b)");
    assert_eq!(print_expr_without_indent(&p.macros[0].body), "(x+x)");
    assert_eq!(print_expr_without_indent(&p.macros[1].body), "5");

    let t = parse_type("{i32, vec[vec[?]], ?}").unwrap();
    assert_eq!(print_type(&t), "{i32,vec[vec[?]],?}");

    let t = parse_type("{}").unwrap();
    assert_eq!(print_type(&t), "{}");
}

#[test]
fn operator_precedence() {
    let e = parse_expr("a - b - c - d").unwrap();
    assert_eq!(print_expr_without_indent(&e), "(((a-b)-c)-d)");

    let e = parse_expr("a || b && c | d ^ e & f == g > h + i * j").unwrap();
    assert_eq!(print_expr_without_indent(&e),
               "(a||(b&&(c|(d^(e&(f==(g>(h+(i*j)))))))))");

    let e = parse_expr("a * b + c > d == e & f ^ g | h && i || j").unwrap();
    assert_eq!(print_expr_without_indent(&e),
               "(((((((((a*b)+c)>d)==e)&f)^g)|h)&&i)||j)");

    let e = parse_expr("a / b - c <= d != e & f ^ g | h && i || j").unwrap();
    assert_eq!(print_expr_without_indent(&e),
               "(((((((((a/b)-c)<=d)!=e)&f)^g)|h)&&i)||j)");

    let e = parse_expr("a % b - c >= d != e & f ^ g | h && i || j").unwrap();
    assert_eq!(print_expr_without_indent(&e),
               "(((((((((a%b)-c)>=d)!=e)&f)^g)|h)&&i)||j)");
}

#[test]
fn read_to_end_of_input() {
    assert!(parse_expr("a + b").is_ok());
    assert!(parse_expr("a + b macro").is_err());
    assert!(parse_type("vec[i32]").is_ok());
    assert!(parse_expr("vec[i32] 1").is_err());
    assert!(parse_program("macro a() = b; a() + b").is_ok());
    assert!(parse_program("macro a() = b; a() + b;").is_err());
}<|MERGE_RESOLUTION|>--- conflicted
+++ resolved
@@ -875,7 +875,6 @@
                 };
                 self.consume(TCloseBracket)?;
 
-<<<<<<< HEAD
                 let mut value = None;
                 if *self.peek() == TOpenParen {
                     self.consume(TOpenParen)?;
@@ -884,11 +883,7 @@
                 }
 
                 let mut expr = expr_box(NewBuilder(value));
-                expr.ty = Builder(Merger(Box::new(elem_type), bin_op));
-=======
-                let mut expr = expr_box(NewBuilder(None));
                 expr.ty = Builder(Merger(Box::new(elem_type), bin_op), annotations);
->>>>>>> 9b804f0e
                 Ok(expr)
             }
 
@@ -939,12 +934,8 @@
                 expr.ty = Builder(GroupMerger(Box::new(key_type.clone()),
                                               Box::new(value_type.clone()),
                                               Box::new(Struct(vec![key_type.clone(),
-<<<<<<< HEAD
-                                                                   value_type.clone()]))));
-=======
                                                                    value_type.clone()]))),
                                   annotations);
->>>>>>> 9b804f0e
                 Ok(expr)
             }
 
