--- conflicted
+++ resolved
@@ -500,24 +500,14 @@
     /// a vector expression (i.e., without an explicit iter(..).
     fn parse_iter(&mut self) -> WeldResult<Iter<PartialType>> {
         let iter: Token = self.peek().clone();
-<<<<<<< HEAD
-        if *self.peek() == TScalarIter || *self.peek() == TSimdIter || *self.peek() == TFringeIter || *self.peek() == TNdIter {
-            try!(self.consume(iter.clone()));
-            try!(self.consume(TOpenParen));
-            let data = try!(self.expr());
-            let (mut start, mut end, mut stride, mut shape, mut strides) = (None, None, None, None, None);
-            if *self.peek() == TComma {
-                try!(self.consume(TComma));
-                start = Some(try!(self.expr()));
-=======
         match iter {
-            TScalarIter | TSimdIter | TFringeIter => {
+            TScalarIter | TSimdIter | TFringeIter | TNdIter => {
                 try!(self.consume(iter.clone()));
                 try!(self.consume(TOpenParen));
                 let data = try!(self.expr());
-                let mut start = None;
-                let mut end = None;
-                let mut stride = None;
+                let (mut start, mut end, mut stride, mut shape, mut strides) 
+                    = (None, None, None, None, None);
+
                 if *self.peek() == TComma {
                     try!(self.consume(TComma));
                     start = Some(try!(self.expr()));
@@ -526,6 +516,14 @@
                     try!(self.consume(TComma));
                     stride = Some(try!(self.expr()));
                 }
+
+                if iter == TNdIter && *self.peek() == TComma {
+                    try!(self.consume(TComma));
+                    shape = Some(try!(self.expr()));
+                    try!(self.consume(TComma));
+                    strides = Some(try!(self.expr()));
+                }
+
                 let iter = Iter {
                     data: data,
                     start: start,
@@ -534,8 +532,11 @@
                     kind: match iter {
                         TSimdIter => SimdIter,
                         TFringeIter => FringeIter,
+                        TNdIter => NdIter,
                         _ => ScalarIter,
                     },
+                    shape: shape,
+                    strides: strides,
                 };
                 try!(self.consume(TCloseParen));
                 Ok(iter)
@@ -544,7 +545,6 @@
                 try!(self.consume(iter.clone()));
                 try!(self.consume(TOpenParen));
                 let start = try!(self.expr());
->>>>>>> 5b136146
                 try!(self.consume(TComma));
                 let end = try!(self.expr());
                 try!(self.consume(TComma));
@@ -557,6 +557,8 @@
                     end: Some(end),
                     stride: Some(stride),
                     kind: RangeIter,
+                    shape: None,
+                    strides: None,
                 };
                 try!(self.consume(TCloseParen));
                 Ok(iter)
@@ -568,53 +570,18 @@
                     start: None,
                     end: None,
                     stride: None,
-                    kind: ScalarIter,
+                    kind: match iter {
+                        TSimdIter => SimdIter,
+                        TFringeIter => FringeIter,
+                        TNdIter => NdIter,
+                        TRangeIter => RangeIter,
+                        _ => ScalarIter,
+                    },
+                    shape: None,
+                    strides: None,
                 };
                 Ok(iter)
             }
-<<<<<<< HEAD
-            if iter == TNdIter && *self.peek() == TComma {
-                try!(self.consume(TComma));
-                shape = Some(try!(self.expr()));
-                try!(self.consume(TComma));
-                strides = Some(try!(self.expr()));
-            }
-
-            let iter = Iter {
-                data: data,
-                start: start,
-                end: end,
-                stride: stride,
-                kind: match iter {
-                    TSimdIter => SimdIter,
-                    TFringeIter => FringeIter,
-                    TNdIter => NdIter,
-                    _ => ScalarIter,
-                },
-                shape: shape,
-                strides: strides,
-            };
-            try!(self.consume(TCloseParen));
-            Ok(iter)
-        } else {
-            let data = try!(self.expr());
-            let iter = Iter {
-                data: data,
-                start: None,
-                end: None,
-                stride: None,
-                kind: match iter {
-                    TSimdIter => SimdIter,
-                    TFringeIter => FringeIter,
-                    TNdIter => NdIter,
-                    _ => ScalarIter,
-                },
-                shape: None,
-                strides: None,
-            };
-            Ok(iter)
-=======
->>>>>>> 5b136146
         }
     }
 
