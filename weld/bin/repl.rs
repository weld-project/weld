--- conflicted
+++ resolved
@@ -132,75 +132,6 @@
             continue;
         }
 
-<<<<<<< HEAD
-        let expr = macro_processor::process_program(&program);
-        if let Err(ref e) = expr {
-            println!("Error during macro substitution: {}", e);
-            continue;
-        }
-        let mut expr = expr.unwrap();
-        println!("After macro substitution:\n{}\n", print_expr(&expr));
-
-        if let Err(ref e) = transforms::uniquify(&mut expr) {
-            println!("Error during uniquify: {}\n", e);
-            continue;
-        }
-        println!("After uniquify:\n{}\n", print_expr(&expr));
-
-        if let Err(ref e) = infer_types(&mut expr) {
-            println!("Error during type inference: {}\n", e);
-            println!("Partially inferred types:\n{}\n", print_typed_expr(&expr));
-            continue;
-        }
-        println!("After type inference:\n{}\n", print_typed_expr(&expr));
-        println!("Expression type: {}\n", print_type(&expr.ty));
-
-        let mut expr = expr.to_typed().unwrap();
-
-        let passes: Vec<&Pass> = vec![OPTIMIZATION_PASSES.get("inline-apply").unwrap(),
-                                      OPTIMIZATION_PASSES.get("inline-let").unwrap(),
-                                      OPTIMIZATION_PASSES.get("inline-zip").unwrap(),
-                                      OPTIMIZATION_PASSES.get("loop-fusion").unwrap(),
-                                      OPTIMIZATION_PASSES.get("vectorize").unwrap()];
-
-        for i in 0..passes.len() {
-            println!("Applying pass {}", passes[i].pass_name());
-            passes[i].transform(&mut expr).unwrap();
-            println!("After {} pass:\n{}\n",
-                     passes[i].pass_name(),
-                     print_expr(&expr));
-        }
-
-        println!("final program : {}", print_typed_expr(&expr));
-        println!("final program raw: {:?}", expr);
-
-        let sir_result = ast_to_sir(&expr);
-        match sir_result {
-            Ok(sir) => {
-                println!("SIR representation:\n{}\n", &sir);
-                let mut llvm_gen = LlvmGenerator::new();
-                if let Err(ref e) = llvm_gen.add_function_on_pointers("run", &sir) {
-                    println!("Error during LLVM code gen:\n{}\n", e);
-                } else {
-                    let llvm_code = llvm_gen.result();
-                    //println!("LLVM code:\n{}\n", llvm_code);
-
-                    if let Err(e) = load_runtime_library() {
-                        println!("Couldn't load runtime: {}", e);
-                        continue;
-                    }
-
-                    if let Err(ref e) = easy_ll::compile_module(&llvm_code, Some(MERGER_BC)) {
-                        println!("Error during LLVM compilation:\n{}\n", e);
-                    } else {
-                        println!("LLVM module compiled successfully\n");
-                    }
-                }
-            }
-            Err(ref e) => {
-                println!("Error during SIR code gen:\n{}\n", e);
-            }
-=======
         let result = llvm::compile_program(
             &program.unwrap(),
             &conf::DEFAULT_OPTIMIZATION_PASSES,
@@ -208,7 +139,6 @@
         match result {
             Err(e) => println!("Error during compilation:\n{}\n", e),
             Ok(_) => println!("Program compiled successfully to LLVM")
->>>>>>> e270b75d
         }
     }
     rl.save_history(&history_file_path).unwrap();
