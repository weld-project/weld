//! Sequential IR for Weld programs

use std::fmt;
use std::collections::{BTreeMap, HashMap, HashSet};
use std::collections::hash_map::Entry;

use super::ast::*;
use super::ast::Type::*;
use super::error::*;
use super::pretty_print::*;
use super::util::SymbolGenerator;

extern crate fnv;


// TODO: make these wrapper types so that you can't pass in the wrong value by mistake
pub type BasicBlockId = usize;
pub type FunctionId = usize;

/// A non-terminating statement inside a basic block.
#[derive(Clone, PartialEq, Eq, Hash)]
pub enum StatementKind {
    Assign(Symbol),
    AssignLiteral(LiteralKind),
    BinOp {
        op: BinOpKind,
        left: Symbol,
        right: Symbol,
    },
    Broadcast(Symbol),
    Cast(Symbol),
    CUDF {
        symbol_name: String,
        args: Vec<Symbol>,
    },
    GetField {
        value: Symbol,
        index: u32,
    },
    KeyExists {
        child: Symbol,
        key: Symbol,
    },
    Length(Symbol),
    Lookup {
        child: Symbol,
        index: Symbol,
<<<<<<< HEAD
=======
        size: Symbol,
    },
    Sort {
        output: Symbol,
        child: Symbol,
        keyfunc: SirFunction,
    },
    Select {
        output: Symbol,
        cond: Symbol,
        on_true: Symbol,
        on_false: Symbol,
    },
    CUDF {
        output: Symbol,
        symbol_name: String,
        args: Vec<Symbol>,
>>>>>>> a48f2b96
    },
    MakeStruct(Vec<Symbol>),
    MakeVector(Vec<Symbol>),
    Merge { builder: Symbol, value: Symbol },
    Negate(Symbol),
    NewBuilder {
        arg: Option<Symbol>,
        ty: Type,
    },
    Res(Symbol),
    Select {
        cond: Symbol,
        on_true: Symbol,
        on_false: Symbol,
    },
    Slice {
        child: Symbol,
        index: Symbol,
        size: Symbol,
    },
    Sort {
        child: Symbol,
        keyfunc: SirFunction,
    },
    ToVec(Symbol),
    UnaryOp {
        op: UnaryOpKind,
        child: Symbol,
    }
}

/// A single statement in the SIR, with a RHS statement kind and an optional LHS output symbol.
#[derive(Clone, PartialEq, Eq, Hash)]
pub struct Statement {
    pub output: Option<Symbol>,
    pub kind: StatementKind,
}

impl Statement {
    fn new(output: Option<Symbol>, kind: StatementKind) -> Statement {
        Statement {
            output: output,
            kind: kind,
        }
    }
}

/// Wrapper type to add statements into a program. This object prevents statements from being
/// produced more than once.

/// A site in the program, identified via a `FunctionId` and `BasicBlockId`
#[derive(Clone, Debug, PartialEq, Eq, Hash)]
struct ProgramSite(FunctionId, BasicBlockId);

/// Maps generated statements to the symbol representing the output of that statement in a given
/// site.
type SiteSymbolMap = fnv::FnvHashMap<StatementKind, Symbol>;

struct StatementTracker {
    generated: fnv::FnvHashMap<ProgramSite,SiteSymbolMap>,
}

impl StatementTracker {

    fn new() -> StatementTracker {
        StatementTracker {
            generated: fnv::FnvHashMap::default(),
        }
    }

    /// Returns a symbol holding the value of the given `StatementKind` in `(func, block)`. If a
    /// symbol representing this statement does not exist, the statement is added to the program
    /// and a new `Symbol` is returned.
    ///
    /// This function should not be used for statements with _named_ parameters (e.g., identifiers,
    /// parameters in a `Lambda`, or names bound using a `Let` statement.)!
    fn symbol_for_statement(&mut self,
                            prog: &mut SirProgram,
                            func: FunctionId,
                            block: BasicBlockId,
                            sym_ty: &Type,
                            kind: StatementKind) -> Symbol {

        let site = ProgramSite(func, block);
        let map = self.generated.entry(site).or_insert(fnv::FnvHashMap::default());

        // Return the symbol to use.
        match map.entry(kind.clone()) {
            Entry::Occupied(ent) => {
                ent.get().clone()
            }
            Entry::Vacant(ent) => {
                let res_sym = prog.add_local(sym_ty, func);
                prog.funcs[func].blocks[block].add_statement(Statement::new(Some(res_sym.clone()), kind));
                ent.insert(res_sym.clone());
                res_sym
            }
        }
    }

    /// Adds a Statement with a named statement.
    fn named_symbol_for_statement(&mut self,
                                  prog: &mut SirProgram,
                                  func: FunctionId,
                                  block: BasicBlockId,
                                  sym_ty: &Type,
                                  kind: StatementKind,
                                  named_sym: Symbol) {

        let site = ProgramSite(func, block);
        let map = self.generated.entry(site).or_insert(fnv::FnvHashMap::default());

        prog.add_local_named(sym_ty, &named_sym, func);
        prog.funcs[func].blocks[block].add_statement(Statement::new(Some(named_sym.clone()), kind.clone()));
        map.insert(kind, named_sym.clone());
    }
}

#[derive(Clone, PartialEq, Eq, Hash)]
pub struct ParallelForIter {
    pub data: Symbol,
    pub start: Option<Symbol>,
    pub end: Option<Symbol>,
    pub stride: Option<Symbol>,
    pub kind: IterKind,
}

#[derive(Clone, PartialEq, Eq, Hash)]
pub struct ParallelForData {
    pub data: Vec<ParallelForIter>,
    pub builder: Symbol,
    pub data_arg: Symbol,
    pub builder_arg: Symbol,
    pub idx_arg: Symbol,
    pub body: FunctionId,
    pub cont: FunctionId,
    pub innermost: bool,
    /// If `true`, always invoke parallel runtime for the loop.
    pub always_use_runtime: bool,
}

/// A terminating statement inside a basic block.
#[derive(Clone, PartialEq, Eq, Hash)]
pub enum Terminator {
    Branch {
        cond: Symbol,
        on_true: BasicBlockId,
        on_false: BasicBlockId,
    },
    JumpBlock(BasicBlockId),
    JumpFunction(FunctionId),
    ProgramReturn(Symbol),
    EndFunction,
    ParallelFor(ParallelForData),
    Crash,
}

/// A basic block inside a SIR program
#[derive(Clone, PartialEq, Eq, Hash)]
pub struct BasicBlock {
    pub id: BasicBlockId,
    pub statements: Vec<Statement>,
    pub terminator: Terminator,
}

<<<<<<< HEAD
#[derive(Clone, PartialEq, Eq, Hash)]
=======
#[derive(Clone)]
>>>>>>> a48f2b96
pub struct SirFunction {
    pub id: FunctionId,
    pub params: BTreeMap<Symbol, Type>,
    pub locals: BTreeMap<Symbol, Type>,
    pub blocks: Vec<BasicBlock>,
}

impl SirFunction {
    /// Gets the Type for a Symbol in the function. Symbols may be either local variables or
    /// parameters.
    pub fn symbol_type(&self, sym: &Symbol) -> WeldResult<&Type> {
        self.locals.get(sym).map(|s| Ok(s)).unwrap_or_else(|| {
            self.params.get(sym).map(|s| Ok(s)).unwrap_or_else(|| {
                weld_err!("Can't find symbol {}#{}", sym.name, sym.id)
            })
        })
    }
}

pub struct SirProgram {
    /// funcs[0] is the main function
    pub funcs: Vec<SirFunction>,
    pub ret_ty: Type,
    pub top_params: Vec<TypedParameter>,
    sym_gen: SymbolGenerator,
}

impl SirProgram {
    pub fn new(ret_ty: &Type, top_params: &Vec<TypedParameter>) -> SirProgram {
        let mut prog = SirProgram {
            funcs: vec![],
            ret_ty: ret_ty.clone(),
            top_params: top_params.clone(),
            sym_gen: SymbolGenerator::new(),
        };
        // Add the main function.
        prog.add_func();
        prog
    }

    pub fn add_func(&mut self) -> FunctionId {
        let func = SirFunction {
            id: self.funcs.len(),
            params: BTreeMap::new(),
            blocks: vec![],
            locals: BTreeMap::new(),
        };
        self.funcs.push(func);
        self.funcs.len() - 1
    }

    /// Add a local variable of the given type and return a symbol for it.
    pub fn add_local(&mut self, ty: &Type, func: FunctionId) -> Symbol {
        let sym = self.sym_gen.new_symbol(format!("fn{}_tmp", func).as_str());
        self.funcs[func].locals.insert(sym.clone(), ty.clone());
        sym
    }

    /// Add a local variable of the given type and name
    pub fn add_local_named(&mut self, ty: &Type, sym: &Symbol, func: FunctionId) {
        self.funcs[func].locals.insert(sym.clone(), ty.clone());
    }
}

impl SirFunction {
    /// Add a new basic block and return its block ID.
    pub fn add_block(&mut self) -> BasicBlockId {
        let block = BasicBlock {
            id: self.blocks.len(),
            statements: vec![],
            terminator: Terminator::Crash,
        };
        self.blocks.push(block);
        self.blocks.len() - 1
    }
}

impl BasicBlock {
    pub fn add_statement(&mut self, statement: Statement) {
        self.statements.push(statement);
    }
}

impl fmt::Display for StatementKind {
    fn fmt(&self, f: &mut fmt::Formatter) -> fmt::Result {
        use self::StatementKind::*;
        match *self {
            Assign(ref value) => write!(f, "{}", value),
            AssignLiteral(ref value) => write!(f, "{}", print_literal(value)),
            BinOp {
                ref op,
                ref left,
                ref right
            } => write!(f, "{} {} {}", op, left, right),
            Broadcast(ref child) => write!(f, "broadcast({})", child),
            Cast(ref child) => write!(f, "cast({})", child),
            CUDF {
                ref symbol_name,
                ref args,
            } => {
                write!(f,
                       "cudf[{}]{}",
                       symbol_name,
                       join("(", ", ", ")", args.iter().map(|e| format!("{}", e))))
            }
            GetField {
                ref value,
                index,
            } => write!(f, "{}.${}", value, index),
            KeyExists {
                ref child,
                ref key,
<<<<<<< HEAD
            } => write!(f, "keyexists({}, {})", child, key),
            Length(ref child) => write!(f, "len({})", child),
            MakeStruct(ref elems) => {
                write!(f,
                       "{}",
                       join("{", ",", "}", elems.iter().map(|e| format!("{}", e))))
            }
            MakeVector(ref elems) => {
                write!(f,
                       "{}",
                       join("[", ", ", "]", elems.iter().map(|e| format!("{}", e))))
            }
=======
            } => write!(f, "{} = keyexists({}, {})", output, child, key),
            Slice {
                ref output,
                ref child,
                ref index,
                ref size,
            } => write!(f, "{} = slice({}, {}, {})", output, child, index, size),
            Sort {
                ref output,
                ref child,
                ..
            } => write!(f, "{} = sort({})", output, child),
            Select {
                ref output,
                ref cond,
                ref on_true,
                ref on_false,
            } => write!(f, "{} = select({}, {}, {})", output, cond, on_true, on_false),
            ToVec {
                ref output,
                ref child,
            } => write!(f, "{} = toVec({})", output, child),
            Length {
                ref output,
                ref child,
                ..
            } => write!(f, "{} = len({})", output, child),
            Assign {
                ref output,
                ref value,
            } => write!(f, "{} = {}", output, value),
            AssignLiteral {
                ref output,
                ref value,
            } => write!(f, "{} = {}", output, print_literal(value)),
>>>>>>> a48f2b96
            Merge {
                ref builder,
                ref value,
            } => write!(f, "merge({}, {})", builder, value),
            Negate(ref child) => write!(f, "-{}", child),
            NewBuilder {
                ref arg,
                ref ty,
            } => {
                let arg_str = if let Some(ref a) = *arg {
                    a.to_string()
                } else {
                    "".to_string()
                };
                write!(f, "new {}({})", print_type(ty), arg_str)
            }
            Lookup {
                ref child,
                ref index,
            } => write!(f, "lookup({}, {})", child, index),
            Res(ref builder) => write!(f, "result({})", builder),
            Select {
                ref cond,
                ref on_true,
                ref on_false,
            } => write!(f, "select({}, {}, {})", cond, on_true, on_false),
            Slice {
                ref child,
                ref index,
                ref size,
            } => write!(f, "slice({}, {}, {})", child, index, size),
            Sort{ ref child, .. } => write!(f, "sort({})", child),
            ToVec(ref child) => write!(f, "toVec({})", child),
            UnaryOp {
                ref op,
                ref child
            } => write!(f, "{}({})", op, child),

        }
    }
}

impl fmt::Display for Statement {
    fn fmt(&self, f: &mut fmt::Formatter) -> fmt::Result {
        if let Some(ref sym) = self.output {
            write!(f, "{} = {}", sym, self.kind)
        } else {
            write!(f, "{}", self.kind)
        }
    }
}

impl fmt::Display for Terminator {
    fn fmt(&self, f: &mut fmt::Formatter) -> fmt::Result {
        use self::Terminator::*;
        match *self {
            Branch {
                ref cond,
                ref on_true,
                ref on_false,
            } => write!(f, "branch {} B{} B{}", cond, on_true, on_false),
            ParallelFor(ref pf) => {
                write!(f, "for [")?;
                for iter in &pf.data {
                    write!(f, "{}, ", iter)?;
                }
                write!(f, "] ")?;
                write!(f,
                       "{} {} {} {} F{} F{} {}",
                       pf.builder,
                       pf.builder_arg,
                       pf.idx_arg,
                       pf.data_arg,
                       pf.body,
                       pf.cont,
                       pf.innermost)?;
                Ok(())
            }
            JumpBlock(block) => write!(f, "jump B{}", block),
            JumpFunction(func) => write!(f, "jump F{}", func),
            ProgramReturn(ref sym) => write!(f, "return {}", sym),
            EndFunction => write!(f, "end"),
            Crash => write!(f, "crash"),
        }
    }
}

impl fmt::Display for ParallelForIter {
    fn fmt(&self, f: &mut fmt::Formatter) -> fmt::Result {

        let iterkind = match self.kind {
            IterKind::ScalarIter => "iter",
            IterKind::SimdIter => "simditer",
            IterKind::FringeIter => "fringeiter"
        };

        if self.start.is_some() {
            write!(f,
                   "{}({}, {}, {}, {})",
                   iterkind,
                   self.data,
                   self.start.clone().unwrap(),
                   self.end.clone().unwrap(),
                   self.stride.clone().unwrap())
        } else if self.kind != IterKind::ScalarIter {
            write!(f, "{}({})", iterkind, self.data)
        } else {
            write!(f, "{}", self.data)
        }
    }
}

impl fmt::Display for BasicBlock {
    fn fmt(&self, f: &mut fmt::Formatter) -> fmt::Result {
        write!(f, "B{}:\n", self.id)?;
        for stmt in &self.statements {
            write!(f, "  {}\n", stmt)?;
        }
        write!(f, "  {}\n", self.terminator)?;
        Ok(())
    }
}

impl fmt::Display for SirFunction {
    fn fmt(&self, f: &mut fmt::Formatter) -> fmt::Result {
        write!(f, "F{}:\n", self.id)?;
        write!(f, "Params:\n")?;
        let params_sorted: BTreeMap<&Symbol, &Type> = self.params.iter().collect();
        for (name, ty) in params_sorted {
            write!(f, "  {}: {}\n", name, print_type(ty))?;
        }
        write!(f, "Locals:\n")?;
        let locals_sorted: BTreeMap<&Symbol, &Type> = self.locals.iter().collect();
        for (name, ty) in locals_sorted {
            write!(f, "  {}: {}\n", name, print_type(ty))?;
        }
        for block in &self.blocks {
            write!(f, "{}", block)?;
        }
        Ok(())
    }
}

impl fmt::Display for SirProgram {
    fn fmt(&self, f: &mut fmt::Formatter) -> fmt::Result {
        for func in &self.funcs {
            write!(f, "{}\n", func)?;
        }
        Ok(())
    }
}

/// Recursive helper function for sir_param_correction. `env` contains the symbol to type mappings
/// that have been defined previously in the program. Any symbols that need to be passed in
/// as closure parameters to func_id will be added to `closure` (so that `func_id`'s
/// callers can also add these symbols to their parameters list, if necessary).
/// `visited` contains functions we have already seen on the way down the function call tree,
/// to prevent infinite recursion when there are loops.
fn sir_param_correction_helper(prog: &mut SirProgram,
                               func_id: FunctionId,
                               env: &mut HashMap<Symbol, Type>,
                               closure: &mut HashSet<Symbol>,
                               visited: &mut HashSet<FunctionId>) {
    // this is needed for cases where params are added outside of sir_param_correction and are not
    // based on variable reads in the function (e.g. in the Iterate case);
    // and when there are loops in the call graph (also in the Iterate case)
    for (name, _) in &prog.funcs[func_id].params {
        closure.insert(name.clone());
    }
    if !visited.insert(func_id) {
        return;
    }
    for (name, ty) in &prog.funcs[func_id].params {
        env.insert(name.clone(), ty.clone());
    }
    for (name, ty) in &prog.funcs[func_id].locals {
        env.insert(name.clone(), ty.clone());
    }

    // All symbols are unique, so there is no need to remove stuff from env at any point.
    for block in prog.funcs[func_id].blocks.clone() {
        let mut vars = vec![];
        for statement in &block.statements {
            use self::StatementKind::*;
            match statement.kind {
                // push any existing symbols that are used (but not assigned) by the statement
                BinOp {
                    ref left,
                    ref right,
                    ..
                } => {
                    vars.push(left.clone());
                    vars.push(right.clone());
                }
                UnaryOp {
                    ref child,
                    ..
                } => {
                    vars.push(child.clone());
                }
                Cast(ref child) => {
                    vars.push(child.clone());
                }
                Negate(ref child) => {
                    vars.push(child.clone());
                }
                Broadcast(ref child) => {
                    vars.push(child.clone());
                }
                Lookup {
                    ref child,
                    ref index,
                } => {
                    vars.push(child.clone());
                    vars.push(index.clone());
                }
                KeyExists { ref child, ref key } => {
                    vars.push(child.clone());
                    vars.push(key.clone());
                }
                Slice {
                    ref child,
                    ref index,
                    ref size,
                } => {
                    vars.push(child.clone());
                    vars.push(index.clone());
                    vars.push(size.clone());
                }
                Sort {
                    ref child,
                    ..
                } => {
                    vars.push(child.clone());
                }
                Select {
                    ref cond,
                    ref on_true,
                    ref on_false,
                } => {
                    vars.push(cond.clone());
                    vars.push(on_true.clone());
                    vars.push(on_false.clone());
                }
                ToVec(ref child) => {
                    vars.push(child.clone());
                }
                Length(ref child) => {
                    vars.push(child.clone());
                }
                Assign(ref value) => {
                    vars.push(value.clone());
                }
                Merge {
                    ref builder,
                    ref value,
                } => {
                    vars.push(builder.clone());
                    vars.push(value.clone());
                }
                Res(ref builder) => vars.push(builder.clone()),
                GetField { ref value, .. } => vars.push(value.clone()),
                AssignLiteral { .. } => {}
                NewBuilder { ref arg, .. } => {
                    if let Some(ref a) = *arg {
                        vars.push(a.clone());
                    }
                }
                MakeStruct(ref elems) => {
                    for elem in elems {
                        vars.push(elem.clone());
                    }
                }
                MakeVector(ref elems) => {
                    for elem in elems {
                        vars.push(elem.clone());
                    }
                }
                CUDF {
                    ref args,
                    ..
                } => {
                    for arg in args {
                        vars.push(arg.clone());
                    }
                }
            }
        }
        use self::Terminator::*;
        match block.terminator {
            // push any existing symbols that are used by the terminator
            Branch { ref cond, .. } => {
                vars.push(cond.clone());
            }
            ProgramReturn(ref sym) => {
                vars.push(sym.clone());
            }
            ParallelFor(ref pf) => {
                for iter in pf.data.iter() {
                    vars.push(iter.data.clone());
                    if iter.start.is_some() {
                        vars.push(iter.start.clone().unwrap());
                        vars.push(iter.end.clone().unwrap());
                        vars.push(iter.stride.clone().unwrap());
                    }
                }
                vars.push(pf.builder.clone());
            }
            JumpBlock(_) => {}
            JumpFunction(_) => {}
            EndFunction => {}
            Crash => {}
        }
        for var in &vars {
            if prog.funcs[func_id].locals.get(&var) == None {
                prog.funcs[func_id]
                    .params
                    .insert(var.clone(), env.get(&var).unwrap().clone());
                closure.insert(var.clone());
            }
        }
        let mut inner_closure = HashSet::new();
        match block.terminator {
            // make a recursive call for other functions referenced by the terminator
            ParallelFor(ref pf) => {
                sir_param_correction_helper(prog, pf.body, env, &mut inner_closure, visited);
                sir_param_correction_helper(prog, pf.cont, env, &mut inner_closure, visited);
            }
            JumpFunction(jump_func) => {
                sir_param_correction_helper(prog, jump_func, env, &mut inner_closure, visited);
            }
            Branch { .. } => {}
            JumpBlock(_) => {}
            ProgramReturn(_) => {}
            EndFunction => {}
            Crash => {}
        }
        for var in inner_closure {
            if prog.funcs[func_id].locals.get(&var) == None {
                prog.funcs[func_id]
                    .params
                    .insert(var.clone(), env.get(&var).unwrap().clone());
                closure.insert(var.clone());
            }
        }
    }
}

/// gen_expr may result in the use of symbols across function boundaries,
/// so ast_to_sir calls sir_param_correction to correct function parameters
/// to ensure that such symbols (the closure) are passed in as parameters.
/// Can be safely called multiple times -- only the necessary param corrections
/// will be performed.
fn sir_param_correction(prog: &mut SirProgram) -> WeldResult<()> {
    let mut env = HashMap::new();
    let mut closure = HashSet::new();
    let mut visited = HashSet::new();
    sir_param_correction_helper(prog, 0, &mut env, &mut closure, &mut visited);
    let ref func = prog.funcs[0];
    for name in closure {
        if func.params.get(&name) == None {
            weld_err!("Unbound symbol {}#{}", name.name, name.id)?;
        }
    }
    Ok(())
}

/// Convert an AST to a SIR program. Symbols must be unique in expr.
pub fn ast_to_sir(expr: &TypedExpr, multithreaded: bool) -> WeldResult<SirProgram> {
    if let ExprKind::Lambda { ref params, ref body } = expr.kind {
        let mut prog = SirProgram::new(&expr.ty, params);
        prog.sym_gen = SymbolGenerator::from_expression(expr);
        for tp in params {
            prog.funcs[0].params.insert(tp.name.clone(), tp.ty.clone());
        }
        let first_block = prog.funcs[0].add_block();
        let (res_func, res_block, res_sym) = gen_expr(body, &mut prog, 0, first_block, &mut StatementTracker::new(), multithreaded)?;
        prog.funcs[res_func].blocks[res_block].terminator = Terminator::ProgramReturn(res_sym);
        sir_param_correction(&mut prog)?;
        // second call is necessary in the case where there are loops in the call graph, since
        // some parameter dependencies may not have been propagated through back edges
        sir_param_correction(&mut prog)?;
        Ok((prog))
    } else {
        weld_err!("Expression passed to ast_to_sir was not a Lambda")
    }
}

/// Generate code to compute the expression `expr` starting at the current tail of `cur_block`,
/// possibly creating new basic blocks and functions in the process. Return the function and
/// basic block that the expression will be ready in, and its symbol therein.
fn gen_expr(expr: &TypedExpr,
            prog: &mut SirProgram,
            cur_func: FunctionId,
            cur_block: BasicBlockId,
            tracker: &mut StatementTracker,
            multithreaded: bool)
            -> WeldResult<(FunctionId, BasicBlockId, Symbol)> {
    use self::StatementKind::*;
    use self::Terminator::*;

    match expr.kind {
        ExprKind::Ident(ref sym) => Ok((cur_func, cur_block, sym.clone())),

        ExprKind::Literal(lit) => {
            let kind = AssignLiteral(lit);
            let res_sym = tracker.symbol_for_statement(prog, cur_func, cur_block, &expr.ty, kind);
            Ok((cur_func, cur_block, res_sym))
        }

        ExprKind::Let {
            ref name,
            ref value,
            ref body,
        } => {
            let (cur_func, cur_block, val_sym) = gen_expr(value, prog, cur_func, cur_block, tracker, multithreaded)?;

            let kind = Assign(val_sym);
            tracker.named_symbol_for_statement(prog, cur_func, cur_block, &value.ty, kind, name.clone());

            let (cur_func, cur_block, res_sym) = gen_expr(body, prog, cur_func, cur_block, tracker, multithreaded)?;
            Ok((cur_func, cur_block, res_sym))
        }

        ExprKind::BinOp {
            kind,
            ref left,
            ref right,
        } => {
            let (cur_func, cur_block, left_sym) = gen_expr(left, prog, cur_func, cur_block, tracker, multithreaded)?;
            let (cur_func, cur_block, right_sym) = gen_expr(right, prog, cur_func, cur_block, tracker, multithreaded)?;
            let kind = BinOp {
                op: kind,
                left: left_sym,
                right: right_sym,
            };
            let res_sym = tracker.symbol_for_statement(prog, cur_func, cur_block, &expr.ty, kind);
            Ok((cur_func, cur_block, res_sym))
        }

        ExprKind::UnaryOp {
            kind,
            ref value,
        } => {
            let (cur_func, cur_block, value_sym) = gen_expr(value, prog, cur_func, cur_block, tracker, multithreaded)?;
            let kind = UnaryOp {
                op: kind,
                child: value_sym,
            };
            let res_sym = tracker.symbol_for_statement(prog, cur_func, cur_block, &expr.ty, kind);
            Ok((cur_func, cur_block, res_sym))
        }

        ExprKind::Negate(ref child_expr) => {
            let (cur_func, cur_block, child_sym) = gen_expr(child_expr, prog, cur_func, cur_block, tracker, multithreaded)?;
            let kind = Negate(child_sym);
            let res_sym = tracker.symbol_for_statement(prog, cur_func, cur_block, &expr.ty, kind);
            Ok((cur_func, cur_block, res_sym))
        }

        ExprKind::Broadcast(ref child_expr) => {
            let (cur_func, cur_block, child_sym) = gen_expr(child_expr, prog, cur_func, cur_block, tracker, multithreaded)?;
            let kind = Broadcast(child_sym);
            let res_sym = tracker.symbol_for_statement(prog, cur_func, cur_block, &expr.ty, kind);
            Ok((cur_func, cur_block, res_sym))
        }

        ExprKind::Cast {ref child_expr, .. } => {
            let (cur_func, cur_block, child_sym) = gen_expr(child_expr, prog, cur_func, cur_block, tracker, multithreaded)?;
            let kind = Cast(child_sym);
            let res_sym = tracker.symbol_for_statement(prog, cur_func, cur_block, &expr.ty, kind);
            Ok((cur_func, cur_block, res_sym))
        }

        ExprKind::Lookup {
            ref data,
            ref index,
        } => {
            let (cur_func, cur_block, data_sym) = gen_expr(data, prog, cur_func, cur_block, tracker, multithreaded)?;
            let (cur_func, cur_block, index_sym) = gen_expr(index, prog, cur_func, cur_block, tracker, multithreaded)?;

            let kind = Lookup {
                child: data_sym,
                index: index_sym.clone(),
            };
            let res_sym = tracker.symbol_for_statement(prog, cur_func, cur_block, &expr.ty, kind);
            Ok((cur_func, cur_block, res_sym))
        }

        ExprKind::KeyExists { ref data, ref key } => {
            let (cur_func, cur_block, data_sym) = gen_expr(data, prog, cur_func, cur_block, tracker, multithreaded)?;
            let (cur_func, cur_block, key_sym) = gen_expr(key, prog, cur_func, cur_block, tracker, multithreaded)?;
            let kind = KeyExists {
                child: data_sym,
                key: key_sym.clone(),
            };
            let res_sym = tracker.symbol_for_statement(prog, cur_func, cur_block, &expr.ty, kind);
            Ok((cur_func, cur_block, res_sym))
        }

        ExprKind::Slice {
            ref data,
            ref index,
            ref size,
        } => {
            let (cur_func, cur_block, data_sym) = gen_expr(data, prog, cur_func, cur_block, tracker, multithreaded)?;
            let (cur_func, cur_block, index_sym) = gen_expr(index, prog, cur_func, cur_block, tracker, multithreaded)?;
            let (cur_func, cur_block, size_sym) = gen_expr(size, prog, cur_func, cur_block, tracker, multithreaded)?;
            let kind = Slice {
                child: data_sym,
                index: index_sym.clone(),
                size: size_sym.clone(),
            };
            let res_sym = tracker.symbol_for_statement(prog, cur_func, cur_block, &expr.ty, kind);
            Ok((cur_func, cur_block, res_sym))
        }

        ExprKind::Sort {
            ref data,
            ref keyfunc,
        } => {
            if let ExprKind::Lambda {
                       ref params,
                       ref body,
            } = keyfunc.kind {
                let keyfunc_id = prog.add_func();
                let keyblock = prog.funcs[keyfunc_id].add_block();
<<<<<<< HEAD
                let (keyfunc_id, keyblock, key_sym) = gen_expr(body, prog, keyfunc_id, keyblock, tracker, multithreaded)?;

                prog.funcs[keyfunc_id].params.insert(params[0].name.clone(), params[0].ty.clone());
                prog.funcs[keyfunc_id].blocks[keyblock].terminator = Terminator::ProgramReturn(key_sym.clone());

                let (cur_func, cur_block, data_sym) = gen_expr(data, prog, cur_func, cur_block, tracker, multithreaded)?;
                let key_function = prog.funcs[keyfunc_id].clone();

                let kind = Sort {
                    child: data_sym,
                    keyfunc: key_function
                };
                let res_sym = tracker.symbol_for_statement(prog, cur_func, cur_block, &expr.ty, kind);
=======
                let (keyfunc_id, keyblock, key_sym) = gen_expr(body, prog, keyfunc_id, keyblock, multithreaded)?;
                prog.funcs[keyfunc_id].params.insert(params[0].name.clone(), params[0].ty.clone());
                prog.funcs[keyfunc_id].blocks[keyblock].terminator = Terminator::ProgramReturn(key_sym.clone());
                let (cur_func, cur_block, data_sym) = gen_expr(data, prog, cur_func, cur_block, multithreaded)?;
                let key_function = prog.funcs[keyfunc_id].clone();
                let res_sym = prog.add_local(&expr.ty, cur_func);
                prog.funcs[cur_func].blocks[cur_block].add_statement(Sort {
                    output: res_sym.clone(),
                    child: data_sym,
                    keyfunc: key_function
                });
>>>>>>> a48f2b96
                Ok((cur_func, cur_block, res_sym))
            } else {
                weld_err!("Sort key function expected lambda type, instead {:?} provided", keyfunc.ty)
            }
        }

        ExprKind::Select {
            ref cond,
            ref on_true,
            ref on_false,
        } => {
            let (cur_func, cur_block, cond_sym) = gen_expr(cond, prog, cur_func, cur_block, tracker, multithreaded)?;
            let (cur_func, cur_block, true_sym) = gen_expr(on_true, prog, cur_func, cur_block, tracker, multithreaded)?;
            let (cur_func, cur_block, false_sym) = gen_expr(on_false, prog, cur_func, cur_block, tracker, multithreaded)?;
            let kind = Select {
                cond: cond_sym,
                on_true: true_sym.clone(),
                on_false: false_sym.clone(),
            };
            let res_sym = tracker.symbol_for_statement(prog, cur_func, cur_block, &expr.ty, kind);
            Ok((cur_func, cur_block, res_sym))
        }

        ExprKind::ToVec { ref child_expr } => {
            let (cur_func, cur_block, child_sym) = gen_expr(child_expr, prog, cur_func, cur_block, tracker, multithreaded)?;
            let kind = ToVec(child_sym);
            let res_sym = tracker.symbol_for_statement(prog, cur_func, cur_block, &expr.ty, kind);
            Ok((cur_func, cur_block, res_sym))
        }

        ExprKind::Length { ref data } => {
            let (cur_func, cur_block, child_sym) = gen_expr(data, prog, cur_func, cur_block, tracker, multithreaded)?;
            let kind = Length(child_sym);
            let res_sym = tracker.symbol_for_statement(prog, cur_func, cur_block, &expr.ty, kind);
            Ok((cur_func, cur_block, res_sym))
        }

        ExprKind::If {
            ref cond,
            ref on_true,
            ref on_false,
        } => {
            let (cur_func, cur_block, cond_sym) = gen_expr(cond, prog, cur_func, cur_block, tracker, multithreaded)?;
            let true_block = prog.funcs[cur_func].add_block();
            let false_block = prog.funcs[cur_func].add_block();
            prog.funcs[cur_func].blocks[cur_block].terminator = Branch {
                cond: cond_sym,
                on_true: true_block,
                on_false: false_block,
            };
            let (true_func, true_block, true_sym) = gen_expr(on_true, prog, cur_func, true_block, tracker, multithreaded)?;
            let (false_func, false_block, false_sym) = gen_expr(on_false, prog, cur_func, false_block, tracker, multithreaded)?;
            let res_sym = prog.add_local(&expr.ty, true_func);
            prog.funcs[true_func].blocks[true_block].add_statement(Statement::new(Some(res_sym.clone()), Assign(true_sym)));
            prog.funcs[false_func].blocks[false_block].add_statement(Statement::new(Some(res_sym.clone()), Assign(false_sym)));

            if true_func != cur_func || false_func != cur_func {
                // TODO we probably want a better for name for this symbol than whatever res_sym is
                prog.add_local_named(&expr.ty, &res_sym, false_func);
                // the part after the if-else block is split out into a separate continuation
                // function so that we don't have to duplicate this code
                let cont_func = prog.add_func();
                let cont_block = prog.funcs[cont_func].add_block();
                prog.funcs[true_func].blocks[true_block].terminator = JumpFunction(cont_func);
                prog.funcs[false_func].blocks[false_block].terminator = JumpFunction(cont_func);
                Ok((cont_func, cont_block, res_sym))
            } else {
                let cont_block = prog.funcs[cur_func].add_block();
                prog.funcs[true_func].blocks[true_block].terminator = JumpBlock(cont_block);
                prog.funcs[false_func].blocks[false_block].terminator = JumpBlock(cont_block);
                Ok((cur_func, cont_block, res_sym))
            }
        }

        ExprKind::Iterate {
            ref initial,
            ref update_func,
        } => {
            // Generate the intial value.
            let (cur_func, cur_block, initial_sym) = gen_expr(initial, prog, cur_func, cur_block, tracker, multithreaded)?;

            // Pull out the argument name and function body and validate that things type-check.
            let argument_sym;
            let func_body;
            match update_func.kind {
                ExprKind::Lambda { ref params, ref body } if params.len() == 1 => {
                    argument_sym = &params[0].name;
                    func_body = body;
                    if params[0].ty != initial.ty {
                        return weld_err!("Wrong argument type for body of Iterate");
                    }
                    if func_body.ty != Struct(vec![initial.ty.clone(), Scalar(ScalarKind::Bool)]) {
                        return weld_err!("Wrong return type for body of Iterate");
                    }
                    prog.add_local_named(&params[0].ty, argument_sym, cur_func);
                }
                _ => return weld_err!("Argument of Iterate was not a Lambda")
            }

            prog.funcs[cur_func].blocks[cur_block].add_statement(Statement::new(Some(argument_sym.clone()), Assign(initial_sym)));

            // Check whether the function's body contains any parallel loops. If so, we should put the loop body
            // in a new function because we'll need to jump back to it from continuations. If not, we can just
            // make the loop body be another basic block in the current function.
            let parallel_body = contains_parallel_expressions(func_body);
            let body_start_func = if parallel_body {
                let new_func = prog.add_func();
                new_func
            } else {
                cur_func
            };

            let body_start_block = prog.funcs[body_start_func].add_block();

            // Jump to where the body starts
            if parallel_body {
                prog.funcs[cur_func].blocks[cur_block].terminator = JumpFunction(body_start_func);
            } else {
                prog.funcs[cur_func].blocks[cur_block].terminator = JumpBlock(body_start_block);
            }

            // Generate the loop's body, which will work on argument_sym and produce result_sym.
            // The type of result_sym will be {ArgType, bool} and we will repeat the body if the bool is true.
            let (body_end_func, body_end_block, result_sym) =
                gen_expr(func_body, prog, body_start_func, body_start_block, tracker, multithreaded)?;

            // After the body, unpack the {state, bool} struct into symbols argument_sym and continue_sym.
            let continue_sym = prog.add_local(&Scalar(ScalarKind::Bool), body_end_func);
            if parallel_body {
                // this is needed because sir_param_correction does not add variables only used
                // on the LHS of assignments to the params list
                prog.funcs[body_end_func].params.insert(argument_sym.clone(), initial.ty.clone());
            }
            prog.funcs[body_end_func].blocks[body_end_block].add_statement(
                Statement::new(Some(argument_sym.clone()), GetField { value: result_sym.clone(), index: 0 }));
            prog.funcs[body_end_func].blocks[body_end_block].add_statement(
                Statement::new(Some(continue_sym.clone()), GetField { value: result_sym.clone(), index: 1 }));

            // Create two more blocks so we can branch on continue_sym
            let repeat_block = prog.funcs[body_end_func].add_block();
            let finish_block = prog.funcs[body_end_func].add_block();
            prog.funcs[body_end_func].blocks[body_end_block].terminator =
                Branch { cond: continue_sym, on_true: repeat_block, on_false: finish_block };

            // If we had a parallel body, repeat_block must do a JumpFunction to get back to body_start_func;
            // otherwise it can just do a normal JumpBlock since it should be in the same function.
            if parallel_body {
                assert!(body_end_func != body_start_func);
                prog.funcs[body_end_func].blocks[repeat_block].terminator = JumpFunction(body_start_func);
            } else {
                assert!(body_end_func == cur_func && body_start_func == cur_func);
                prog.funcs[body_end_func].blocks[repeat_block].terminator = JumpBlock(body_start_block);
            }

            // In either case, our final value is available in finish_block.
            Ok((body_end_func, finish_block, argument_sym.clone()))
        }

        ExprKind::Merge {
            ref builder,
            ref value,
        } => {
            // This expression doesn't return a symbol, so just add a statement for it directly
            // instead of calling the tracker.
            let (cur_func, cur_block, builder_sym) = gen_expr(builder, prog, cur_func, cur_block, tracker, multithreaded)?;
            let (cur_func, cur_block, elem_sym) = gen_expr(value, prog, cur_func, cur_block, tracker, multithreaded)?;
            prog.funcs[cur_func].blocks[cur_block].add_statement(Statement::new(None, Merge {
                                                                     builder: builder_sym.clone(),
                                                                     value: elem_sym,
                                                                 }));
            Ok((cur_func, cur_block, builder_sym))
        }

        ExprKind::Res { ref builder } => {
            let (cur_func, cur_block, builder_sym) = gen_expr(builder, prog, cur_func, cur_block, tracker, multithreaded)?;
            let kind = Res(builder_sym);
            let res_sym = tracker.symbol_for_statement(prog, cur_func, cur_block, &expr.ty, kind);
            Ok((cur_func, cur_block, res_sym))
        }

        ExprKind::NewBuilder(ref arg) => {
            let (cur_func, cur_block, arg_sym) = if let Some(ref a) = *arg {
                let (cur_func, cur_block, arg_sym) = gen_expr(a, prog, cur_func, cur_block, tracker, multithreaded)?;
                (cur_func, cur_block, Some(arg_sym))
            } else {
                (cur_func, cur_block, None)
            };

            // NewBuilder is special, since they are stateful objects - we can't alias them.
            let res_sym = prog.add_local(&expr.ty, cur_func);
            prog.funcs[cur_func].blocks[cur_block].add_statement(Statement::new(Some(res_sym.clone()), NewBuilder {
                                                                     arg: arg_sym,
                                                                     ty: expr.ty.clone(),
                                                                 }));
            Ok((cur_func, cur_block, res_sym))
        }

        ExprKind::MakeStruct { ref elems } => {
            let mut syms = vec![];
            let (mut cur_func, mut cur_block, mut sym) =
                gen_expr(&elems[0], prog, cur_func, cur_block, tracker, multithreaded)?;
            syms.push(sym);
            for elem in elems.iter().skip(1) {
                let r = gen_expr(elem, prog, cur_func, cur_block, tracker, multithreaded)?;
                cur_func = r.0;
                cur_block = r.1;
                sym = r.2;
                syms.push(sym);
            }
            let kind = MakeStruct(syms);
            let res_sym = tracker.symbol_for_statement(prog, cur_func, cur_block, &expr.ty, kind);
            Ok((cur_func, cur_block, res_sym))
        }

        ExprKind::MakeVector { ref elems } => {
            let mut syms = vec![];
            let mut cur_func = cur_func;
            let mut cur_block = cur_block;
            for elem in elems.iter() {
                let r = gen_expr(elem, prog, cur_func, cur_block, tracker, multithreaded)?;
                cur_func = r.0;
                cur_block = r.1;
                let sym = r.2;
                syms.push(sym);
            }
            let kind = MakeVector(syms);
            let res_sym = tracker.symbol_for_statement(prog, cur_func, cur_block, &expr.ty, kind);
            Ok((cur_func, cur_block, res_sym))
        }

        ExprKind::CUDF {
            ref sym_name,
            ref args,
            ..
        } => {
            let mut syms = vec![];
            let mut cur_func = cur_func;
            let mut cur_block = cur_block;
            for arg in args.iter() {
                let r = gen_expr(arg, prog, cur_func, cur_block, tracker, multithreaded)?;
                cur_func = r.0;
                cur_block = r.1;
                let sym = r.2;
                syms.push(sym);
            }
            let kind = CUDF {
                args: syms,
                symbol_name: sym_name.clone(),
            };
            let res_sym = tracker.symbol_for_statement(prog, cur_func, cur_block, &expr.ty, kind);
            Ok((cur_func, cur_block, res_sym))
        }

        ExprKind::GetField { ref expr, index } => {
            let (cur_func, cur_block, struct_sym) = gen_expr(expr, prog, cur_func, cur_block, tracker, multithreaded)?;
            let field_ty = match expr.ty {
                super::ast::Type::Struct(ref v) => &v[index as usize],
                _ => {
                    weld_err!("Internal error: tried to get field of type {}",
                              print_type(&expr.ty))?
                }
            };

            let kind = GetField {
                value: struct_sym,
                index: index,
            };
            let res_sym = tracker.symbol_for_statement(prog, cur_func, cur_block, &field_ty, kind);
            Ok((cur_func, cur_block, res_sym))
        }

        ExprKind::For {
            ref iters,
            ref builder,
            ref func,
        } => {
            if let ExprKind::Lambda {
                       ref params,
                       ref body,
                   } = func.kind {
                let (cur_func, cur_block, builder_sym) =
                    gen_expr(builder, prog, cur_func, cur_block, tracker, multithreaded)?;
                let body_func = prog.add_func();
                let body_block = prog.funcs[body_func].add_block();
                prog.add_local_named(&params[0].ty, &params[0].name, body_func);
                prog.add_local_named(&params[1].ty, &params[1].name, body_func);
                prog.add_local_named(&params[2].ty, &params[2].name, body_func);
                prog.funcs[body_func]
                    .params
                    .insert(builder_sym.clone(), builder.ty.clone());
                let mut cur_func = cur_func;
                let mut cur_block = cur_block;
                let mut pf_iters: Vec<ParallelForIter> = Vec::new();
                for iter in iters.iter() {
                    let data_res = gen_expr(&iter.data, prog, cur_func, cur_block, tracker, multithreaded)?;
                    cur_func = data_res.0;
                    cur_block = data_res.1;
                    prog.funcs[body_func]
                        .params
                        .insert(data_res.2.clone(), iter.data.ty.clone());
                    let start_sym = if iter.start.is_some() {
                        // TODO is there a cleaner way to do this?
                        let start_expr = match iter.start {
                            Some(ref e) => e,
                            _ => weld_err!("Can't reach this")?,
                        };
                        let start_res = gen_expr(&start_expr, prog, cur_func, cur_block, tracker, multithreaded)?;
                        cur_func = start_res.0;
                        cur_block = start_res.1;
                        prog.funcs[body_func]
                            .params
                            .insert(start_res.2.clone(), start_expr.ty.clone());
                        Some(start_res.2)
                    } else {
                        None
                    };
                    let end_sym = if iter.end.is_some() {
                        let end_expr = match iter.end {
                            Some(ref e) => e,
                            _ => weld_err!("Can't reach this")?,
                        };
                        let end_res = gen_expr(&end_expr, prog, cur_func, cur_block, tracker, multithreaded)?;
                        cur_func = end_res.0;
                        cur_block = end_res.1;
                        prog.funcs[body_func]
                            .params
                            .insert(end_res.2.clone(), end_expr.ty.clone());
                        Some(end_res.2)
                    } else {
                        None
                    };
                    let stride_sym = if iter.stride.is_some() {
                        let stride_expr = match iter.stride {
                            Some(ref e) => e,
                            _ => weld_err!("Can't reach this")?,
                        };
                        let stride_res = gen_expr(&stride_expr, prog, cur_func, cur_block, tracker, multithreaded)?;
                        cur_func = stride_res.0;
                        cur_block = stride_res.1;
                        prog.funcs[body_func]
                            .params
                            .insert(stride_res.2.clone(), stride_expr.ty.clone());
                        Some(stride_res.2)
                    } else {
                        None
                    };
                    pf_iters.push(ParallelForIter {
                                      data: data_res.2,
                                      start: start_sym,
                                      end: end_sym,
                                      stride: stride_sym,
                                      kind: iter.kind.clone(),
                                  });
                }
                let (body_end_func, body_end_block, _) =
                    gen_expr(body, prog, body_func, body_block, tracker, multithreaded)?;
                prog.funcs[body_end_func].blocks[body_end_block].terminator = EndFunction;
                let cont_func = prog.add_func();
                let cont_block = prog.funcs[cont_func].add_block();
                let mut is_innermost = true;
                body.traverse(&mut |ref e| if let ExprKind::For { .. } = e.kind {
                                       is_innermost = false;
                                   });
                prog.funcs[cur_func].blocks[cur_block].terminator =
                    ParallelFor(ParallelForData {
                                    data: pf_iters,
                                    builder: builder_sym.clone(),
                                    data_arg: params[2].name.clone(),
                                    builder_arg: params[0].name.clone(),
                                    idx_arg: params[1].name.clone(),
                                    body: body_func,
                                    cont: cont_func,
                                    innermost: is_innermost,
                                    always_use_runtime: expr.annotations.always_use_runtime(),
                                });
                Ok((cont_func, cont_block, builder_sym))
            } else {
                weld_err!("Argument to For was not a Lambda: {}", print_expr(func))
            }
        }

        _ => weld_err!("Unsupported expression: {}", print_expr(expr)),
    }
}

/// Return true if an expression contains parallel for operators
fn contains_parallel_expressions(expr: &TypedExpr) -> bool {
    let mut found = false;
    expr.traverse(&mut |ref e| {
        if let ExprKind::For { .. } = e.kind {
            found = true;
        }
    });
    found
}

fn join<T: Iterator<Item = String>>(start: &str, sep: &str, end: &str, strings: T) -> String {
    let mut res = String::new();
    res.push_str(start);
    for (i, s) in strings.enumerate() {
        if i > 0 {
            res.push_str(sep);
        }
        res.push_str(&s);
    }
    res.push_str(end);
    res
}<|MERGE_RESOLUTION|>--- conflicted
+++ resolved
@@ -45,26 +45,20 @@
     Lookup {
         child: Symbol,
         index: Symbol,
-<<<<<<< HEAD
-=======
         size: Symbol,
     },
-    Sort {
-        output: Symbol,
-        child: Symbol,
-        keyfunc: SirFunction,
-    },
     Select {
-        output: Symbol,
         cond: Symbol,
         on_true: Symbol,
         on_false: Symbol,
     },
     CUDF {
-        output: Symbol,
         symbol_name: String,
         args: Vec<Symbol>,
->>>>>>> a48f2b96
+    },
+    Sort {
+        child: Symbol,
+        keyfunc: SirFunction,
     },
     MakeStruct(Vec<Symbol>),
     MakeVector(Vec<Symbol>),
@@ -230,11 +224,7 @@
     pub terminator: Terminator,
 }
 
-<<<<<<< HEAD
 #[derive(Clone, PartialEq, Eq, Hash)]
-=======
-#[derive(Clone)]
->>>>>>> a48f2b96
 pub struct SirFunction {
     pub id: FunctionId,
     pub params: BTreeMap<Symbol, Type>,
@@ -347,7 +337,6 @@
             KeyExists {
                 ref child,
                 ref key,
-<<<<<<< HEAD
             } => write!(f, "keyexists({}, {})", child, key),
             Length(ref child) => write!(f, "len({})", child),
             MakeStruct(ref elems) => {
@@ -360,43 +349,6 @@
                        "{}",
                        join("[", ", ", "]", elems.iter().map(|e| format!("{}", e))))
             }
-=======
-            } => write!(f, "{} = keyexists({}, {})", output, child, key),
-            Slice {
-                ref output,
-                ref child,
-                ref index,
-                ref size,
-            } => write!(f, "{} = slice({}, {}, {})", output, child, index, size),
-            Sort {
-                ref output,
-                ref child,
-                ..
-            } => write!(f, "{} = sort({})", output, child),
-            Select {
-                ref output,
-                ref cond,
-                ref on_true,
-                ref on_false,
-            } => write!(f, "{} = select({}, {}, {})", output, cond, on_true, on_false),
-            ToVec {
-                ref output,
-                ref child,
-            } => write!(f, "{} = toVec({})", output, child),
-            Length {
-                ref output,
-                ref child,
-                ..
-            } => write!(f, "{} = len({})", output, child),
-            Assign {
-                ref output,
-                ref value,
-            } => write!(f, "{} = {}", output, value),
-            AssignLiteral {
-                ref output,
-                ref value,
-            } => write!(f, "{} = {}", output, print_literal(value)),
->>>>>>> a48f2b96
             Merge {
                 ref builder,
                 ref value,
@@ -924,7 +876,6 @@
             } = keyfunc.kind {
                 let keyfunc_id = prog.add_func();
                 let keyblock = prog.funcs[keyfunc_id].add_block();
-<<<<<<< HEAD
                 let (keyfunc_id, keyblock, key_sym) = gen_expr(body, prog, keyfunc_id, keyblock, tracker, multithreaded)?;
 
                 prog.funcs[keyfunc_id].params.insert(params[0].name.clone(), params[0].ty.clone());
@@ -938,25 +889,11 @@
                     keyfunc: key_function
                 };
                 let res_sym = tracker.symbol_for_statement(prog, cur_func, cur_block, &expr.ty, kind);
-=======
-                let (keyfunc_id, keyblock, key_sym) = gen_expr(body, prog, keyfunc_id, keyblock, multithreaded)?;
-                prog.funcs[keyfunc_id].params.insert(params[0].name.clone(), params[0].ty.clone());
-                prog.funcs[keyfunc_id].blocks[keyblock].terminator = Terminator::ProgramReturn(key_sym.clone());
-                let (cur_func, cur_block, data_sym) = gen_expr(data, prog, cur_func, cur_block, multithreaded)?;
-                let key_function = prog.funcs[keyfunc_id].clone();
-                let res_sym = prog.add_local(&expr.ty, cur_func);
-                prog.funcs[cur_func].blocks[cur_block].add_statement(Sort {
-                    output: res_sym.clone(),
-                    child: data_sym,
-                    keyfunc: key_function
-                });
->>>>>>> a48f2b96
                 Ok((cur_func, cur_block, res_sym))
             } else {
                 weld_err!("Sort key function expected lambda type, instead {:?} provided", keyfunc.ty)
             }
         }
-
         ExprKind::Select {
             ref cond,
             ref on_true,
