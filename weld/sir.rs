//! Sequential IR for Weld programs

use std::fmt;
use std::collections::{BTreeMap, HashMap, HashSet};

use super::ast::*;
use super::error::*;
use super::pretty_print::*;
use super::util::SymbolGenerator;

pub type BasicBlockId = usize;
pub type FunctionId = usize;

/// A non-terminating statement inside a basic block.
#[derive(Clone)]
pub enum Statement {
    BinOp {
        output: Symbol,
        op: BinOpKind,
        ty: Type,
        left: Symbol,
        right: Symbol,
    },
    UnaryOp {
        output: Symbol,
        op: UnaryOpKind,
        child: Symbol,
    },
    Negate { output: Symbol, child: Symbol },
    Broadcast { output: Symbol, child: Symbol },
    Cast {
        output: Symbol,
        new_ty: Type,
        child: Symbol,
    },
    Lookup {
        output: Symbol,
        child: Symbol,
        index: Symbol,
    },
    KeyExists {
        output: Symbol,
        child: Symbol,
        key: Symbol,
    },
    Slice {
        output: Symbol,
        child: Symbol,
        index: Symbol,
        size: Symbol,
    },
<<<<<<< HEAD
    Select {
        output: Symbol,
        cond: Symbol,
        on_true: Symbol,
        on_false: Symbol,
    },
    Exp { output: Symbol, child: Symbol },
=======
>>>>>>> 734053a9
    CUDF {
        output: Symbol,
        symbol_name: String,
        args: Vec<Symbol>,
    },
    ToVec { output: Symbol, child: Symbol },
    Length { output: Symbol, child: Symbol },
    Assign { output: Symbol, value: Symbol },
    AssignLiteral { output: Symbol, value: LiteralKind },
    Merge { builder: Symbol, value: Symbol },
    Res { output: Symbol, builder: Symbol },
    NewBuilder {
        output: Symbol,
        arg: Option<Symbol>,
        ty: Type,
    },
    MakeStruct {
        output: Symbol,
        elems: Vec<(Symbol, Type)>,
    },
    MakeVector {
        output: Symbol,
        elems: Vec<Symbol>,
        elem_ty: Type,
    },
    GetField {
        output: Symbol,
        value: Symbol,
        index: u32,
    },
}

#[derive(Clone)]
pub struct ParallelForIter {
    pub data: Symbol,
    pub start: Option<Symbol>,
    pub end: Option<Symbol>,
    pub stride: Option<Symbol>,
    pub kind: IterKind,
}

#[derive(Clone)]
pub struct ParallelForData {
    pub data: Vec<ParallelForIter>,
    pub builder: Symbol,
    pub data_arg: Symbol,
    pub builder_arg: Symbol,
    pub idx_arg: Symbol,
    pub body: FunctionId,
    pub cont: FunctionId,
    pub innermost: bool,
}

/// A terminating statement inside a basic block.
#[derive(Clone)]
pub enum Terminator {
    Branch {
        cond: Symbol,
        on_true: BasicBlockId,
        on_false: BasicBlockId,
    },
    JumpBlock(BasicBlockId),
    JumpFunction(FunctionId),
    ProgramReturn(Symbol),
    EndFunction,
    ParallelFor(ParallelForData),
    Crash,
}

/// A basic block inside a SIR program
#[derive(Clone)]
pub struct BasicBlock {
    pub id: BasicBlockId,
    pub statements: Vec<Statement>,
    pub terminator: Terminator,
}

pub struct SirFunction {
    pub id: FunctionId,
    pub params: HashMap<Symbol, Type>,
    pub locals: HashMap<Symbol, Type>,
    pub blocks: Vec<BasicBlock>,
}

pub struct SirProgram {
    /// funcs[0] is the main function
    pub funcs: Vec<SirFunction>,
    pub ret_ty: Type,
    pub top_params: Vec<TypedParameter>,
    sym_gen: SymbolGenerator,
}

impl SirProgram {
    pub fn new(ret_ty: &Type, top_params: &Vec<TypedParameter>) -> SirProgram {
        let mut prog = SirProgram {
            funcs: vec![],
            ret_ty: ret_ty.clone(),
            top_params: top_params.clone(),
            sym_gen: SymbolGenerator::new(),
        };
        /// add main
        prog.add_func();
        prog
    }

    pub fn add_func(&mut self) -> FunctionId {
        let func = SirFunction {
            id: self.funcs.len(),
            params: HashMap::new(),
            blocks: vec![],
            locals: HashMap::new(),
        };
        self.funcs.push(func);
        self.funcs.len() - 1
    }

    /// Add a local variable of the given type and return a symbol for it.
    pub fn add_local(&mut self, ty: &Type, func: FunctionId) -> Symbol {
        let sym = self.sym_gen.new_symbol(format!("fn{}_tmp", func).as_str());
        self.funcs[func].locals.insert(sym.clone(), ty.clone());
        sym
    }

    /// Add a local variable of the given type and name
    pub fn add_local_named(&mut self, ty: &Type, sym: &Symbol, func: FunctionId) {
        self.funcs[func].locals.insert(sym.clone(), ty.clone());
    }
}

impl SirFunction {
    /// Add a new basic block and return its block ID.
    pub fn add_block(&mut self) -> BasicBlockId {
        let block = BasicBlock {
            id: self.blocks.len(),
            statements: vec![],
            terminator: Terminator::Crash,
        };
        self.blocks.push(block);
        self.blocks.len() - 1
    }
}

impl BasicBlock {
    pub fn add_statement(&mut self, statement: Statement) {
        self.statements.push(statement);
    }
}

impl fmt::Display for Statement {
    fn fmt(&self, f: &mut fmt::Formatter) -> fmt::Result {
        use self::Statement::*;
        match *self {
            BinOp {
                ref output,
                ref op,
                ref ty,
                ref left,
                ref right,
            } => {
                write!(f,
                       "{} = {} {} {} {}",
                       output,
                       op,
                       print_type(ty),
                       left,
                       right)
            }
            UnaryOp {
                ref output,
                ref op,
                ref child,
            } => write!(f, "{} = {}({})", output, op, child),
            Negate {
                ref output,
                ref child,
            } => write!(f, "{} = -{}", output, child),
            Broadcast {
                ref output,
                ref child,
            } => write!(f, "{} = broadcast({})", output, child),
            Cast {
                ref output,
                ref new_ty,
                ref child,
            } => write!(f, "{} = cast({}, {})", output, child, print_type(new_ty)),
            Lookup {
                ref output,
                ref child,
                ref index,
            } => write!(f, "{} = lookup({}, {})", output, child, index),
            KeyExists {
                ref output,
                ref child,
                ref key,
            } => write!(f, "{} = keyexists({}, {})", output, child, key),
            Slice {
                ref output,
                ref child,
                ref index,
                ref size,
            } => write!(f, "{} = slice({}, {}, {})", output, child, index, size),
<<<<<<< HEAD
            Select {
                ref output,
                ref cond,
                ref on_true,
                ref on_false,
            } => write!(f, "{} = select({}, {}, {})", output, cond, on_true, on_false),

            Exp {
                ref output,
                ref child,
            } => write!(f, "{} = exp({})", output, child),
=======
>>>>>>> 734053a9
            ToVec {
                ref output,
                ref child,
            } => write!(f, "{} = toVec({})", output, child),
            Length {
                ref output,
                ref child,
                ..
            } => write!(f, "{} = len({})", output, child),
            Assign {
                ref output,
                ref value,
            } => write!(f, "{} = {}", output, value),
            AssignLiteral {
                ref output,
                ref value,
            } => write!(f, "{} = {}", output, print_literal(value)),
            Merge {
                ref builder,
                ref value,
            } => write!(f, "merge {} {}", builder, value),
            Res {
                ref output,
                ref builder,
            } => write!(f, "{} = result {}", output, builder),
            NewBuilder {
                ref output,
                ref arg,
                ref ty,
            } => {
                let arg_str = if let Some(ref a) = *arg {
                    a.to_string()
                } else {
                    "".to_string()
                };
                write!(f, "{} = new {}({})", output, print_type(ty), arg_str)
            }
            MakeStruct {
                ref output,
                ref elems,
            } => {
                write!(f,
                       "{} = new {}",
                       output,
                       join("{", ",", "}", elems.iter().map(|e| e.0.name.clone())))
            }
            MakeVector {
                ref output,
                ref elems,
                ..
            } => {
                write!(f,
                       "{} = new {}",
                       output,
                       join("[", ",", "]", elems.iter().map(|e| e.name.clone())))
            }
            CUDF {
                ref output,
                ref args,
                ref symbol_name,
                ..
            } => {
                write!(f,
                       "{} = cudf[{}]{}",
                       output,
                       symbol_name,
                       join("(", ",", ")", args.iter().map(|e| e.name.clone())))
            }
            GetField {
                ref output,
                ref value,
                index,
            } => write!(f, "{} = {}.{}", output, value, index),
        }
    }
}

impl fmt::Display for Terminator {
    fn fmt(&self, f: &mut fmt::Formatter) -> fmt::Result {
        use self::Terminator::*;
        match *self {
            Branch {
                ref cond,
                ref on_true,
                ref on_false,
            } => write!(f, "branch {} B{} B{}", cond, on_true, on_false),
            ParallelFor(ref pf) => {
                write!(f, "for [")?;
                for iter in &pf.data {
                    write!(f, "{}, ", iter)?;
                }
                write!(f, "] ")?;
                write!(f,
                       "{} {} {} {} F{} F{} {}",
                       pf.builder,
                       pf.builder_arg,
                       pf.idx_arg,
                       pf.data_arg,
                       pf.body,
                       pf.cont,
                       pf.innermost)?;
                Ok(())
            }
            JumpBlock(block) => write!(f, "jump B{}", block),
            JumpFunction(func) => write!(f, "jump F{}", func),
            ProgramReturn(ref sym) => write!(f, "return {}", sym),
            EndFunction => write!(f, "end"),
            Crash => write!(f, "crash"),
        }
    }
}

impl fmt::Display for ParallelForIter {
    fn fmt(&self, f: &mut fmt::Formatter) -> fmt::Result {

        let iterkind = match self.kind {
            IterKind::ScalarIter => "iter",
            IterKind::SimdIter => "simditer",
            IterKind::FringeIter => "fringeiter"
        };

        if self.start.is_some() {
            write!(f,
                   "{}({}, {}, {}, {})",
                   iterkind,
                   self.data,
                   self.start.clone().unwrap(),
                   self.end.clone().unwrap(),
                   self.stride.clone().unwrap())
        } else if self.kind != IterKind::ScalarIter {
            write!(f, "{}({})", iterkind, self.data)
        } else {
            write!(f, "{}", self.data)
        }
    }
}

impl fmt::Display for BasicBlock {
    fn fmt(&self, f: &mut fmt::Formatter) -> fmt::Result {
        write!(f, "B{}:\n", self.id)?;
        for stmt in &self.statements {
            write!(f, "  {}\n", stmt)?;
        }
        write!(f, "  {}\n", self.terminator)?;
        Ok(())
    }
}

impl fmt::Display for SirFunction {
    fn fmt(&self, f: &mut fmt::Formatter) -> fmt::Result {
        write!(f, "F{}:\n", self.id)?;
        write!(f, "Params:\n")?;
        let params_sorted: BTreeMap<&Symbol, &Type> = self.params.iter().collect();
        for (name, ty) in params_sorted {
            write!(f, "  {}: {}\n", name, print_type(ty))?;
        }
        write!(f, "Locals:\n")?;
        let locals_sorted: BTreeMap<&Symbol, &Type> = self.locals.iter().collect();
        for (name, ty) in locals_sorted {
            write!(f, "  {}: {}\n", name, print_type(ty))?;
        }
        for block in &self.blocks {
            write!(f, "{}", block)?;
        }
        Ok(())
    }
}

impl fmt::Display for SirProgram {
    fn fmt(&self, f: &mut fmt::Formatter) -> fmt::Result {
        for func in &self.funcs {
            write!(f, "{}\n", func)?;
        }
        Ok(())
    }
}

/// Recursive helper function for sir_param_correction. env contains the symbol to type mappings
/// that have been defined previously in the program. Any symbols that need to be passed in
/// as closure parameters to func_id will be added to closure (so that func_id's
/// callers can also add these symbols to their parameters list, if necessary).
fn sir_param_correction_helper(prog: &mut SirProgram,
                               func_id: FunctionId,
                               env: &mut HashMap<Symbol, Type>,
                               closure: &mut HashSet<Symbol>) {
    for (name, ty) in &prog.funcs[func_id].params {
        env.insert(name.clone(), ty.clone());
    }
    for (name, ty) in &prog.funcs[func_id].locals {
        env.insert(name.clone(), ty.clone());
    }
    // All symbols are unique, so there is no need to remove stuff from env at any point.
    for block in prog.funcs[func_id].blocks.clone() {
        let mut vars = vec![];
        for statement in &block.statements {
            use self::Statement::*;
            match *statement {
                // push any existing symbols that are used (but not assigned) by the statement
                BinOp {
                    ref left,
                    ref right,
                    ..
                } => {
                    vars.push(left.clone());
                    vars.push(right.clone());
                }
                UnaryOp {
                    ref child,
                    ..
                } => {
                    vars.push(child.clone());
                }
                Cast { ref child, .. } => {
                    vars.push(child.clone());
                }
                Negate { ref child, .. } => {
                    vars.push(child.clone());
                }
                Broadcast { ref child, .. } => {
                    vars.push(child.clone());
                }
                Lookup {
                    ref child,
                    ref index,
                    ..
                } => {
                    vars.push(child.clone());
                    vars.push(index.clone());
                }
                KeyExists { ref child, ref key, .. } => {
                    vars.push(child.clone());
                    vars.push(key.clone());
                }
                Slice {
                    ref child,
                    ref index,
                    ref size,
                    ..
                } => {
                    vars.push(child.clone());
                    vars.push(index.clone());
                    vars.push(size.clone());
                }
<<<<<<< HEAD
                Select {
                    ref cond,
                    ref on_true,
                    ref on_false,
                    ..
                } => {
                    vars.push(cond.clone());
                    vars.push(on_true.clone());
                    vars.push(on_false.clone());
                }
                Exp { ref child, .. } => {
                    vars.push(child.clone());
                }
=======
>>>>>>> 734053a9
                ToVec { ref child, .. } => {
                    vars.push(child.clone());
                }
                Length { ref child, .. } => {
                    vars.push(child.clone());
                }
                Assign { ref value, .. } => vars.push(value.clone()),
                Merge {
                    ref builder,
                    ref value,
                } => {
                    vars.push(builder.clone());
                    vars.push(value.clone());
                }
                Res { ref builder, .. } => vars.push(builder.clone()),
                GetField { ref value, .. } => vars.push(value.clone()),
                AssignLiteral { .. } => {}
                NewBuilder { ref arg, .. } => {
                    if let Some(ref a) = *arg {
                        vars.push(a.clone());
                    }
                }
                MakeStruct { ref elems, .. } => {
                    for elem in elems {
                        vars.push(elem.0.clone());
                    }
                }
                MakeVector { ref elems, .. } => {
                    for elem in elems {
                        vars.push(elem.clone());
                    }
                }
                CUDF { ref args, .. } => {
                    for arg in args {
                        vars.push(arg.clone());
                    }
                }
            }
        }
        use self::Terminator::*;
        match block.terminator {
            // push any existing symbols that are used by the terminator
            Branch { ref cond, .. } => {
                vars.push(cond.clone());
            }
            ProgramReturn(ref sym) => {
                vars.push(sym.clone());
            }
            ParallelFor(ref pf) => {
                for iter in pf.data.iter() {
                    vars.push(iter.data.clone());
                    if iter.start.is_some() {
                        vars.push(iter.start.clone().unwrap());
                        vars.push(iter.end.clone().unwrap());
                        vars.push(iter.stride.clone().unwrap());
                    }
                }
                vars.push(pf.builder.clone());
            }
            JumpBlock(_) => {}
            JumpFunction(_) => {}
            EndFunction => {}
            Crash => {}
        }
        for var in &vars {
            if prog.funcs[func_id].locals.get(&var) == None {
                prog.funcs[func_id]
                    .params
                    .insert(var.clone(), env.get(&var).unwrap().clone());
                closure.insert(var.clone());
            }
        }
        let mut inner_closure = HashSet::new();
        match block.terminator {
            // make a recursive call for other functions referenced by the terminator
            ParallelFor(ref pf) => {
                sir_param_correction_helper(prog, pf.body, env, &mut inner_closure);
                sir_param_correction_helper(prog, pf.cont, env, &mut inner_closure);
            }
            JumpFunction(jump_func) => {
                sir_param_correction_helper(prog, jump_func, env, &mut inner_closure);
            }
            Branch { .. } => {}
            JumpBlock(_) => {}
            ProgramReturn(_) => {}
            EndFunction => {}
            Crash => {}
        }
        for var in inner_closure {
            if prog.funcs[func_id].locals.get(&var) == None {
                prog.funcs[func_id]
                    .params
                    .insert(var.clone(), env.get(&var).unwrap().clone());
                closure.insert(var.clone());
            }
        }
    }
}

/// gen_expr may result in the use of symbols across function boundaries,
/// so ast_to_sir calls sir_param_correction to correct function parameters
/// to ensure that such symbols (the closure) are passed in as parameters.
fn sir_param_correction(prog: &mut SirProgram) -> WeldResult<()> {
    let mut env = HashMap::new();
    let mut closure = HashSet::new();
    sir_param_correction_helper(prog, 0, &mut env, &mut closure);
    let ref func = prog.funcs[0];
    for name in closure {
        if func.params.get(&name) == None {
            weld_err!("Unbound symbol {}#{}", name.name, name.id)?;
        }
    }
    Ok(())
}

/// Convert an AST to a SIR program. Symbols must be unique in expr.
pub fn ast_to_sir(expr: &TypedExpr) -> WeldResult<SirProgram> {
    if let ExprKind::Lambda {
               ref params,
               ref body,
           } = expr.kind {
        let mut prog = SirProgram::new(&expr.ty, params);
        prog.sym_gen = SymbolGenerator::from_expression(expr);
        for tp in params {
            prog.funcs[0].params.insert(tp.name.clone(), tp.ty.clone());
        }
        let first_block = prog.funcs[0].add_block();
        let (res_func, res_block, res_sym) = gen_expr(body, &mut prog, 0, first_block)?;
        prog.funcs[res_func].blocks[res_block].terminator = Terminator::ProgramReturn(res_sym);
        sir_param_correction(&mut prog)?;
        Ok((prog))
    } else {
        weld_err!("Expression passed to ast_to_sir was not a Lambda")
    }
}

/// Generate code to compute the expression `expr` starting at the current tail of `cur_block`,
/// possibly creating new basic blocks and functions in the process. Return the function and
/// basic block that the expression will be ready in, and its symbol therein.
fn gen_expr(expr: &TypedExpr,
            prog: &mut SirProgram,
            cur_func: FunctionId,
            cur_block: BasicBlockId)
            -> WeldResult<(FunctionId, BasicBlockId, Symbol)> {
    use self::Statement::*;
    use self::Terminator::*;
    match expr.kind {
        ExprKind::Ident(ref sym) => Ok((cur_func, cur_block, sym.clone())),

        ExprKind::Literal(lit) => {
            let res_sym = prog.add_local(&expr.ty, cur_func);
            prog.funcs[cur_func].blocks[cur_block].add_statement(AssignLiteral {
                                                                     output: res_sym.clone(),
                                                                     value: lit,
                                                                 });
            Ok((cur_func, cur_block, res_sym))
        }

        ExprKind::Let {
            ref name,
            ref value,
            ref body,
        } => {
            let (cur_func, cur_block, val_sym) = gen_expr(value, prog, cur_func, cur_block)?;
            prog.add_local_named(&value.ty, name, cur_func);
            prog.funcs[cur_func].blocks[cur_block].add_statement(Assign {
                                                                     output: name.clone(),
                                                                     value: val_sym,
                                                                 });
            let (cur_func, cur_block, res_sym) = gen_expr(body, prog, cur_func, cur_block)?;
            Ok((cur_func, cur_block, res_sym))
        }

        ExprKind::BinOp {
            kind,
            ref left,
            ref right,
        } => {
            let (cur_func, cur_block, left_sym) = gen_expr(left, prog, cur_func, cur_block)?;
            let (cur_func, cur_block, right_sym) = gen_expr(right, prog, cur_func, cur_block)?;
            let res_sym = prog.add_local(&expr.ty, cur_func);
            prog.funcs[cur_func].blocks[cur_block].add_statement(BinOp {
                                                                     output: res_sym.clone(),
                                                                     op: kind,
                                                                     ty: left.ty.clone(),
                                                                     left: left_sym,
                                                                     right: right_sym,
                                                                 });
            Ok((cur_func, cur_block, res_sym))
        }

        ExprKind::UnaryOp {
            kind,
            ref value,
        } => {
            let (cur_func, cur_block, value_sym) = gen_expr(value, prog, cur_func, cur_block)?;
            let res_sym = prog.add_local(&expr.ty, cur_func);
            prog.funcs[cur_func].blocks[cur_block].add_statement(UnaryOp {
                output: res_sym.clone(),
                op: kind,
                child: value_sym,
            });
            Ok((cur_func, cur_block, res_sym))
        }

        ExprKind::Negate(ref child_expr) => {
            let (cur_func, cur_block, child_sym) = gen_expr(child_expr, prog, cur_func, cur_block)?;
            let res_sym = prog.add_local(&expr.ty, cur_func);
            prog.funcs[cur_func].blocks[cur_block].add_statement(Negate {
                                                                     output: res_sym.clone(),
                                                                     child: child_sym,
                                                                 });
            Ok((cur_func, cur_block, res_sym))
        }

        ExprKind::Broadcast(ref child_expr) => {
            let (cur_func, cur_block, child_sym) = gen_expr(child_expr, prog, cur_func, cur_block)?;
            let res_sym = prog.add_local(&expr.ty, cur_func);
            prog.funcs[cur_func].blocks[cur_block].add_statement(Broadcast {
                                                                     output: res_sym.clone(),
                                                                     child: child_sym,
                                                                 });
            Ok((cur_func, cur_block, res_sym))
        }

        ExprKind::Cast { ref child_expr, .. } => {
            let (cur_func, cur_block, child_sym) = gen_expr(child_expr, prog, cur_func, cur_block)?;
            let res_sym = prog.add_local(&expr.ty, cur_func);
            prog.funcs[cur_func].blocks[cur_block].add_statement(Cast {
                                                                     output: res_sym.clone(),
                                                                     new_ty: expr.ty.clone(),
                                                                     child: child_sym,
                                                                 });
            Ok((cur_func, cur_block, res_sym))
        }

        ExprKind::Lookup {
            ref data,
            ref index,
        } => {
            let (cur_func, cur_block, data_sym) = gen_expr(data, prog, cur_func, cur_block)?;
            let (cur_func, cur_block, index_sym) = gen_expr(index, prog, cur_func, cur_block)?;
            let res_sym = prog.add_local(&expr.ty, cur_func);
            prog.funcs[cur_func].blocks[cur_block].add_statement(Lookup {
                                                                     output: res_sym.clone(),
                                                                     child: data_sym,
                                                                     index: index_sym.clone(),
                                                                 });
            Ok((cur_func, cur_block, res_sym))
        }

        ExprKind::KeyExists { ref data, ref key } => {
            let (cur_func, cur_block, data_sym) = gen_expr(data, prog, cur_func, cur_block)?;
            let (cur_func, cur_block, key_sym) = gen_expr(key, prog, cur_func, cur_block)?;
            let res_sym = prog.add_local(&expr.ty, cur_func);
            prog.funcs[cur_func].blocks[cur_block].add_statement(KeyExists {
                                                                     output: res_sym.clone(),
                                                                     child: data_sym,
                                                                     key: key_sym.clone(),
                                                                 });
            Ok((cur_func, cur_block, res_sym))
        }

        ExprKind::Slice {
            ref data,
            ref index,
            ref size,
        } => {
            let (cur_func, cur_block, data_sym) = gen_expr(data, prog, cur_func, cur_block)?;
            let (cur_func, cur_block, index_sym) = gen_expr(index, prog, cur_func, cur_block)?;
            let (cur_func, cur_block, size_sym) = gen_expr(size, prog, cur_func, cur_block)?;
            let res_sym = prog.add_local(&expr.ty, cur_func);
            prog.funcs[cur_func].blocks[cur_block].add_statement(Slice {
                                                                     output: res_sym.clone(),
                                                                     child: data_sym,
                                                                     index: index_sym.clone(),
                                                                     size: size_sym.clone(),
                                                                 });
            Ok((cur_func, cur_block, res_sym))
        }

<<<<<<< HEAD
        ExprKind::Select {
            ref cond,
            ref on_true,
            ref on_false,
        } => {
            let (cur_func, cur_block, cond_sym) = gen_expr(cond, prog, cur_func, cur_block)?;
            let (cur_func, cur_block, true_sym) = gen_expr(on_true, prog, cur_func, cur_block)?;
            let (cur_func, cur_block, false_sym) = gen_expr(on_false, prog, cur_func, cur_block)?;
            let res_sym = prog.add_local(&expr.ty, cur_func);
            prog.funcs[cur_func].blocks[cur_block].add_statement(Select {
                                                                     output: res_sym.clone(),
                                                                     cond: cond_sym,
                                                                     on_true: true_sym.clone(),
                                                                     on_false: false_sym.clone(),
                                                                 });
            Ok((cur_func, cur_block, res_sym))
        }

        ExprKind::Exp { ref value } => {
            let (cur_func, cur_block, value_sym) = gen_expr(value, prog, cur_func, cur_block)?;
            let res_sym = prog.add_local(&expr.ty, cur_func);
            prog.funcs[cur_func].blocks[cur_block].add_statement(Exp {
                                                                     output: res_sym.clone(),
                                                                     child: value_sym,
                                                                 });
            Ok((cur_func, cur_block, res_sym))
        }

=======
>>>>>>> 734053a9
        ExprKind::ToVec { ref child_expr } => {
            let (cur_func, cur_block, child_sym) = gen_expr(child_expr, prog, cur_func, cur_block)?;
            let res_sym = prog.add_local(&expr.ty, cur_func);
            prog.funcs[cur_func].blocks[cur_block].add_statement(ToVec {
                                                                     output: res_sym.clone(),
                                                                     child: child_sym,
                                                                 });
            Ok((cur_func, cur_block, res_sym))
        }

        ExprKind::Length { ref data } => {
            let (cur_func, cur_block, data_sym) = gen_expr(data, prog, cur_func, cur_block)?;
            let res_sym = prog.add_local(&expr.ty, cur_func);
            prog.funcs[cur_func].blocks[cur_block].add_statement(Length {
                                                                     output: res_sym.clone(),
                                                                     child: data_sym,
                                                                 });
            Ok((cur_func, cur_block, res_sym))
        }

        ExprKind::If {
            ref cond,
            ref on_true,
            ref on_false,
        } => {
            let (cur_func, cur_block, cond_sym) = gen_expr(cond, prog, cur_func, cur_block)?;
            let true_block = prog.funcs[cur_func].add_block();
            let false_block = prog.funcs[cur_func].add_block();
            prog.funcs[cur_func].blocks[cur_block].terminator = Branch {
                cond: cond_sym,
                on_true: true_block,
                on_false: false_block,
            };
            let (true_func, true_block, true_sym) = gen_expr(on_true, prog, cur_func, true_block)?;
            let (false_func, false_block, false_sym) =
                gen_expr(on_false, prog, cur_func, false_block)?;
            let res_sym = prog.add_local(&expr.ty, true_func);
            prog.funcs[true_func].blocks[true_block].add_statement(Assign {
                                                                       output: res_sym.clone(),
                                                                       value: true_sym,
                                                                   });
            prog.funcs[false_func].blocks[false_block].add_statement(Assign {
                                                                         output: res_sym.clone(),
                                                                         value: false_sym,
                                                                     });
            if true_func != cur_func || false_func != cur_func {
                // TODO we probably want a better for name for this symbol than whatever res_sym is
                prog.add_local_named(&expr.ty, &res_sym, false_func);
                // the part after the if-else block is split out into a separate continuation
                // function so that we don't have to duplicate this code
                let cont_func = prog.add_func();
                let cont_block = prog.funcs[cont_func].add_block();
                prog.funcs[true_func].blocks[true_block].terminator = JumpFunction(cont_func);
                prog.funcs[false_func].blocks[false_block].terminator = JumpFunction(cont_func);
                Ok((cont_func, cont_block, res_sym))
            } else {
                let cont_block = prog.funcs[cur_func].add_block();
                prog.funcs[true_func].blocks[true_block].terminator = JumpBlock(cont_block);
                prog.funcs[false_func].blocks[false_block].terminator = JumpBlock(cont_block);
                Ok((cur_func, cont_block, res_sym))
            }
        }

        ExprKind::Merge {
            ref builder,
            ref value,
        } => {
            let (cur_func, cur_block, builder_sym) = gen_expr(builder, prog, cur_func, cur_block)?;
            let (cur_func, cur_block, elem_sym) = gen_expr(value, prog, cur_func, cur_block)?;
            prog.funcs[cur_func].blocks[cur_block].add_statement(Merge {
                                                                     builder: builder_sym.clone(),
                                                                     value: elem_sym,
                                                                 });
            Ok((cur_func, cur_block, builder_sym))
        }

        ExprKind::Res { ref builder } => {
            let (cur_func, cur_block, builder_sym) = gen_expr(builder, prog, cur_func, cur_block)?;
            let res_sym = prog.add_local(&expr.ty, cur_func);
            prog.funcs[cur_func].blocks[cur_block].add_statement(Res {
                                                                     output: res_sym.clone(),
                                                                     builder: builder_sym,
                                                                 });
            Ok((cur_func, cur_block, res_sym))
        }

        ExprKind::NewBuilder(ref arg) => {
            let (cur_func, cur_block, arg_sym) = if let Some(ref a) = *arg {
                let (cur_func, cur_block, arg_sym) = gen_expr(a, prog, cur_func, cur_block)?;
                (cur_func, cur_block, Some(arg_sym))
            } else {
                (cur_func, cur_block, None)
            };
            let res_sym = prog.add_local(&expr.ty, cur_func);
            prog.funcs[cur_func].blocks[cur_block].add_statement(NewBuilder {
                                                                     output: res_sym.clone(),
                                                                     arg: arg_sym,
                                                                     ty: expr.ty.clone(),
                                                                 });
            Ok((cur_func, cur_block, res_sym))
        }

        ExprKind::MakeStruct { ref elems } => {
            let mut syms = vec![];
            let (mut cur_func, mut cur_block, mut sym) =
                gen_expr(&elems[0], prog, cur_func, cur_block)?;
            syms.push((sym, elems[0].ty.clone()));
            for elem in elems.iter().skip(1) {
                let r = gen_expr(elem, prog, cur_func, cur_block)?;
                cur_func = r.0;
                cur_block = r.1;
                sym = r.2;
                syms.push((sym, elem.ty.clone()));
            }
            let res_sym = prog.add_local(&expr.ty, cur_func);
            prog.funcs[cur_func].blocks[cur_block].add_statement(MakeStruct {
                                                                     output: res_sym.clone(),
                                                                     elems: syms,
                                                                 });
            Ok((cur_func, cur_block, res_sym))
        }

        ExprKind::MakeVector { ref elems } => {
            let mut syms = vec![];
            let ty = match expr.ty {
                super::ast::Type::Vector(ref ety) => ety.clone(),
                _ => weld_err!("MakeVector doesn't have type Vector")?,
            };
            let mut cur_func = cur_func;
            let mut cur_block = cur_block;
            for elem in elems.iter() {
                let r = gen_expr(elem, prog, cur_func, cur_block)?;
                cur_func = r.0;
                cur_block = r.1;
                let sym = r.2;
                syms.push(sym);
            }
            let res_sym = prog.add_local(&expr.ty, cur_func);
            prog.funcs[cur_func].blocks[cur_block].add_statement(MakeVector {
                                                                     output: res_sym.clone(),
                                                                     elems: syms,
                                                                     elem_ty: *ty,
                                                                 });
            Ok((cur_func, cur_block, res_sym))
        }

        ExprKind::CUDF {
            ref sym_name,
            ref args,
            ..
        } => {
            let mut syms = vec![];
            let mut cur_func = cur_func;
            let mut cur_block = cur_block;
            for arg in args.iter() {
                let r = gen_expr(arg, prog, cur_func, cur_block)?;
                cur_func = r.0;
                cur_block = r.1;
                let sym = r.2;
                syms.push(sym);
            }
            let res_sym = prog.add_local(&expr.ty, cur_func);
            prog.funcs[cur_func].blocks[cur_block].add_statement(CUDF {
                                                                     output: res_sym.clone(),
                                                                     args: syms,
                                                                     symbol_name: sym_name.clone(),
                                                                 });
            Ok((cur_func, cur_block, res_sym))
        }

        ExprKind::GetField { ref expr, index } => {
            let (cur_func, cur_block, struct_sym) = gen_expr(expr, prog, cur_func, cur_block)?;
            let field_ty = match expr.ty {
                super::ast::Type::Struct(ref v) => &v[index as usize],
                _ => {
                    weld_err!("Internal error: tried to get field of type {}",
                              print_type(&expr.ty))?
                }
            };
            let res_sym = prog.add_local(&field_ty, cur_func);
            prog.funcs[cur_func].blocks[cur_block].add_statement(GetField {
                                                                     output: res_sym.clone(),
                                                                     value: struct_sym,
                                                                     index: index,
                                                                 });
            Ok((cur_func, cur_block, res_sym))
        }

        ExprKind::For {
            ref iters,
            ref builder,
            ref func,
        } => {
            if let ExprKind::Lambda {
                       ref params,
                       ref body,
                   } = func.kind {
                let (cur_func, cur_block, builder_sym) =
                    gen_expr(builder, prog, cur_func, cur_block)?;
                let body_func = prog.add_func();
                let body_block = prog.funcs[body_func].add_block();
                prog.add_local_named(&params[0].ty, &params[0].name, body_func);
                prog.add_local_named(&params[1].ty, &params[1].name, body_func);
                prog.add_local_named(&params[2].ty, &params[2].name, body_func);
                prog.funcs[body_func]
                    .params
                    .insert(builder_sym.clone(), builder.ty.clone());
                let mut cur_func = cur_func;
                let mut cur_block = cur_block;
                let mut pf_iters: Vec<ParallelForIter> = Vec::new();
                for iter in iters.iter() {
                    let data_res = gen_expr(&iter.data, prog, cur_func, cur_block)?;
                    cur_func = data_res.0;
                    cur_block = data_res.1;
                    prog.funcs[body_func]
                        .params
                        .insert(data_res.2.clone(), iter.data.ty.clone());
                    let start_sym = if iter.start.is_some() {
                        // TODO is there a cleaner way to do this?
                        let start_expr = match iter.start {
                            Some(ref e) => e,
                            _ => weld_err!("Can't reach this")?,
                        };
                        let start_res = gen_expr(&start_expr, prog, cur_func, cur_block)?;
                        cur_func = start_res.0;
                        cur_block = start_res.1;
                        prog.funcs[body_func]
                            .params
                            .insert(start_res.2.clone(), start_expr.ty.clone());
                        Some(start_res.2)
                    } else {
                        None
                    };
                    let end_sym = if iter.end.is_some() {
                        let end_expr = match iter.end {
                            Some(ref e) => e,
                            _ => weld_err!("Can't reach this")?,
                        };
                        let end_res = gen_expr(&end_expr, prog, cur_func, cur_block)?;
                        cur_func = end_res.0;
                        cur_block = end_res.1;
                        prog.funcs[body_func]
                            .params
                            .insert(end_res.2.clone(), end_expr.ty.clone());
                        Some(end_res.2)
                    } else {
                        None
                    };
                    let stride_sym = if iter.stride.is_some() {
                        let stride_expr = match iter.stride {
                            Some(ref e) => e,
                            _ => weld_err!("Can't reach this")?,
                        };
                        let stride_res = gen_expr(&stride_expr, prog, cur_func, cur_block)?;
                        cur_func = stride_res.0;
                        cur_block = stride_res.1;
                        prog.funcs[body_func]
                            .params
                            .insert(stride_res.2.clone(), stride_expr.ty.clone());
                        Some(stride_res.2)
                    } else {
                        None
                    };
                    pf_iters.push(ParallelForIter {
                                      data: data_res.2,
                                      start: start_sym,
                                      end: end_sym,
                                      stride: stride_sym,
                                      kind: iter.kind.clone(),
                                  });
                }
                let (body_end_func, body_end_block, _) =
                    gen_expr(body, prog, body_func, body_block)?;
                prog.funcs[body_end_func].blocks[body_end_block].terminator = EndFunction;
                let cont_func = prog.add_func();
                let cont_block = prog.funcs[cont_func].add_block();
                let mut is_innermost = true;
                body.traverse(&mut |ref e| if let ExprKind::For { .. } = e.kind {
                                       is_innermost = false;
                                   });
                prog.funcs[cur_func].blocks[cur_block].terminator =
                    ParallelFor(ParallelForData {
                                    data: pf_iters,
                                    builder: builder_sym.clone(),
                                    data_arg: params[2].name.clone(),
                                    builder_arg: params[0].name.clone(),
                                    idx_arg: params[1].name.clone(),
                                    body: body_func,
                                    cont: cont_func,
                                    innermost: is_innermost,
                                });
                Ok((cont_func, cont_block, builder_sym))
            } else {
                weld_err!("Argument to For was not a Lambda: {}", print_expr(func))
            }
        }

        _ => weld_err!("Unsupported expression: {}", print_expr(expr)),
    }
}

fn join<T: Iterator<Item = String>>(start: &str, sep: &str, end: &str, strings: T) -> String {
    let mut res = String::new();
    res.push_str(start);
    for (i, s) in strings.enumerate() {
        if i > 0 {
            res.push_str(sep);
        }
        res.push_str(&s);
    }
    res.push_str(end);
    res
}<|MERGE_RESOLUTION|>--- conflicted
+++ resolved
@@ -49,16 +49,12 @@
         index: Symbol,
         size: Symbol,
     },
-<<<<<<< HEAD
     Select {
         output: Symbol,
         cond: Symbol,
         on_true: Symbol,
         on_false: Symbol,
     },
-    Exp { output: Symbol, child: Symbol },
-=======
->>>>>>> 734053a9
     CUDF {
         output: Symbol,
         symbol_name: String,
@@ -260,20 +256,12 @@
                 ref index,
                 ref size,
             } => write!(f, "{} = slice({}, {}, {})", output, child, index, size),
-<<<<<<< HEAD
             Select {
                 ref output,
                 ref cond,
                 ref on_true,
                 ref on_false,
             } => write!(f, "{} = select({}, {}, {})", output, cond, on_true, on_false),
-
-            Exp {
-                ref output,
-                ref child,
-            } => write!(f, "{} = exp({})", output, child),
-=======
->>>>>>> 734053a9
             ToVec {
                 ref output,
                 ref child,
@@ -517,7 +505,6 @@
                     vars.push(index.clone());
                     vars.push(size.clone());
                 }
-<<<<<<< HEAD
                 Select {
                     ref cond,
                     ref on_true,
@@ -528,11 +515,6 @@
                     vars.push(on_true.clone());
                     vars.push(on_false.clone());
                 }
-                Exp { ref child, .. } => {
-                    vars.push(child.clone());
-                }
-=======
->>>>>>> 734053a9
                 ToVec { ref child, .. } => {
                     vars.push(child.clone());
                 }
@@ -814,7 +796,6 @@
             Ok((cur_func, cur_block, res_sym))
         }
 
-<<<<<<< HEAD
         ExprKind::Select {
             ref cond,
             ref on_true,
@@ -832,19 +813,6 @@
                                                                  });
             Ok((cur_func, cur_block, res_sym))
         }
-
-        ExprKind::Exp { ref value } => {
-            let (cur_func, cur_block, value_sym) = gen_expr(value, prog, cur_func, cur_block)?;
-            let res_sym = prog.add_local(&expr.ty, cur_func);
-            prog.funcs[cur_func].blocks[cur_block].add_statement(Exp {
-                                                                     output: res_sym.clone(),
-                                                                     child: value_sym,
-                                                                 });
-            Ok((cur_func, cur_block, res_sym))
-        }
-
-=======
->>>>>>> 734053a9
         ExprKind::ToVec { ref child_expr } => {
             let (cur_func, cur_block, child_sym) = gen_expr(child_expr, prog, cur_func, cur_block)?;
             let res_sym = prog.add_local(&expr.ty, cur_func);
