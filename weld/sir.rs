//! Sequential IR for Weld programs

use std::fmt;
use std::collections::{BTreeMap, HashMap, HashSet};

use super::ast::*;
use super::ast::Type::*;
use super::error::*;
use super::pretty_print::*;
use super::util::SymbolGenerator;

// TODO: make these wrapper types so that you can't pass in the wrong value by mistake
pub type BasicBlockId = usize;
pub type FunctionId = usize;

/// A non-terminating statement inside a basic block.
#[derive(Clone)]
pub enum Statement {
    BinOp {
        output: Symbol,
        op: BinOpKind,
        left: Symbol,
        right: Symbol,
    },
    UnaryOp {
        output: Symbol,
        op: UnaryOpKind,
        child: Symbol,
    },
    Negate { output: Symbol, child: Symbol },
    Broadcast { output: Symbol, child: Symbol },
    Cast {
        output: Symbol,
        child: Symbol,
    },
    Lookup {
        output: Symbol,
        child: Symbol,
        index: Symbol,
    },
    KeyExists {
        output: Symbol,
        child: Symbol,
        key: Symbol,
    },
    Slice {
        output: Symbol,
        child: Symbol,
        index: Symbol,
        size: Symbol,
    },
    Select {
        output: Symbol,
        cond: Symbol,
        on_true: Symbol,
        on_false: Symbol,
    },
    CUDF {
        output: Symbol,
        symbol_name: String,
        args: Vec<Symbol>,
    },
    ToVec { output: Symbol, child: Symbol },
    Length { output: Symbol, child: Symbol },
    Assign { output: Symbol, value: Symbol },
    AssignLiteral { output: Symbol, value: LiteralKind },
    Merge { builder: Symbol, value: Symbol },
    Res { output: Symbol, builder: Symbol },
    NewBuilder {
        output: Symbol,
        arg: Option<Symbol>,
        ty: Type,
    },
    MakeStruct {
        output: Symbol,
        elems: Vec<Symbol>,
    },
    MakeVector {
        output: Symbol,
        elems: Vec<Symbol>,
    },
    GetField {
        output: Symbol,
        value: Symbol,
        index: u32,
    },
}

#[derive(Clone)]
pub struct ParallelForIter {
    pub data: Symbol,
    pub start: Option<Symbol>,
    pub end: Option<Symbol>,
    pub stride: Option<Symbol>,
    pub kind: IterKind,
}

#[derive(Clone)]
pub struct ParallelForData {
    pub data: Vec<ParallelForIter>,
    pub builder: Symbol,
    pub data_arg: Symbol,
    pub builder_arg: Symbol,
    pub idx_arg: Symbol,
    pub body: FunctionId,
    pub cont: FunctionId,
    pub innermost: bool,
}

/// A terminating statement inside a basic block.
#[derive(Clone)]
pub enum Terminator {
    Branch {
        cond: Symbol,
        on_true: BasicBlockId,
        on_false: BasicBlockId,
    },
    JumpBlock(BasicBlockId),
    JumpFunction(FunctionId),
    ProgramReturn(Symbol),
    EndFunction,
    ParallelFor(ParallelForData),
    Crash,
}

/// A basic block inside a SIR program
#[derive(Clone)]
pub struct BasicBlock {
    pub id: BasicBlockId,
    pub statements: Vec<Statement>,
    pub terminator: Terminator,
}

pub struct SirFunction {
    pub id: FunctionId,
    pub params: HashMap<Symbol, Type>,
    pub locals: HashMap<Symbol, Type>,
    pub blocks: Vec<BasicBlock>,
}

impl SirFunction {

    /// Gets the Type for a Symbol in the function. Symbols may be either local variables or
    /// parameters.
    pub fn symbol_type(&self, sym: &Symbol) -> WeldResult<&Type> {
        self.locals.get(sym).map(|s| Ok(s)).unwrap_or_else(|| {
            self.params.get(sym).map(|s| Ok(s)).unwrap_or_else(|| {
                weld_err!("Can't find symbol {}#{}", sym.name, sym.id)
            })
        })
    }
}

pub struct SirProgram {
    /// funcs[0] is the main function
    pub funcs: Vec<SirFunction>,
    pub ret_ty: Type,
    pub top_params: Vec<TypedParameter>,
    sym_gen: SymbolGenerator,
}

impl SirProgram {
    pub fn new(ret_ty: &Type, top_params: &Vec<TypedParameter>) -> SirProgram {
        let mut prog = SirProgram {
            funcs: vec![],
            ret_ty: ret_ty.clone(),
            top_params: top_params.clone(),
            sym_gen: SymbolGenerator::new(),
        };
        /// add main
        prog.add_func();
        prog
    }

    pub fn add_func(&mut self) -> FunctionId {
        let func = SirFunction {
            id: self.funcs.len(),
            params: HashMap::new(),
            blocks: vec![],
            locals: HashMap::new(),
        };
        self.funcs.push(func);
        self.funcs.len() - 1
    }

    /// Add a local variable of the given type and return a symbol for it.
    pub fn add_local(&mut self, ty: &Type, func: FunctionId) -> Symbol {
        let sym = self.sym_gen.new_symbol(format!("fn{}_tmp", func).as_str());
        self.funcs[func].locals.insert(sym.clone(), ty.clone());
        sym
    }

    /// Add a local variable of the given type and name
    pub fn add_local_named(&mut self, ty: &Type, sym: &Symbol, func: FunctionId) {
        self.funcs[func].locals.insert(sym.clone(), ty.clone());
    }
}

impl SirFunction {
    /// Add a new basic block and return its block ID.
    pub fn add_block(&mut self) -> BasicBlockId {
        let block = BasicBlock {
            id: self.blocks.len(),
            statements: vec![],
            terminator: Terminator::Crash,
        };
        self.blocks.push(block);
        self.blocks.len() - 1
    }
}

impl BasicBlock {
    pub fn add_statement(&mut self, statement: Statement) {
        self.statements.push(statement);
    }
}

impl fmt::Display for Statement {
    fn fmt(&self, f: &mut fmt::Formatter) -> fmt::Result {
        use self::Statement::*;
        match *self {
            BinOp {
                ref output,
                ref op,
                ref left,
                ref right,
            } => {
                write!(f,
                       "{} = {} {} {}",
                       output,
                       op,
                       left,
                       right)
            }
            UnaryOp {
                ref output,
                ref op,
                ref child,
            } => write!(f, "{} = {}({})", output, op, child),
            Negate {
                ref output,
                ref child,
            } => write!(f, "{} = -{}", output, child),
            Broadcast {
                ref output,
                ref child,
            } => write!(f, "{} = broadcast({})", output, child),
            Cast {
                ref output,
                ref child,
            } => write!(f, "{} = cast({})", output, child),
            Lookup {
                ref output,
                ref child,
                ref index,
            } => write!(f, "{} = lookup({}, {})", output, child, index),
            KeyExists {
                ref output,
                ref child,
                ref key,
            } => write!(f, "{} = keyexists({}, {})", output, child, key),
            Slice {
                ref output,
                ref child,
                ref index,
                ref size,
            } => write!(f, "{} = slice({}, {}, {})", output, child, index, size),
            Select {
                ref output,
                ref cond,
                ref on_true,
                ref on_false,
            } => write!(f, "{} = select({}, {}, {})", output, cond, on_true, on_false),
            ToVec {
                ref output,
                ref child,
            } => write!(f, "{} = toVec({})", output, child),
            Length {
                ref output,
                ref child,
                ..
            } => write!(f, "{} = len({})", output, child),
            Assign {
                ref output,
                ref value,
            } => write!(f, "{} = {}", output, value),
            AssignLiteral {
                ref output,
                ref value,
            } => write!(f, "{} = {}", output, print_literal(value)),
            Merge {
                ref builder,
                ref value,
            } => write!(f, "merge({}, {})", builder, value),
            Res {
                ref output,
                ref builder,
            } => write!(f, "{} = result({})", output, builder),
            NewBuilder {
                ref output,
                ref arg,
                ref ty,
            } => {
                let arg_str = if let Some(ref a) = *arg {
                    a.to_string()
                } else {
                    "".to_string()
                };
                write!(f, "{} = new {}({})", output, print_type(ty), arg_str)
            }
            MakeStruct {
                ref output,
                ref elems,
            } => {
                write!(f,
                       "{} = {}",
                       output,
<<<<<<< HEAD
                       join("{", ",", "}", elems.iter().map(|e| e.name.clone())))
=======
                       join("{", ", ", "}", elems.iter().map(|e| format!("{}", e.0))))
>>>>>>> 5a5bf1e8
            }
            MakeVector {
                ref output,
                ref elems,
            } => {
                write!(f,
                       "{} = {}",
                       output,
                       join("[", ", ", "]", elems.iter().map(|e| format!("{}", e))))
            }
            CUDF {
                ref output,
                ref args,
                ref symbol_name,
                ..
            } => {
                write!(f,
                       "{} = cudf[{}]{}",
                       output,
                       symbol_name,
                       join("(", ", ", ")", args.iter().map(|e| format!("{}", e))))
            }
            GetField {
                ref output,
                ref value,
                index,
            } => write!(f, "{} = {}.${}", output, value, index),
        }
    }
}

impl fmt::Display for Terminator {
    fn fmt(&self, f: &mut fmt::Formatter) -> fmt::Result {
        use self::Terminator::*;
        match *self {
            Branch {
                ref cond,
                ref on_true,
                ref on_false,
            } => write!(f, "branch {} B{} B{}", cond, on_true, on_false),
            ParallelFor(ref pf) => {
                write!(f, "for [")?;
                for iter in &pf.data {
                    write!(f, "{}, ", iter)?;
                }
                write!(f, "] ")?;
                write!(f,
                       "{} {} {} {} F{} F{} {}",
                       pf.builder,
                       pf.builder_arg,
                       pf.idx_arg,
                       pf.data_arg,
                       pf.body,
                       pf.cont,
                       pf.innermost)?;
                Ok(())
            }
            JumpBlock(block) => write!(f, "jump B{}", block),
            JumpFunction(func) => write!(f, "jump F{}", func),
            ProgramReturn(ref sym) => write!(f, "return {}", sym),
            EndFunction => write!(f, "end"),
            Crash => write!(f, "crash"),
        }
    }
}

impl fmt::Display for ParallelForIter {
    fn fmt(&self, f: &mut fmt::Formatter) -> fmt::Result {

        let iterkind = match self.kind {
            IterKind::ScalarIter => "iter",
            IterKind::SimdIter => "simditer",
            IterKind::FringeIter => "fringeiter"
        };

        if self.start.is_some() {
            write!(f,
                   "{}({}, {}, {}, {})",
                   iterkind,
                   self.data,
                   self.start.clone().unwrap(),
                   self.end.clone().unwrap(),
                   self.stride.clone().unwrap())
        } else if self.kind != IterKind::ScalarIter {
            write!(f, "{}({})", iterkind, self.data)
        } else {
            write!(f, "{}", self.data)
        }
    }
}

impl fmt::Display for BasicBlock {
    fn fmt(&self, f: &mut fmt::Formatter) -> fmt::Result {
        write!(f, "B{}:\n", self.id)?;
        for stmt in &self.statements {
            write!(f, "  {}\n", stmt)?;
        }
        write!(f, "  {}\n", self.terminator)?;
        Ok(())
    }
}

impl fmt::Display for SirFunction {
    fn fmt(&self, f: &mut fmt::Formatter) -> fmt::Result {
        write!(f, "F{}:\n", self.id)?;
        write!(f, "Params:\n")?;
        let params_sorted: BTreeMap<&Symbol, &Type> = self.params.iter().collect();
        for (name, ty) in params_sorted {
            write!(f, "  {}: {}\n", name, print_type(ty))?;
        }
        write!(f, "Locals:\n")?;
        let locals_sorted: BTreeMap<&Symbol, &Type> = self.locals.iter().collect();
        for (name, ty) in locals_sorted {
            write!(f, "  {}: {}\n", name, print_type(ty))?;
        }
        for block in &self.blocks {
            write!(f, "{}", block)?;
        }
        Ok(())
    }
}

impl fmt::Display for SirProgram {
    fn fmt(&self, f: &mut fmt::Formatter) -> fmt::Result {
        for func in &self.funcs {
            write!(f, "{}\n", func)?;
        }
        Ok(())
    }
}

/// Recursive helper function for sir_param_correction. `env` contains the symbol to type mappings
/// that have been defined previously in the program. Any symbols that need to be passed in
/// as closure parameters to func_id will be added to `closure` (so that `func_id`'s
/// callers can also add these symbols to their parameters list, if necessary).
/// `visited` contains functions we have already seen on the way down the function call tree,
/// to prevent infinite recursion when there are loops.
fn sir_param_correction_helper(prog: &mut SirProgram,
                               func_id: FunctionId,
                               env: &mut HashMap<Symbol, Type>,
                               closure: &mut HashSet<Symbol>,
                               visited: &mut HashSet<FunctionId>) {
    // this is needed for cases where params are added outside of sir_param_correction and are not
    // based on variable reads in the function (e.g. in the Iterate case);
    // and when there are loops in the call graph (also in the Iterate case)
    for (name, _) in &prog.funcs[func_id].params {
        closure.insert(name.clone());
    }
    if !visited.insert(func_id) {
        return;
    }
    for (name, ty) in &prog.funcs[func_id].params {
        env.insert(name.clone(), ty.clone());
    }
    for (name, ty) in &prog.funcs[func_id].locals {
        env.insert(name.clone(), ty.clone());
    }
    // All symbols are unique, so there is no need to remove stuff from env at any point.
    for block in prog.funcs[func_id].blocks.clone() {
        let mut vars = vec![];
        for statement in &block.statements {
            use self::Statement::*;
            match *statement {
                // push any existing symbols that are used (but not assigned) by the statement
                BinOp {
                    ref left,
                    ref right,
                    ..
                } => {
                    vars.push(left.clone());
                    vars.push(right.clone());
                }
                UnaryOp {
                    ref child,
                    ..
                } => {
                    vars.push(child.clone());
                }
                Cast { ref child, .. } => {
                    vars.push(child.clone());
                }
                Negate { ref child, .. } => {
                    vars.push(child.clone());
                }
                Broadcast { ref child, .. } => {
                    vars.push(child.clone());
                }
                Lookup {
                    ref child,
                    ref index,
                    ..
                } => {
                    vars.push(child.clone());
                    vars.push(index.clone());
                }
                KeyExists { ref child, ref key, .. } => {
                    vars.push(child.clone());
                    vars.push(key.clone());
                }
                Slice {
                    ref child,
                    ref index,
                    ref size,
                    ..
                } => {
                    vars.push(child.clone());
                    vars.push(index.clone());
                    vars.push(size.clone());
                }
                Select {
                    ref cond,
                    ref on_true,
                    ref on_false,
                    ..
                } => {
                    vars.push(cond.clone());
                    vars.push(on_true.clone());
                    vars.push(on_false.clone());
                }
                ToVec { ref child, .. } => {
                    vars.push(child.clone());
                }
                Length { ref child, .. } => {
                    vars.push(child.clone());
                }
                Assign { ref value, .. } => vars.push(value.clone()),
                Merge {
                    ref builder,
                    ref value,
                } => {
                    vars.push(builder.clone());
                    vars.push(value.clone());
                }
                Res { ref builder, .. } => vars.push(builder.clone()),
                GetField { ref value, .. } => vars.push(value.clone()),
                AssignLiteral { .. } => {}
                NewBuilder { ref arg, .. } => {
                    if let Some(ref a) = *arg {
                        vars.push(a.clone());
                    }
                }
                MakeStruct { ref elems, .. } => {
                    for elem in elems {
                        vars.push(elem.clone());
                    }
                }
                MakeVector { ref elems, .. } => {
                    for elem in elems {
                        vars.push(elem.clone());
                    }
                }
                CUDF { ref args, .. } => {
                    for arg in args {
                        vars.push(arg.clone());
                    }
                }
            }
        }
        use self::Terminator::*;
        match block.terminator {
            // push any existing symbols that are used by the terminator
            Branch { ref cond, .. } => {
                vars.push(cond.clone());
            }
            ProgramReturn(ref sym) => {
                vars.push(sym.clone());
            }
            ParallelFor(ref pf) => {
                for iter in pf.data.iter() {
                    vars.push(iter.data.clone());
                    if iter.start.is_some() {
                        vars.push(iter.start.clone().unwrap());
                        vars.push(iter.end.clone().unwrap());
                        vars.push(iter.stride.clone().unwrap());
                    }
                }
                vars.push(pf.builder.clone());
            }
            JumpBlock(_) => {}
            JumpFunction(_) => {}
            EndFunction => {}
            Crash => {}
        }
        for var in &vars {
            if prog.funcs[func_id].locals.get(&var) == None {
                prog.funcs[func_id]
                    .params
                    .insert(var.clone(), env.get(&var).unwrap().clone());
                closure.insert(var.clone());
            }
        }
        let mut inner_closure = HashSet::new();
        match block.terminator {
            // make a recursive call for other functions referenced by the terminator
            ParallelFor(ref pf) => {
                sir_param_correction_helper(prog, pf.body, env, &mut inner_closure, visited);
                sir_param_correction_helper(prog, pf.cont, env, &mut inner_closure, visited);
            }
            JumpFunction(jump_func) => {
                sir_param_correction_helper(prog, jump_func, env, &mut inner_closure, visited);
            }
            Branch { .. } => {}
            JumpBlock(_) => {}
            ProgramReturn(_) => {}
            EndFunction => {}
            Crash => {}
        }
        for var in inner_closure {
            if prog.funcs[func_id].locals.get(&var) == None {
                prog.funcs[func_id]
                    .params
                    .insert(var.clone(), env.get(&var).unwrap().clone());
                closure.insert(var.clone());
            }
        }
    }
}

/// gen_expr may result in the use of symbols across function boundaries,
/// so ast_to_sir calls sir_param_correction to correct function parameters
/// to ensure that such symbols (the closure) are passed in as parameters.
/// Can be safely called multiple times -- only the necessary param corrections
/// will be performed.
fn sir_param_correction(prog: &mut SirProgram) -> WeldResult<()> {
    let mut env = HashMap::new();
    let mut closure = HashSet::new();
    let mut visited = HashSet::new();
    sir_param_correction_helper(prog, 0, &mut env, &mut closure, &mut visited);
    let ref func = prog.funcs[0];
    for name in closure {
        if func.params.get(&name) == None {
            weld_err!("Unbound symbol {}#{}", name.name, name.id)?;
        }
    }
    Ok(())
}

/// Convert an AST to a SIR program. Symbols must be unique in expr.
pub fn ast_to_sir(expr: &TypedExpr) -> WeldResult<SirProgram> {
    if let ExprKind::Lambda { ref params, ref body } = expr.kind {
        let mut prog = SirProgram::new(&expr.ty, params);
        prog.sym_gen = SymbolGenerator::from_expression(expr);
        for tp in params {
            prog.funcs[0].params.insert(tp.name.clone(), tp.ty.clone());
        }
        let first_block = prog.funcs[0].add_block();
        let (res_func, res_block, res_sym) = gen_expr(body, &mut prog, 0, first_block)?;
        prog.funcs[res_func].blocks[res_block].terminator = Terminator::ProgramReturn(res_sym);
        sir_param_correction(&mut prog)?;
        // second call is necessary in the case where there are loops in the call graph, since
        // some parameter dependencies may not have been propagated through back edges
        sir_param_correction(&mut prog)?;
        Ok((prog))
    } else {
        weld_err!("Expression passed to ast_to_sir was not a Lambda")
    }
}

/// Generate code to compute the expression `expr` starting at the current tail of `cur_block`,
/// possibly creating new basic blocks and functions in the process. Return the function and
/// basic block that the expression will be ready in, and its symbol therein.
fn gen_expr(expr: &TypedExpr,
            prog: &mut SirProgram,
            cur_func: FunctionId,
            cur_block: BasicBlockId)
            -> WeldResult<(FunctionId, BasicBlockId, Symbol)> {
    use self::Statement::*;
    use self::Terminator::*;
    match expr.kind {
        ExprKind::Ident(ref sym) => Ok((cur_func, cur_block, sym.clone())),

        ExprKind::Literal(lit) => {
            let res_sym = prog.add_local(&expr.ty, cur_func);
            prog.funcs[cur_func].blocks[cur_block].add_statement(AssignLiteral {
                                                                     output: res_sym.clone(),
                                                                     value: lit,
                                                                 });
            Ok((cur_func, cur_block, res_sym))
        }

        ExprKind::Let {
            ref name,
            ref value,
            ref body,
        } => {
            let (cur_func, cur_block, val_sym) = gen_expr(value, prog, cur_func, cur_block)?;
            prog.add_local_named(&value.ty, name, cur_func);
            prog.funcs[cur_func].blocks[cur_block].add_statement(Assign {
                                                                     output: name.clone(),
                                                                     value: val_sym,
                                                                 });
            let (cur_func, cur_block, res_sym) = gen_expr(body, prog, cur_func, cur_block)?;
            Ok((cur_func, cur_block, res_sym))
        }

        ExprKind::BinOp {
            kind,
            ref left,
            ref right,
        } => {
            let (cur_func, cur_block, left_sym) = gen_expr(left, prog, cur_func, cur_block)?;
            let (cur_func, cur_block, right_sym) = gen_expr(right, prog, cur_func, cur_block)?;
            let res_sym = prog.add_local(&expr.ty, cur_func);
            prog.funcs[cur_func].blocks[cur_block].add_statement(BinOp {
                                                                     output: res_sym.clone(),
                                                                     op: kind,
                                                                     left: left_sym,
                                                                     right: right_sym,
                                                                 });
            Ok((cur_func, cur_block, res_sym))
        }

        ExprKind::UnaryOp {
            kind,
            ref value,
        } => {
            let (cur_func, cur_block, value_sym) = gen_expr(value, prog, cur_func, cur_block)?;
            let res_sym = prog.add_local(&expr.ty, cur_func);
            prog.funcs[cur_func].blocks[cur_block].add_statement(UnaryOp {
                output: res_sym.clone(),
                op: kind,
                child: value_sym,
            });
            Ok((cur_func, cur_block, res_sym))
        }

        ExprKind::Negate(ref child_expr) => {
            let (cur_func, cur_block, child_sym) = gen_expr(child_expr, prog, cur_func, cur_block)?;
            let res_sym = prog.add_local(&expr.ty, cur_func);
            prog.funcs[cur_func].blocks[cur_block].add_statement(Negate {
                                                                     output: res_sym.clone(),
                                                                     child: child_sym,
                                                                 });
            Ok((cur_func, cur_block, res_sym))
        }

        ExprKind::Broadcast(ref child_expr) => {
            let (cur_func, cur_block, child_sym) = gen_expr(child_expr, prog, cur_func, cur_block)?;
            let res_sym = prog.add_local(&expr.ty, cur_func);
            prog.funcs[cur_func].blocks[cur_block].add_statement(Broadcast {
                                                                     output: res_sym.clone(),
                                                                     child: child_sym,
                                                                 });
            Ok((cur_func, cur_block, res_sym))
        }

        ExprKind::Cast { ref child_expr, .. } => {
            let (cur_func, cur_block, child_sym) = gen_expr(child_expr, prog, cur_func, cur_block)?;
            let res_sym = prog.add_local(&expr.ty, cur_func);
            prog.funcs[cur_func].blocks[cur_block].add_statement(Cast {
                                                                     output: res_sym.clone(),
                                                                     child: child_sym,
                                                                 });
            Ok((cur_func, cur_block, res_sym))
        }

        ExprKind::Lookup {
            ref data,
            ref index,
        } => {
            let (cur_func, cur_block, data_sym) = gen_expr(data, prog, cur_func, cur_block)?;
            let (cur_func, cur_block, index_sym) = gen_expr(index, prog, cur_func, cur_block)?;
            let res_sym = prog.add_local(&expr.ty, cur_func);
            prog.funcs[cur_func].blocks[cur_block].add_statement(Lookup {
                                                                     output: res_sym.clone(),
                                                                     child: data_sym,
                                                                     index: index_sym.clone(),
                                                                 });
            Ok((cur_func, cur_block, res_sym))
        }

        ExprKind::KeyExists { ref data, ref key } => {
            let (cur_func, cur_block, data_sym) = gen_expr(data, prog, cur_func, cur_block)?;
            let (cur_func, cur_block, key_sym) = gen_expr(key, prog, cur_func, cur_block)?;
            let res_sym = prog.add_local(&expr.ty, cur_func);
            prog.funcs[cur_func].blocks[cur_block].add_statement(KeyExists {
                                                                     output: res_sym.clone(),
                                                                     child: data_sym,
                                                                     key: key_sym.clone(),
                                                                 });
            Ok((cur_func, cur_block, res_sym))
        }

        ExprKind::Slice {
            ref data,
            ref index,
            ref size,
        } => {
            let (cur_func, cur_block, data_sym) = gen_expr(data, prog, cur_func, cur_block)?;
            let (cur_func, cur_block, index_sym) = gen_expr(index, prog, cur_func, cur_block)?;
            let (cur_func, cur_block, size_sym) = gen_expr(size, prog, cur_func, cur_block)?;
            let res_sym = prog.add_local(&expr.ty, cur_func);
            prog.funcs[cur_func].blocks[cur_block].add_statement(Slice {
                                                                     output: res_sym.clone(),
                                                                     child: data_sym,
                                                                     index: index_sym.clone(),
                                                                     size: size_sym.clone(),
                                                                 });
            Ok((cur_func, cur_block, res_sym))
        }

        ExprKind::Select {
            ref cond,
            ref on_true,
            ref on_false,
        } => {
            let (cur_func, cur_block, cond_sym) = gen_expr(cond, prog, cur_func, cur_block)?;
            let (cur_func, cur_block, true_sym) = gen_expr(on_true, prog, cur_func, cur_block)?;
            let (cur_func, cur_block, false_sym) = gen_expr(on_false, prog, cur_func, cur_block)?;
            let res_sym = prog.add_local(&expr.ty, cur_func);
            prog.funcs[cur_func].blocks[cur_block].add_statement(Select {
                                                                     output: res_sym.clone(),
                                                                     cond: cond_sym,
                                                                     on_true: true_sym.clone(),
                                                                     on_false: false_sym.clone(),
                                                                 });
            Ok((cur_func, cur_block, res_sym))
        }
        ExprKind::ToVec { ref child_expr } => {
            let (cur_func, cur_block, child_sym) = gen_expr(child_expr, prog, cur_func, cur_block)?;
            let res_sym = prog.add_local(&expr.ty, cur_func);
            prog.funcs[cur_func].blocks[cur_block].add_statement(ToVec {
                                                                     output: res_sym.clone(),
                                                                     child: child_sym,
                                                                 });
            Ok((cur_func, cur_block, res_sym))
        }

        ExprKind::Length { ref data } => {
            let (cur_func, cur_block, data_sym) = gen_expr(data, prog, cur_func, cur_block)?;
            let res_sym = prog.add_local(&expr.ty, cur_func);
            prog.funcs[cur_func].blocks[cur_block].add_statement(Length {
                                                                     output: res_sym.clone(),
                                                                     child: data_sym,
                                                                 });
            Ok((cur_func, cur_block, res_sym))
        }

        ExprKind::If {
            ref cond,
            ref on_true,
            ref on_false,
        } => {
            let (cur_func, cur_block, cond_sym) = gen_expr(cond, prog, cur_func, cur_block)?;
            let true_block = prog.funcs[cur_func].add_block();
            let false_block = prog.funcs[cur_func].add_block();
            prog.funcs[cur_func].blocks[cur_block].terminator = Branch {
                cond: cond_sym,
                on_true: true_block,
                on_false: false_block,
            };
            let (true_func, true_block, true_sym) = gen_expr(on_true, prog, cur_func, true_block)?;
            let (false_func, false_block, false_sym) =
                gen_expr(on_false, prog, cur_func, false_block)?;
            let res_sym = prog.add_local(&expr.ty, true_func);
            prog.funcs[true_func].blocks[true_block].add_statement(Assign {
                                                                       output: res_sym.clone(),
                                                                       value: true_sym,
                                                                   });
            prog.funcs[false_func].blocks[false_block].add_statement(Assign {
                                                                         output: res_sym.clone(),
                                                                         value: false_sym,
                                                                     });
            if true_func != cur_func || false_func != cur_func {
                // TODO we probably want a better for name for this symbol than whatever res_sym is
                prog.add_local_named(&expr.ty, &res_sym, false_func);
                // the part after the if-else block is split out into a separate continuation
                // function so that we don't have to duplicate this code
                let cont_func = prog.add_func();
                let cont_block = prog.funcs[cont_func].add_block();
                prog.funcs[true_func].blocks[true_block].terminator = JumpFunction(cont_func);
                prog.funcs[false_func].blocks[false_block].terminator = JumpFunction(cont_func);
                Ok((cont_func, cont_block, res_sym))
            } else {
                let cont_block = prog.funcs[cur_func].add_block();
                prog.funcs[true_func].blocks[true_block].terminator = JumpBlock(cont_block);
                prog.funcs[false_func].blocks[false_block].terminator = JumpBlock(cont_block);
                Ok((cur_func, cont_block, res_sym))
            }
        }

        ExprKind::Iterate {
            ref initial,
            ref update_func,
        } => {
            // Pull out the argument name and function body and validate that things type-check.
            let argument_sym;
            let func_body;
            match update_func.kind {
                ExprKind::Lambda { ref params, ref body } if params.len() == 1 => {
                    argument_sym = &params[0].name;
                    func_body = body;
                    if params[0].ty != initial.ty {
                        return weld_err!("Wrong argument type for body of Iterate");
                    }
                    if func_body.ty != Struct(vec![initial.ty.clone(), Scalar(ScalarKind::Bool)]) {
                        return weld_err!("Wrong return type for body of Iterate");
                    }
                    prog.add_local_named(&params[0].ty, argument_sym, cur_func);
                }
                _ => return weld_err!("Argument of Iterate was not a Lambda")
            }

            // Generate the intial value and assign it to the update_func's argument.
            let (cur_func, cur_block, initial_sym) = gen_expr(initial, prog, cur_func, cur_block)?;
            prog.funcs[cur_func].blocks[cur_block].add_statement(
                Assign { output: argument_sym.clone(), value: initial_sym });

            // Check whether the function's body contains any parallel loops. If so, we should put the loop body
            // in a new function because we'll need to jump back to it from continuations. If not, we can just
            // make the loop body be another basic block in the current function.
            let parallel_body = contains_parallel_expressions(func_body);
            let body_start_func = if parallel_body {
                let new_func = prog.add_func();
                new_func
            } else {
                cur_func
            };
            let body_start_block = prog.funcs[body_start_func].add_block();

            // Jump to where the body starts
            if parallel_body {
                prog.funcs[cur_func].blocks[cur_block].terminator = JumpFunction(body_start_func);
            } else {
                prog.funcs[cur_func].blocks[cur_block].terminator = JumpBlock(body_start_block);
            }

            // Generate the loop's body, which will work on argument_sym and produce result_sym.
            // The type of result_sym will be {ArgType, bool} and we will repeat the body if the bool is true.
            let (body_end_func, body_end_block, result_sym) =
                gen_expr(func_body, prog, body_start_func, body_start_block)?;
            
            // After the body, unpack the {state, bool} struct into symbols argument_sym and continue_sym.
            let continue_sym = prog.add_local(&Scalar(ScalarKind::Bool), body_end_func);
            if parallel_body {
                // this is needed because sir_param_correction does not add variables only used
                // on the LHS of assignments to the params list
                prog.funcs[body_end_func].params.insert(argument_sym.clone(), initial.ty.clone());
            }
            prog.funcs[body_end_func].blocks[body_end_block].add_statement(
                GetField { output: argument_sym.clone(), value: result_sym.clone(), index: 0 });
            prog.funcs[body_end_func].blocks[body_end_block].add_statement(
                GetField { output: continue_sym.clone(), value: result_sym.clone(), index: 1 });

            // Create two more blocks so we can branch on continue_sym
            let repeat_block = prog.funcs[body_end_func].add_block();
            let finish_block = prog.funcs[body_end_func].add_block();
            prog.funcs[body_end_func].blocks[body_end_block].terminator =
                Branch { cond: continue_sym, on_true: repeat_block, on_false: finish_block };

            // If we had a parallel body, repeat_block must do a JumpFunction to get back to body_start_func;
            // otherwise it can just do a normal JumpBlock since it should be in the same function.
            if parallel_body {
                assert!(body_end_func != body_start_func);
                prog.funcs[body_end_func].blocks[repeat_block].terminator = JumpFunction(body_start_func);
            } else {
                assert!(body_end_func == cur_func && body_start_func == cur_func);
                prog.funcs[body_end_func].blocks[repeat_block].terminator = JumpBlock(body_start_block);
            }

            // In either case, our final value is available in finish_block.
            Ok((body_end_func, finish_block, argument_sym.clone()))
        }

        ExprKind::Merge {
            ref builder,
            ref value,
        } => {
            let (cur_func, cur_block, builder_sym) = gen_expr(builder, prog, cur_func, cur_block)?;
            let (cur_func, cur_block, elem_sym) = gen_expr(value, prog, cur_func, cur_block)?;
            prog.funcs[cur_func].blocks[cur_block].add_statement(Merge {
                                                                     builder: builder_sym.clone(),
                                                                     value: elem_sym,
                                                                 });
            Ok((cur_func, cur_block, builder_sym))
        }

        ExprKind::Res { ref builder } => {
            let (cur_func, cur_block, builder_sym) = gen_expr(builder, prog, cur_func, cur_block)?;
            let res_sym = prog.add_local(&expr.ty, cur_func);
            prog.funcs[cur_func].blocks[cur_block].add_statement(Res {
                                                                     output: res_sym.clone(),
                                                                     builder: builder_sym,
                                                                 });
            Ok((cur_func, cur_block, res_sym))
        }

        ExprKind::NewBuilder(ref arg) => {
            let (cur_func, cur_block, arg_sym) = if let Some(ref a) = *arg {
                let (cur_func, cur_block, arg_sym) = gen_expr(a, prog, cur_func, cur_block)?;
                (cur_func, cur_block, Some(arg_sym))
            } else {
                (cur_func, cur_block, None)
            };
            let res_sym = prog.add_local(&expr.ty, cur_func);
            prog.funcs[cur_func].blocks[cur_block].add_statement(NewBuilder {
                                                                     output: res_sym.clone(),
                                                                     arg: arg_sym,
                                                                     ty: expr.ty.clone(),
                                                                 });
            Ok((cur_func, cur_block, res_sym))
        }

        ExprKind::MakeStruct { ref elems } => {
            let mut syms = vec![];
            let (mut cur_func, mut cur_block, mut sym) =
                gen_expr(&elems[0], prog, cur_func, cur_block)?;
            syms.push(sym);
            for elem in elems.iter().skip(1) {
                let r = gen_expr(elem, prog, cur_func, cur_block)?;
                cur_func = r.0;
                cur_block = r.1;
                sym = r.2;
                syms.push(sym);
            }
            let res_sym = prog.add_local(&expr.ty, cur_func);
            prog.funcs[cur_func].blocks[cur_block].add_statement(MakeStruct {
                                                                     output: res_sym.clone(),
                                                                     elems: syms,
                                                                 });
            Ok((cur_func, cur_block, res_sym))
        }

        ExprKind::MakeVector { ref elems } => {
            let mut syms = vec![];
            let mut cur_func = cur_func;
            let mut cur_block = cur_block;
            for elem in elems.iter() {
                let r = gen_expr(elem, prog, cur_func, cur_block)?;
                cur_func = r.0;
                cur_block = r.1;
                let sym = r.2;
                syms.push(sym);
            }
            let res_sym = prog.add_local(&expr.ty, cur_func);
            prog.funcs[cur_func].blocks[cur_block].add_statement(MakeVector {
                                                                     output: res_sym.clone(),
                                                                     elems: syms
                                                                 });
            Ok((cur_func, cur_block, res_sym))
        }

        ExprKind::CUDF {
            ref sym_name,
            ref args,
            ..
        } => {
            let mut syms = vec![];
            let mut cur_func = cur_func;
            let mut cur_block = cur_block;
            for arg in args.iter() {
                let r = gen_expr(arg, prog, cur_func, cur_block)?;
                cur_func = r.0;
                cur_block = r.1;
                let sym = r.2;
                syms.push(sym);
            }
            let res_sym = prog.add_local(&expr.ty, cur_func);
            prog.funcs[cur_func].blocks[cur_block].add_statement(CUDF {
                                                                     output: res_sym.clone(),
                                                                     args: syms,
                                                                     symbol_name: sym_name.clone(),
                                                                 });
            Ok((cur_func, cur_block, res_sym))
        }

        ExprKind::GetField { ref expr, index } => {
            let (cur_func, cur_block, struct_sym) = gen_expr(expr, prog, cur_func, cur_block)?;
            let field_ty = match expr.ty {
                super::ast::Type::Struct(ref v) => &v[index as usize],
                _ => {
                    weld_err!("Internal error: tried to get field of type {}",
                              print_type(&expr.ty))?
                }
            };
            let res_sym = prog.add_local(&field_ty, cur_func);
            prog.funcs[cur_func].blocks[cur_block].add_statement(GetField {
                                                                     output: res_sym.clone(),
                                                                     value: struct_sym,
                                                                     index: index,
                                                                 });
            Ok((cur_func, cur_block, res_sym))
        }

        ExprKind::For {
            ref iters,
            ref builder,
            ref func,
        } => {
            if let ExprKind::Lambda {
                       ref params,
                       ref body,
                   } = func.kind {
                let (cur_func, cur_block, builder_sym) =
                    gen_expr(builder, prog, cur_func, cur_block)?;
                let body_func = prog.add_func();
                let body_block = prog.funcs[body_func].add_block();
                prog.add_local_named(&params[0].ty, &params[0].name, body_func);
                prog.add_local_named(&params[1].ty, &params[1].name, body_func);
                prog.add_local_named(&params[2].ty, &params[2].name, body_func);
                prog.funcs[body_func]
                    .params
                    .insert(builder_sym.clone(), builder.ty.clone());
                let mut cur_func = cur_func;
                let mut cur_block = cur_block;
                let mut pf_iters: Vec<ParallelForIter> = Vec::new();
                for iter in iters.iter() {
                    let data_res = gen_expr(&iter.data, prog, cur_func, cur_block)?;
                    cur_func = data_res.0;
                    cur_block = data_res.1;
                    prog.funcs[body_func]
                        .params
                        .insert(data_res.2.clone(), iter.data.ty.clone());
                    let start_sym = if iter.start.is_some() {
                        // TODO is there a cleaner way to do this?
                        let start_expr = match iter.start {
                            Some(ref e) => e,
                            _ => weld_err!("Can't reach this")?,
                        };
                        let start_res = gen_expr(&start_expr, prog, cur_func, cur_block)?;
                        cur_func = start_res.0;
                        cur_block = start_res.1;
                        prog.funcs[body_func]
                            .params
                            .insert(start_res.2.clone(), start_expr.ty.clone());
                        Some(start_res.2)
                    } else {
                        None
                    };
                    let end_sym = if iter.end.is_some() {
                        let end_expr = match iter.end {
                            Some(ref e) => e,
                            _ => weld_err!("Can't reach this")?,
                        };
                        let end_res = gen_expr(&end_expr, prog, cur_func, cur_block)?;
                        cur_func = end_res.0;
                        cur_block = end_res.1;
                        prog.funcs[body_func]
                            .params
                            .insert(end_res.2.clone(), end_expr.ty.clone());
                        Some(end_res.2)
                    } else {
                        None
                    };
                    let stride_sym = if iter.stride.is_some() {
                        let stride_expr = match iter.stride {
                            Some(ref e) => e,
                            _ => weld_err!("Can't reach this")?,
                        };
                        let stride_res = gen_expr(&stride_expr, prog, cur_func, cur_block)?;
                        cur_func = stride_res.0;
                        cur_block = stride_res.1;
                        prog.funcs[body_func]
                            .params
                            .insert(stride_res.2.clone(), stride_expr.ty.clone());
                        Some(stride_res.2)
                    } else {
                        None
                    };
                    pf_iters.push(ParallelForIter {
                                      data: data_res.2,
                                      start: start_sym,
                                      end: end_sym,
                                      stride: stride_sym,
                                      kind: iter.kind.clone(),
                                  });
                }
                let (body_end_func, body_end_block, _) =
                    gen_expr(body, prog, body_func, body_block)?;
                prog.funcs[body_end_func].blocks[body_end_block].terminator = EndFunction;
                let cont_func = prog.add_func();
                let cont_block = prog.funcs[cont_func].add_block();
                let mut is_innermost = true;
                body.traverse(&mut |ref e| if let ExprKind::For { .. } = e.kind {
                                       is_innermost = false;
                                   });
                prog.funcs[cur_func].blocks[cur_block].terminator =
                    ParallelFor(ParallelForData {
                                    data: pf_iters,
                                    builder: builder_sym.clone(),
                                    data_arg: params[2].name.clone(),
                                    builder_arg: params[0].name.clone(),
                                    idx_arg: params[1].name.clone(),
                                    body: body_func,
                                    cont: cont_func,
                                    innermost: is_innermost,
                                });
                Ok((cont_func, cont_block, builder_sym))
            } else {
                weld_err!("Argument to For was not a Lambda: {}", print_expr(func))
            }
        }

        _ => weld_err!("Unsupported expression: {}", print_expr(expr)),
    }
}

/// Return true if an expression contains parallel for operators
fn contains_parallel_expressions(expr: &TypedExpr) -> bool {
    let mut found = false;
    expr.traverse(&mut |ref e| {
        if let ExprKind::For { .. } = e.kind {
            found = true;
        }
    });
    found
}

fn join<T: Iterator<Item = String>>(start: &str, sep: &str, end: &str, strings: T) -> String {
    let mut res = String::new();
    res.push_str(start);
    for (i, s) in strings.enumerate() {
        if i > 0 {
            res.push_str(sep);
        }
        res.push_str(&s);
    }
    res.push_str(end);
    res
}<|MERGE_RESOLUTION|>--- conflicted
+++ resolved
@@ -315,11 +315,7 @@
                 write!(f,
                        "{} = {}",
                        output,
-<<<<<<< HEAD
-                       join("{", ",", "}", elems.iter().map(|e| e.name.clone())))
-=======
-                       join("{", ", ", "}", elems.iter().map(|e| format!("{}", e.0))))
->>>>>>> 5a5bf1e8
+                       join("{", ",", "}", elems.iter().map(|e| format!("{}", e.name)))
             }
             MakeVector {
                 ref output,
