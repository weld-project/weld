--- conflicted
+++ resolved
@@ -24,12 +24,8 @@
   %valSizePtr = getelementptr {VALUE}, {VALUE}* null, i32 1
   %valSize = ptrtoint {VALUE}* %valSizePtr to i32
   %dict = call i8* @weld_rt_dict_new(i32 %keySize, i32 (i8*, i8*)* {KEY_PREFIX}.eq_on_pointers,
-<<<<<<< HEAD
-    i32 %valSize, i64 1000000, i64 %capacity)
-=======
     void (i8*, i32, i8*, i8*)* %mergeNewVal, void (i8*, i32, i8*, i8*)* %mergeValsFinalize,
     i8* %metadata, i32 %valSize, i32 %valSize, i64 %maxLocalBytes, i64 %capacity)
->>>>>>> 8220e75b
   ret %{NAME} %dict
 }}
 
@@ -80,22 +76,6 @@
   ret %{NAME}.slot %slot
 }}
 
-<<<<<<< HEAD
-; Set the key and value at a given slot. The slot is assumed to have been
-; returned by a lookup() on the same key provided here, and any old value for
-; the key will be replaced. A new %{NAME} is returned reusing the same storage.
-define %{NAME} @{NAME}.put(%{NAME} %dict, %{NAME}.slot %slot, {KEY} %key, {VALUE} %value) {{
-  %keyPtr = getelementptr %{NAME}.entry, %{NAME}.entry* %slot, i64 0, i32 3
-  %valuePtr = getelementptr %{NAME}.entry, %{NAME}.entry* %slot, i64 0, i32 4
-  store {KEY} %key, {KEY}* %keyPtr
-  store {VALUE} %value, {VALUE}* %valuePtr
-  %slotRaw = bitcast %{NAME}.slot %slot to i8*
-  call void @weld_rt_dict_put(i8* %dict, i8* %slotRaw)
-  ret %{NAME} %dict
-}}
-
-=======
->>>>>>> 8220e75b
 ; Get the entries of a dictionary as a vector.
 define {KV_VEC} @{NAME}.tovec(%{NAME} %dict) {{
   %valOffsetPtr = getelementptr {KV_STRUCT}, {KV_STRUCT}* null, i32 0, i32 1
