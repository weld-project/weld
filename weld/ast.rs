//! Abstract syntax tree for Weld.

use std::vec;
use std::fmt;

use super::error::*;

/// A symbol (identifier name); for now these are strings, but we may add some kind of scope ID.
#[derive(Clone, Debug, PartialEq, Eq, Hash, PartialOrd, Ord)]
pub struct Symbol {
    pub name: String,
    pub id: i32,
}

impl Symbol {
    pub fn new(name: &str, id: i32) -> Symbol {
        Symbol {
            name: name.into(),
            id: id,
        }
    }

    pub fn name(name: &str) -> Symbol {
        Symbol {
            name: name.into(),
            id: 0,
        }
    }
}

impl fmt::Display for Symbol {
    fn fmt(&self, f: &mut fmt::Formatter) -> fmt::Result {
        if self.id == 0 {
            write!(f, "{}", self.name)
        } else {
            write!(f, "{}#{}", self.name, self.id)
        }
    }
}

/// A data type.
#[derive(Clone, Debug, PartialEq, Eq, Hash)]
pub enum Type {
    Scalar(ScalarKind),
    Vector(Box<Type>),
    Dict(Box<Type>, Box<Type>),
    Builder(BuilderKind, Annotations),
    Struct(Vec<Type>),
    Function(Vec<Type>, Box<Type>),
}

#[derive(Clone, Copy, Debug, PartialEq, Eq, Hash)]
pub enum ScalarKind {
    Bool,
    I8,
    I32,
    I64,
    F32,
    F64,
}

impl fmt::Display for ScalarKind {
    fn fmt(&self, f: &mut fmt::Formatter) -> fmt::Result {
        use ast::ScalarKind::*;
        let text = match *self {
            Bool => "bool",
            I8 => "i8",
            I32 => "i32",
            I64 => "i64",
            F32 => "f32",
            F64 => "f64",
        };
        f.write_str(text)
    }
}

#[derive(Clone, Debug, PartialEq, Eq, Hash)]
pub enum BuilderImplementationKind {
    Local,
    Global,
}

impl fmt::Display for BuilderImplementationKind {
    fn fmt(&self, f: &mut fmt::Formatter) -> fmt::Result {
        use ast::BuilderImplementationKind::*;
        let text = match *self {
            Local => "local",
            Global => "global",
        };
        f.write_str(text)
    }
}

#[derive(Clone, Debug, PartialEq, Eq, Hash)]
pub struct Annotations {
    builder_implementation: Option<BuilderImplementationKind>,

    predicate: Option<bool>,
    vectorize: Option<bool>,
    tile_size: Option<i32>,
    grain_size: Option<i32>,

    size: Option<i64>,
    branch_selectivity: Option<i32>, // Fractions of 10,000.
    num_keys: Option<i64>, /* If additional fields are added, remember to add a getter / setter
                            * as well as necessary logic in fmt::Display and is_empty below. */
}

impl Annotations {
    pub fn new() -> Annotations {
        return Annotations {
                   builder_implementation: None,
                   predicate: None,
                   vectorize: None,
                   tile_size: None,
                   grain_size: None,
                   size: None,
                   branch_selectivity: None,
                   num_keys: None,
               };
    }

    pub fn builder_implementation(&self) -> &Option<BuilderImplementationKind> {
        &self.builder_implementation
    }

    pub fn set_builder_implementation(&mut self,
                                      builder_implementation: BuilderImplementationKind) {
        self.builder_implementation = Some(builder_implementation);
    }

    pub fn predicate(&self) -> &Option<bool> {
        &self.predicate
    }

    pub fn set_predicate(&mut self, predicate: bool) {
        self.predicate = Some(predicate)
    }

    pub fn vectorize(&self) -> &Option<bool> {
        &self.vectorize
    }

    pub fn set_vectorize(&mut self, vectorize: bool) {
        self.vectorize = Some(vectorize)
    }

    pub fn tile_size(&self) -> &Option<i32> {
        &self.tile_size
    }

    pub fn set_tile_size(&mut self, tile_size: i32) {
        self.tile_size = Some(tile_size)
    }

    pub fn grain_size(&self) -> &Option<i32> {
        &self.grain_size
    }

    pub fn set_grain_size(&mut self, grain_size: i32) {
        self.grain_size = Some(grain_size)
    }

    pub fn size(&self) -> &Option<i64> {
        &self.size
    }

    pub fn set_size(&mut self, size: i64) {
        self.size = Some(size)
    }

    pub fn selectivity(&self) -> &Option<i32> {
        &self.branch_selectivity
    }

    pub fn set_selectivity(&mut self, selectivity: i32) {
        self.branch_selectivity = Some(selectivity)
    }

    pub fn num_keys(&self) -> &Option<i64> {
        &self.num_keys
    }

    pub fn set_num_keys(&mut self, num_keys: i64) {
        self.num_keys = Some(num_keys)
    }

    pub fn is_empty(&self) -> bool {
        let mut is_empty = true;
        if let Some(_) = self.builder_implementation {
            is_empty = false;
        }
        if let Some(_) = self.predicate {
            is_empty = false;
        }
        if let Some(_) = self.vectorize {
            is_empty = false;
        }
        if let Some(_) = self.tile_size {
            is_empty = false;
        }
        if let Some(_) = self.grain_size {
            is_empty = false;
        }
        if let Some(_) = self.size {
            is_empty = false;
        }
        if let Some(_) = self.branch_selectivity {
            is_empty = false;
        }
        if let Some(_) = self.num_keys {
            is_empty = false;
        }
        is_empty
    }
}

impl fmt::Display for Annotations {
    fn fmt(&self, f: &mut fmt::Formatter) -> fmt::Result {
        let mut annotations = Vec::new();
        if let Some(ref e) = self.builder_implementation {
            annotations.push(format!("impl:{}", e));
        }
        if let Some(ref e) = self.predicate {
            annotations.push(format!("predicate:{}", e));
        }
        if let Some(ref e) = self.vectorize {
            annotations.push(format!("vectorize:{}", e));
        }
        if let Some(ref e) = self.tile_size {
            annotations.push(format!("tile_size:{}", e));
        }
        if let Some(ref e) = self.grain_size {
            annotations.push(format!("grain_size:{}", e));
        }
        if let Some(ref e) = self.size {
            annotations.push(format!("size:{}", e));
        }
        if let Some(ref e) = self.branch_selectivity {
            annotations.push(format!("selectivity:{}", e));
        }
        if let Some(ref e) = self.num_keys {
            annotations.push(format!("num_keys:{}", e));
        }

        if annotations.len() == 0 {
            return write!(f, "");
        }
        return write!(f, "@({})", annotations.join(","));
    }
}

#[derive(Clone, Debug, PartialEq, Eq, Hash)]
pub enum BuilderKind {
    Appender(Box<Type>),
    Merger(Box<Type>, BinOpKind),
    /// key_type, value_type, binop
    DictMerger(Box<Type>, Box<Type>, BinOpKind),
    GroupMerger(Box<Type>, Box<Type>),
    /// elem_type, binop
    VecMerger(Box<Type>, BinOpKind),
}

pub trait TypeBounds: Clone + PartialEq {}

impl TypeBounds for Type {}

/// An expression tree, having type annotations of type T. We make this parametrized because
/// expressions have different "kinds" of types attached to them at different points in the
/// compilation process -- namely PartialType when parsed and then Type after type inference.
#[derive(Clone, Debug, PartialEq)]
pub struct Expr<T: TypeBounds> {
    pub ty: T,
    pub kind: ExprKind<T>,
    pub annotations: Annotations,
}

/// An iterator, which specifies a vector to iterate over and optionally a start index,
/// end index, and stride.
#[derive(Clone, Debug, PartialEq)]
pub struct Iter<T: TypeBounds> {
    pub data: Box<Expr<T>>,
    pub start: Option<Box<Expr<T>>>,
    pub end: Option<Box<Expr<T>>>,
    pub stride: Option<Box<Expr<T>>>,
}

#[derive(Clone, Debug, PartialEq)]
pub enum ExprKind<T: TypeBounds> {
    // TODO: maybe all of these should take named parameters
    Literal(LiteralKind),
    Ident(Symbol),
    Negate(Box<Expr<T>>),
    BinOp {
        kind: BinOpKind,
        left: Box<Expr<T>>,
        right: Box<Expr<T>>,
    },
    Cast {
        kind: ScalarKind,
        child_expr: Box<Expr<T>>,
    },
    ToVec { child_expr: Box<Expr<T>> },
    MakeStruct { elems: Vec<Expr<T>> },
    MakeVector { elems: Vec<Expr<T>> },
    Zip { vectors: Vec<Expr<T>> },
    GetField { expr: Box<Expr<T>>, index: u32 },
    Length { data: Box<Expr<T>> },
    Lookup {
        data: Box<Expr<T>>,
        index: Box<Expr<T>>,
    },
    KeyExists {
        data: Box<Expr<T>>,
        key: Box<Expr<T>>,
    },
    Slice {
        data: Box<Expr<T>>,
        index: Box<Expr<T>>,
        size: Box<Expr<T>>,
    },
    Exp { value: Box<Expr<T>> },
    Log { value: Box<Expr<T>> },
    Erf { value: Box<Expr<T>> },
    Sqrt { value: Box<Expr<T>> },
    Let {
        name: Symbol,
        value: Box<Expr<T>>,
        body: Box<Expr<T>>,
    },
    If {
        cond: Box<Expr<T>>,
        on_true: Box<Expr<T>>,
        on_false: Box<Expr<T>>,
    },
    Lambda {
        params: Vec<Parameter<T>>,
        body: Box<Expr<T>>,
    },
    Apply {
        func: Box<Expr<T>>,
        params: Vec<Expr<T>>,
    },
    CUDF {
        sym_name: String,
        args: Vec<Expr<T>>,
        return_ty: Box<T>,
    },
    NewBuilder(Option<Box<Expr<T>>>),
    For {
        iters: Vec<Iter<T>>,
        builder: Box<Expr<T>>,
        func: Box<Expr<T>>,
    },
    Merge {
        builder: Box<Expr<T>>,
        value: Box<Expr<T>>,
    },
    Res { builder: Box<Expr<T>> },
}

#[derive(Clone, Copy, Debug, PartialEq)]
pub enum LiteralKind {
    BoolLiteral(bool),
    I8Literal(i8),
    I32Literal(i32),
    I64Literal(i64),
    F32Literal(f32),
    F64Literal(f64),
}

#[derive(Clone, Copy, Debug, PartialEq, Eq, Hash)]
pub enum BinOpKind {
    Add,
    Subtract,
    Multiply,
    Divide,
    Modulo,
    Equal,
    NotEqual,
    LessThan,
    LessThanOrEqual,
    GreaterThan,
    GreaterThanOrEqual,
    LogicalAnd,
    LogicalOr,
    BitwiseAnd,
    BitwiseOr,
    Xor,
}

impl BinOpKind {
    pub fn is_comparison(&self) -> bool {
        use ast::BinOpKind::*;
        match *self {
            Equal | NotEqual | LessThan | GreaterThan | LessThanOrEqual | GreaterThanOrEqual => {
                true
            }
            _ => false,
        }
    }
}

impl fmt::Display for BinOpKind {
    fn fmt(&self, f: &mut fmt::Formatter) -> fmt::Result {
        use ast::BinOpKind::*;
        let text = match *self {
            Add => "+",
            Subtract => "-",
            Multiply => "*",
            Divide => "/",
            Modulo => "%",
            Equal => "==",
            NotEqual => "!=",
            LessThan => "<",
            LessThanOrEqual => "<=",
            GreaterThan => ">",
            GreaterThanOrEqual => ">=",
            LogicalAnd => "&&",
            LogicalOr => "||",
            BitwiseAnd => "&",
            BitwiseOr => "|",
            Xor => "^",
        };
        f.write_str(text)
    }
}

#[derive(Clone, Debug, PartialEq, Eq, Hash)]
pub struct Parameter<T: TypeBounds> {
    pub name: Symbol,
    pub ty: T,
}

/// A typed expression struct.
pub type TypedExpr = Expr<Type>;

/// A typed parameter.
pub type TypedParameter = Parameter<Type>;

impl<T: TypeBounds> Expr<T> {
    /// Get an iterator for the children of this expression.
    pub fn children(&self) -> vec::IntoIter<&Expr<T>> {
        use self::ExprKind::*;
        match self.kind {
                BinOp {
                    ref left,
                    ref right,
                    ..
                } => vec![left.as_ref(), right.as_ref()],
                Cast { ref child_expr, .. } => vec![child_expr.as_ref()],
                ToVec { ref child_expr } => vec![child_expr.as_ref()],
                Let {
                    ref value,
                    ref body,
                    ..
                } => vec![value.as_ref(), body.as_ref()],
                Lambda { ref body, .. } => vec![body.as_ref()],
                MakeStruct { ref elems } => elems.iter().collect(),
                MakeVector { ref elems } => elems.iter().collect(),
                Zip { ref vectors } => vectors.iter().collect(),
                GetField { ref expr, .. } => vec![expr.as_ref()],
                Length { ref data } => vec![data.as_ref()],
                Lookup {
                    ref data,
                    ref index,
                } => vec![data.as_ref(), index.as_ref()],
                KeyExists { ref data, ref key } => vec![data.as_ref(), key.as_ref()],
                Slice {
                    ref data,
                    ref index,
                    ref size,
                } => vec![data.as_ref(), index.as_ref(), size.as_ref()],
                Exp { ref value } => vec![value.as_ref()],
<<<<<<< HEAD
                Log { ref value } => vec![value.as_ref()],
                Erf { ref value } => vec![value.as_ref()],
                Sqrt { ref value } => vec![value.as_ref()],
                Merge { ref builder, ref value } => vec![builder.as_ref(), value.as_ref()],
=======
                Merge {
                    ref builder,
                    ref value,
                } => vec![builder.as_ref(), value.as_ref()],
>>>>>>> d815428e
                Res { ref builder } => vec![builder.as_ref()],
                For {
                    ref iters,
                    ref builder,
                    ref func,
                } => {
                    let mut res: Vec<&Expr<T>> = vec![];
                    for iter in iters {
                        res.push(iter.data.as_ref());
                        if let Some(ref s) = iter.start {
                            res.push(s);
                        }
                        if let Some(ref e) = iter.end {
                            res.push(e);
                        }
                        if let Some(ref s) = iter.stride {
                            res.push(s);
                        }
                    }
                    res.push(builder.as_ref());
                    res.push(func.as_ref());
                    res
                }
                If {
                    ref cond,
                    ref on_true,
                    ref on_false,
                } => vec![cond.as_ref(), on_true.as_ref(), on_false.as_ref()],
                Apply {
                    ref func,
                    ref params,
                } => {
                    let mut res = vec![func.as_ref()];
                    res.extend(params.iter());
                    res
                }
                NewBuilder(ref opt) => {
                    if let Some(ref e) = *opt {
                        vec![e.as_ref()]
                    } else {
                        vec![]
                    }
                }
                CUDF { ref args, .. } => args.iter().collect(),
                Negate(ref t) => vec![t.as_ref()],
                // Explicitly list types instead of doing _ => ... to remember to add new types.
                Literal(_) | Ident(_) => vec![],
            }
            .into_iter()
    }

    /// Get an iterator of mutable references to the children of this expression.
    pub fn children_mut(&mut self) -> vec::IntoIter<&mut Expr<T>> {
        use self::ExprKind::*;
        match self.kind {
                BinOp {
                    ref mut left,
                    ref mut right,
                    ..
                } => vec![left.as_mut(), right.as_mut()],
                Cast { ref mut child_expr, .. } => vec![child_expr.as_mut()],
                ToVec { ref mut child_expr } => vec![child_expr.as_mut()],
                Let {
                    ref mut value,
                    ref mut body,
                    ..
                } => vec![value.as_mut(), body.as_mut()],
                Lambda { ref mut body, .. } => vec![body.as_mut()],
                MakeStruct { ref mut elems } => elems.iter_mut().collect(),
                MakeVector { ref mut elems } => elems.iter_mut().collect(),
                Zip { ref mut vectors } => vectors.iter_mut().collect(),
                GetField { ref mut expr, .. } => vec![expr.as_mut()],
                Length { ref mut data } => vec![data.as_mut()],
                Lookup {
                    ref mut data,
                    ref mut index,
                } => vec![data.as_mut(), index.as_mut()],
                KeyExists {
                    ref mut data,
                    ref mut key,
                } => vec![data.as_mut(), key.as_mut()],
                Slice {
                    ref mut data,
                    ref mut index,
                    ref mut size,
                } => vec![data.as_mut(), index.as_mut(), size.as_mut()],
                Exp { ref mut value } => vec![value.as_mut()],
<<<<<<< HEAD
                Log { ref mut value } => vec![value.as_mut()],
                Erf { ref mut value } => vec![value.as_mut()],
                Sqrt { ref mut value } => vec![value.as_mut()],
                Merge { ref mut builder, ref mut value } => vec![builder.as_mut(), value.as_mut()],
=======
                Merge {
                    ref mut builder,
                    ref mut value,
                } => vec![builder.as_mut(), value.as_mut()],
>>>>>>> d815428e
                Res { ref mut builder } => vec![builder.as_mut()],
                For {
                    ref mut iters,
                    ref mut builder,
                    ref mut func,
                } => {
                    let mut res: Vec<&mut Expr<T>> = vec![];
                    for iter in iters {
                        res.push(iter.data.as_mut());
                        if let Some(ref mut s) = iter.start {
                            res.push(s);
                        }
                        if let Some(ref mut e) = iter.end {
                            res.push(e);
                        }
                        if let Some(ref mut s) = iter.stride {
                            res.push(s);
                        }
                    }
                    res.push(builder.as_mut());
                    res.push(func.as_mut());
                    res
                }
                If {
                    ref mut cond,
                    ref mut on_true,
                    ref mut on_false,
                } => vec![cond.as_mut(), on_true.as_mut(), on_false.as_mut()],
                Apply {
                    ref mut func,
                    ref mut params,
                } => {
                    let mut res = vec![func.as_mut()];
                    res.extend(params.iter_mut());
                    res
                }
                NewBuilder(ref mut opt) => {
                    if let Some(ref mut e) = *opt {
                        vec![e.as_mut()]
                    } else {
                        vec![]
                    }
                }
                CUDF { ref mut args, .. } => args.iter_mut().collect(),
                Negate(ref mut t) => vec![t.as_mut()],
                // Explicitly list types instead of doing _ => ... to remember to add new types.
                Literal(_) | Ident(_) => vec![],
            }
            .into_iter()
    }

    /// Compares two expression trees, returning true if they are the same modulo symbol names.
    /// Symbols in the two expressions must have a one to one correspondance for the trees to be
    /// considered equal. If an undefined symbol is encountered in &self during the comparison,
    /// returns an error.
    pub fn compare_ignoring_symbols(&self, other: &Expr<T>) -> WeldResult<bool> {
        use self::ExprKind::*;
        use std::collections::HashMap;
        let mut sym_map: HashMap<&Symbol, &Symbol> = HashMap::new();

        fn _compare_ignoring_symbols<'b, 'a, U: TypeBounds>(e1: &'a Expr<U>,
                                                            e2: &'b Expr<U>,
                                                            sym_map: &mut HashMap<&'a Symbol,
                                                                                  &'b Symbol>)
                                                            -> WeldResult<bool> {
            // First, check the type.
            if e1.ty != e2.ty {
                return Ok(false);
            }
            // Check the kind of each expression. same_kind is true if each *non-expression* field
            // is equal and the kind of the expression matches. Also records corresponding symbol names.
            let same_kind = match (&e1.kind, &e2.kind) {
                (&BinOp { kind: ref kind1, .. }, &BinOp { kind: ref kind2, .. }) if kind1 ==
                                                                                    kind2 => {
                    Ok(true)
                }
                (&Cast { kind: ref kind1, .. }, &Cast { kind: ref kind2, .. }) if kind1 ==
                                                                                  kind2 => Ok(true),
                (&ToVec { .. }, &ToVec { .. }) => Ok(true),
                (&Let { name: ref sym1, .. }, &Let { name: ref sym2, .. }) => {
                    sym_map.insert(sym1, sym2);
                    Ok(true)
                }
                (&Lambda { params: ref params1, .. }, &Lambda { params: ref params2, .. }) => {
                    // Just compare types, and assume the symbol names "match up".
                    if params1.len() == params2.len() &&
                       params1.iter().zip(params2).all(|t| t.0.ty == t.1.ty) {
                        for (p1, p2) in params1.iter().zip(params2) {
                            sym_map.insert(&p1.name, &p2.name);
                        }
                        Ok(true)
                    } else {
                        Ok(false)
                    }
                }
                (&NewBuilder(_), &NewBuilder(_)) => Ok(true),
                (&Negate(_), &Negate(_)) => Ok(true),
                (&MakeStruct { .. }, &MakeStruct { .. }) => Ok(true),
                (&MakeVector { .. }, &MakeVector { .. }) => Ok(true),
                (&Zip { .. }, &Zip { .. }) => Ok(true),
                (&GetField { index: idx1, .. }, &GetField { index: idx2, .. }) if idx1 == idx2 => {
                    Ok(true)
                }
                (&Length { .. }, &Length { .. }) => Ok(true),
                (&Lookup { .. }, &Lookup { .. }) => Ok(true),
                (&KeyExists { .. }, &KeyExists { .. }) => Ok(true),
                (&Slice { .. }, &Slice { .. }) => Ok(true),
                (&Exp { .. }, &Exp { .. }) => Ok(true),
                (&Log { .. }, &Log { .. }) => Ok(true),
                (&Erf { .. }, &Erf { .. }) => Ok(true),
                (&Sqrt { .. }, &Sqrt { .. }) => Ok(true),
                (&Merge { .. }, &Merge { .. }) => Ok(true),
                (&Res { .. }, &Res { .. }) => Ok(true),
                (&For { .. }, &For { .. }) => Ok(true),
                (&If { .. }, &If { .. }) => Ok(true),
                (&Apply { .. }, &Apply { .. }) => Ok(true),
                (&CUDF {
                     sym_name: ref sym_name1,
                     return_ty: ref return_ty1,
                     ..
                 },
                 &CUDF {
                     sym_name: ref sym_name2,
                     return_ty: ref return_ty2,
                     ..
                 }) => {
                    let mut matches = sym_name1 == sym_name2;
                    matches = matches && return_ty1 == return_ty2;
                    Ok(matches)
                }
                (&Literal(ref l), &Literal(ref r)) if l == r => Ok(true),
                (&Ident(ref l), &Ident(ref r)) => {
                    if let Some(lv) = sym_map.get(l) {
                        Ok(**lv == *r)
                    } else {
                        weld_err!("undefined symbol {} when comparing expressions", l)
                    }
                }
                _ => Ok(false), // all else fail.
            };

            // Return if encountered and error or kind doesn't match.
            if same_kind.is_err() || !same_kind.as_ref().unwrap() {
                return same_kind;
            }

            // Recursively check the children.
            let e1_children: Vec<_> = e1.children().collect();
            let e2_children: Vec<_> = e2.children().collect();
            if e1_children.len() != e2_children.len() {
                return Ok(false);
            }
            for (c1, c2) in e1_children.iter().zip(e2_children) {
                let res = _compare_ignoring_symbols(&c1, &c2, sym_map);
                if res.is_err() || !res.as_ref().unwrap() {
                    return res;
                }
            }
            return Ok(true);
        }
        _compare_ignoring_symbols(self, other, &mut sym_map)
    }

    /// Substitute Ident nodes with the given symbol for another expression, stopping when an
    /// expression in the tree redefines the symbol (e.g. Let or Lambda parameters).
    pub fn substitute(&mut self, symbol: &Symbol, replacement: &Expr<T>) {
        // Replace ourselves if we are exactly the symbol.
        use self::ExprKind::*;
        let mut self_matches = false;
        match self.kind {
            Ident(ref sym) if *sym == *symbol => self_matches = true,
            _ => (),
        }
        if self_matches {
            *self = (*replacement).clone();
            return;
        }

        // Otherwise, replace any relevant children, unless we redefine the symbol.
        match self.kind {
            Let {
                ref name,
                ref mut value,
                ref mut body,
            } => {
                value.substitute(symbol, replacement);
                if name != symbol {
                    body.substitute(symbol, replacement);
                }
            }

            Lambda {
                ref params,
                ref mut body,
            } => {
                if params.iter().all(|p| p.name != *symbol) {
                    body.substitute(symbol, replacement);
                }
            }

            _ => {
                for c in self.children_mut() {
                    c.substitute(symbol, replacement);
                }
            }
        }
    }

    /// Run a closure on this expression and every child, in pre-order.
    pub fn traverse<F>(&self, func: &mut F)
        where F: FnMut(&Expr<T>) -> ()
    {
        func(self);
        for c in self.children() {
            c.traverse(func);
        }
    }

    /// Recursively transforms an expression in place by running a function on it and optionally replacing it with another expression.
    pub fn transform_and_continue<F>(&mut self, func: &mut F)
        where F: FnMut(&mut Expr<T>) -> (Option<Expr<T>>, bool)
    {
        match func(self) {
            (Some(e), true) => {
                *self = e;
                return self.transform_and_continue(func);
            }
            (Some(e), false) => {
                *self = e;
            }
            (None, true) => {
                for c in self.children_mut() {
                    c.transform_and_continue(func);
                }
            }
            (None, false) => {}
        }
    }


    /// Recursively transforms an expression in place by running a function on it and optionally replacing it with another expression.
    pub fn transform<F>(&mut self, func: &mut F)
        where F: FnMut(&mut Expr<T>) -> Option<Expr<T>>
    {
        if let Some(e) = func(self) {
            *self = e;
            return self.transform(func);
        }
        for c in self.children_mut() {
            c.transform(func);
        }
    }

    /// Returns true if this expressions contains `other`.
    pub fn contains(&mut self, other: &Expr<T>) -> bool {
        if *self == *other {
            return true;
        }
        for c in other.children() {
            if self.contains(c) {
                return true;
            }
        }
        return false;
    }
}<|MERGE_RESOLUTION|>--- conflicted
+++ resolved
@@ -472,17 +472,13 @@
                     ref size,
                 } => vec![data.as_ref(), index.as_ref(), size.as_ref()],
                 Exp { ref value } => vec![value.as_ref()],
-<<<<<<< HEAD
                 Log { ref value } => vec![value.as_ref()],
                 Erf { ref value } => vec![value.as_ref()],
                 Sqrt { ref value } => vec![value.as_ref()],
-                Merge { ref builder, ref value } => vec![builder.as_ref(), value.as_ref()],
-=======
                 Merge {
                     ref builder,
                     ref value,
                 } => vec![builder.as_ref(), value.as_ref()],
->>>>>>> d815428e
                 Res { ref builder } => vec![builder.as_ref()],
                 For {
                     ref iters,
@@ -570,17 +566,13 @@
                     ref mut size,
                 } => vec![data.as_mut(), index.as_mut(), size.as_mut()],
                 Exp { ref mut value } => vec![value.as_mut()],
-<<<<<<< HEAD
                 Log { ref mut value } => vec![value.as_mut()],
                 Erf { ref mut value } => vec![value.as_mut()],
                 Sqrt { ref mut value } => vec![value.as_mut()],
-                Merge { ref mut builder, ref mut value } => vec![builder.as_mut(), value.as_mut()],
-=======
                 Merge {
                     ref mut builder,
                     ref mut value,
                 } => vec![builder.as_mut(), value.as_mut()],
->>>>>>> d815428e
                 Res { ref mut builder } => vec![builder.as_mut()],
                 For {
                     ref mut iters,
