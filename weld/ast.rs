//! Abstract syntax tree for Weld.

use std::vec;
use std::fmt;

use super::error::*;

/// A symbol (identifier name); for now these are strings, but we may add some kind of scope ID.
#[derive(Clone, Debug, PartialEq, Eq, Hash, PartialOrd, Ord)]
pub struct Symbol {
    pub name: String,
    pub id: i32,
}

impl Symbol {
    pub fn new(name: &str, id: i32) -> Symbol {
        Symbol {
            name: name.into(),
            id: id,
        }
    }

    pub fn name(name: &str) -> Symbol {
        Symbol {
            name: name.into(),
            id: 0,
        }
    }
}

impl fmt::Display for Symbol {
    fn fmt(&self, f: &mut fmt::Formatter) -> fmt::Result {
        if self.id == 0 {
            write!(f, "{}", self.name)
        } else {
            write!(f, "{}#{}", self.name, self.id)
        }
    }
}

/// A data type.
#[derive(Clone, Debug, PartialEq, Eq, Hash)]
pub enum Type {
    Scalar(ScalarKind),
    Simd(ScalarKind),
    Vector(Box<Type>),
    Dict(Box<Type>, Box<Type>),
    Builder(BuilderKind, Annotations),
    Struct(Vec<Type>),
    Function(Vec<Type>, Box<Type>),
}

#[derive(Clone, Copy, Debug, PartialEq, Eq, Hash)]
pub enum ScalarKind {
    Bool,
    I8,
    I32,
    I64,
    F32,
    F64,
}

impl fmt::Display for ScalarKind {
    fn fmt(&self, f: &mut fmt::Formatter) -> fmt::Result {
        use ast::ScalarKind::*;
        let text = match *self {
            Bool => "bool",
            I8 => "i8",
            I32 => "i32",
            I64 => "i64",
            F32 => "f32",
            F64 => "f64",
        };
        f.write_str(text)
    }
}

#[derive(Clone, Debug, PartialEq, Eq, Hash)]
pub enum BuilderImplementationKind {
    Local,
    Global,
}

impl fmt::Display for BuilderImplementationKind {
    fn fmt(&self, f: &mut fmt::Formatter) -> fmt::Result {
        use ast::BuilderImplementationKind::*;
        let text = match *self {
            Local => "local",
            Global => "global",
        };
        f.write_str(text)
    }
}

#[derive(Clone, Debug, PartialEq, Eq, Hash)]
pub struct Annotations {
    builder_implementation: Option<BuilderImplementationKind>,

    predicate: Option<bool>,
    vectorize: Option<bool>,
    tile_size: Option<i32>,
    grain_size: Option<i32>,

    size: Option<i64>,
    branch_selectivity: Option<i32>, // Fractions of 10,000.
    num_keys: Option<i64>, /* If additional fields are added, remember to add a getter / setter
                            * as well as necessary logic in fmt::Display and is_empty below. */
}

impl Annotations {
    pub fn new() -> Annotations {
        return Annotations {
            builder_implementation: None,
            predicate: None,
            vectorize: None,
            tile_size: None,
            grain_size: None,
            size: None,
            branch_selectivity: None,
            num_keys: None,
        };
    }

    pub fn builder_implementation(&self) -> &Option<BuilderImplementationKind> {
        &self.builder_implementation
    }

    pub fn set_builder_implementation(&mut self,
                                      builder_implementation: BuilderImplementationKind) {
        self.builder_implementation = Some(builder_implementation);
    }

    pub fn predicate(&self) -> &Option<bool> {
        &self.predicate
    }

    pub fn set_predicate(&mut self, predicate: bool) {
        self.predicate = Some(predicate)
    }

    pub fn vectorize(&self) -> &Option<bool> {
        &self.vectorize
    }

    pub fn set_vectorize(&mut self, vectorize: bool) {
        self.vectorize = Some(vectorize)
    }

    pub fn tile_size(&self) -> &Option<i32> {
        &self.tile_size
    }

    pub fn set_tile_size(&mut self, tile_size: i32) {
        self.tile_size = Some(tile_size)
    }

    pub fn grain_size(&self) -> &Option<i32> {
        &self.grain_size
    }

    pub fn set_grain_size(&mut self, grain_size: i32) {
        self.grain_size = Some(grain_size)
    }

    pub fn size(&self) -> &Option<i64> {
        &self.size
    }

    pub fn set_size(&mut self, size: i64) {
        self.size = Some(size)
    }

    pub fn selectivity(&self) -> &Option<i32> {
        &self.branch_selectivity
    }

    pub fn set_selectivity(&mut self, selectivity: i32) {
        self.branch_selectivity = Some(selectivity)
    }

    pub fn num_keys(&self) -> &Option<i64> {
        &self.num_keys
    }

    pub fn set_num_keys(&mut self, num_keys: i64) {
        self.num_keys = Some(num_keys)
    }

    pub fn is_empty(&self) -> bool {
        let mut is_empty = true;
        if let Some(_) = self.builder_implementation {
            is_empty = false;
        }
        if let Some(_) = self.predicate {
            is_empty = false;
        }
        if let Some(_) = self.vectorize {
            is_empty = false;
        }
        if let Some(_) = self.tile_size {
            is_empty = false;
        }
        if let Some(_) = self.grain_size {
            is_empty = false;
        }
        if let Some(_) = self.size {
            is_empty = false;
        }
        if let Some(_) = self.branch_selectivity {
            is_empty = false;
        }
        if let Some(_) = self.num_keys {
            is_empty = false;
        }
        is_empty
    }
}

impl fmt::Display for Annotations {
    fn fmt(&self, f: &mut fmt::Formatter) -> fmt::Result {
        let mut annotations = Vec::new();
        if let Some(ref e) = self.builder_implementation {
            annotations.push(format!("impl:{}", e));
        }
        if let Some(ref e) = self.predicate {
            annotations.push(format!("predicate:{}", e));
        }
        if let Some(ref e) = self.vectorize {
            annotations.push(format!("vectorize:{}", e));
        }
        if let Some(ref e) = self.tile_size {
            annotations.push(format!("tile_size:{}", e));
        }
        if let Some(ref e) = self.grain_size {
            annotations.push(format!("grain_size:{}", e));
        }
        if let Some(ref e) = self.size {
            annotations.push(format!("size:{}", e));
        }
        if let Some(ref e) = self.branch_selectivity {
            annotations.push(format!("selectivity:{}", e));
        }
        if let Some(ref e) = self.num_keys {
            annotations.push(format!("num_keys:{}", e));
        }

        if annotations.len() == 0 {
            return write!(f, "");
        }
        return write!(f, "@({})", annotations.join(","));
    }
}

#[derive(Clone, Debug, PartialEq, Eq, Hash)]
pub enum BuilderKind {
    Appender(Box<Type>),
    Merger(Box<Type>, BinOpKind),
    /// key_type, value_type, binop
    DictMerger(Box<Type>, Box<Type>, BinOpKind),
    GroupMerger(Box<Type>, Box<Type>),
    /// elem_type, binop
    VecMerger(Box<Type>, BinOpKind),
}

pub trait TypeBounds: Clone + PartialEq {}

impl TypeBounds for Type {}

/// An expression tree, having type annotations of type T. We make this parametrized because
/// expressions have different "kinds" of types attached to them at different points in the
/// compilation process -- namely PartialType when parsed and then Type after type inference.
#[derive(Clone, Debug, PartialEq)]
pub struct Expr<T: TypeBounds> {
    pub ty: T,
    pub kind: ExprKind<T>,
    pub annotations: Annotations,
}

/// An iterator kind, which specifies how data should be loaded and passed to a `For` loop.
#[derive(Clone, Debug, Eq, PartialEq, Hash)]
pub enum IterKind {
    ScalarIter, // A standard scalar iterator.
    SimdIter, // A vector iterator.
    FringeIter, // A fringe iterator, handling the fringe of a vector iter.
}

impl fmt::Display for IterKind {
    fn fmt(&self, f: &mut fmt::Formatter) -> fmt::Result {
        use ast::IterKind::*;
        let text = match *self {
            ScalarIter => "scalar",
            SimdIter => "vectorized",
            FringeIter => "fringe",
        };
        f.write_str(text)
    }
}

/// An iterator, which specifies a vector to iterate over and optionally a start index,
/// end index, and stride.
#[derive(Clone, Debug, PartialEq)]
pub struct Iter<T: TypeBounds> {
    pub data: Box<Expr<T>>,
    pub start: Option<Box<Expr<T>>>,
    pub end: Option<Box<Expr<T>>>,
    pub stride: Option<Box<Expr<T>>>,
    pub kind: IterKind,
}

#[derive(Clone, Debug, PartialEq)]
pub enum ExprKind<T: TypeBounds> {
    // TODO: maybe all of these should take named parameters
    Literal(LiteralKind),
    Ident(Symbol),
    Negate(Box<Expr<T>>),
    // Broadcasts a scalar into a vector, e.g., 1 -> <1, 1, 1, 1>
    Broadcast(Box<Expr<T>>),
    BinOp {
        kind: BinOpKind,
        left: Box<Expr<T>>,
        right: Box<Expr<T>>,
    },
    UnaryOp {
        kind: UnaryOpKind,
        value: Box<Expr<T>>,
    },
    Cast {
        kind: ScalarKind,
        child_expr: Box<Expr<T>>,
    },
    ToVec { child_expr: Box<Expr<T>> },
    MakeStruct { elems: Vec<Expr<T>> },
    MakeVector { elems: Vec<Expr<T>> },
    Zip { vectors: Vec<Expr<T>> },
    GetField { expr: Box<Expr<T>>, index: u32 },
    Length { data: Box<Expr<T>> },
    Lookup {
        data: Box<Expr<T>>,
        index: Box<Expr<T>>,
    },
    KeyExists {
        data: Box<Expr<T>>,
        key: Box<Expr<T>>,
    },
    Slice {
        data: Box<Expr<T>>,
        index: Box<Expr<T>>,
        size: Box<Expr<T>>,
    },
    Let {
        name: Symbol,
        value: Box<Expr<T>>,
        body: Box<Expr<T>>,
    },
    If {
        cond: Box<Expr<T>>,
        on_true: Box<Expr<T>>,
        on_false: Box<Expr<T>>,
    },
    Select {
        cond: Box<Expr<T>>,
        on_true: Box<Expr<T>>,
        on_false: Box<Expr<T>>,
    },
    Lambda {
        params: Vec<Parameter<T>>,
        body: Box<Expr<T>>,
    },
    Apply {
        func: Box<Expr<T>>,
        params: Vec<Expr<T>>,
    },
    CUDF {
        sym_name: String,
        args: Vec<Expr<T>>,
        return_ty: Box<T>,
    },
    NewBuilder(Option<Box<Expr<T>>>),
    For {
        iters: Vec<Iter<T>>,
        builder: Box<Expr<T>>,
        func: Box<Expr<T>>,
    },
    Merge {
        builder: Box<Expr<T>>,
        value: Box<Expr<T>>,
    },
    Res { builder: Box<Expr<T>> },
}

#[derive(Clone, Copy, Debug, PartialEq)]
pub enum LiteralKind {
    BoolLiteral(bool),
    I8Literal(i8),
    I32Literal(i32),
    I64Literal(i64),
    F32Literal(f32),
    F64Literal(f64),
}

#[derive(Clone, Copy, Debug, PartialEq, Eq, Hash)]
pub enum BinOpKind {
    Add,
    Subtract,
    Multiply,
    Divide,
    Modulo,
    Equal,
    NotEqual,
    LessThan,
    LessThanOrEqual,
    GreaterThan,
    GreaterThanOrEqual,
    LogicalAnd,
    LogicalOr,
    BitwiseAnd,
    BitwiseOr,
    Xor,
}

#[derive(Clone, Copy, Debug, PartialEq, Eq, Hash)]
pub enum UnaryOpKind {
    Exp,
    Log,
    Sqrt,
    Erf,
}

impl BinOpKind {
    pub fn is_comparison(&self) -> bool {
        use ast::BinOpKind::*;
        match *self {
            Equal | NotEqual | LessThan | GreaterThan | LessThanOrEqual | GreaterThanOrEqual => {
                true
            }
            _ => false,
        }
    }
}

impl fmt::Display for BinOpKind {
    fn fmt(&self, f: &mut fmt::Formatter) -> fmt::Result {
        use ast::BinOpKind::*;
        let text = match *self {
            Add => "+",
            Subtract => "-",
            Multiply => "*",
            Divide => "/",
            Modulo => "%",
            Equal => "==",
            NotEqual => "!=",
            LessThan => "<",
            LessThanOrEqual => "<=",
            GreaterThan => ">",
            GreaterThanOrEqual => ">=",
            LogicalAnd => "&&",
            LogicalOr => "||",
            BitwiseAnd => "&",
            BitwiseOr => "|",
            Xor => "^",
        };
        f.write_str(text)
    }
}

impl fmt::Display for UnaryOpKind {
    fn fmt(&self, f: &mut fmt::Formatter) -> fmt::Result {
        use ast::UnaryOpKind::*;
        let text = match *self {
            Exp => "exp",
            Log => "log",
            Sqrt => "sqrt",
            Erf => "erf",
        };
        f.write_str(text)
    }
}

#[derive(Clone, Debug, PartialEq, Eq, Hash)]
pub struct Parameter<T: TypeBounds> {
    pub name: Symbol,
    pub ty: T,
}

/// A typed expression struct.
pub type TypedExpr = Expr<Type>;

/// A typed parameter.
pub type TypedParameter = Parameter<Type>;

impl<T: TypeBounds> Expr<T> {
    /// Get an iterator for the children of this expression.
    pub fn children(&self) -> vec::IntoIter<&Expr<T>> {
        use self::ExprKind::*;
        match self.kind {
<<<<<<< HEAD
            BinOp {
                ref left,
                ref right,
                ..
            } => vec![left.as_ref(), right.as_ref()],
            Cast { ref child_expr, .. } => vec![child_expr.as_ref()],
            ToVec { ref child_expr } => vec![child_expr.as_ref()],
            Let {
                ref value,
                ref body,
                ..
            } => vec![value.as_ref(), body.as_ref()],
            Lambda { ref body, .. } => vec![body.as_ref()],
            MakeStruct { ref elems } => elems.iter().collect(),
            MakeVector { ref elems } => elems.iter().collect(),
            Zip { ref vectors } => vectors.iter().collect(),
            GetField { ref expr, .. } => vec![expr.as_ref()],
            Length { ref data } => vec![data.as_ref()],
            Lookup {
                ref data,
                ref index,
            } => vec![data.as_ref(), index.as_ref()],
            KeyExists { ref data, ref key } => vec![data.as_ref(), key.as_ref()],
            Slice {
                ref data,
                ref index,
                ref size,
            } => vec![data.as_ref(), index.as_ref(), size.as_ref()],
            Exp { ref value } => vec![value.as_ref()],
            Merge {
                ref builder,
                ref value,
            } => vec![builder.as_ref(), value.as_ref()],
            Res { ref builder } => vec![builder.as_ref()],
            For {
                ref iters,
                ref builder,
                ref func,
            } => {
                let mut res: Vec<&Expr<T>> = vec![];
                for iter in iters {
                    res.push(iter.data.as_ref());
                    if let Some(ref s) = iter.start {
                        res.push(s);
=======
                BinOp {
                    ref left,
                    ref right,
                    ..
                } => vec![left.as_ref(), right.as_ref()],
                UnaryOp {ref value, ..} => vec![value.as_ref()],
                Cast { ref child_expr, .. } => vec![child_expr.as_ref()],
                ToVec { ref child_expr } => vec![child_expr.as_ref()],
                Let {
                    ref value,
                    ref body,
                    ..
                } => vec![value.as_ref(), body.as_ref()],
                Lambda { ref body, .. } => vec![body.as_ref()],
                MakeStruct { ref elems } => elems.iter().collect(),
                MakeVector { ref elems } => elems.iter().collect(),
                Zip { ref vectors } => vectors.iter().collect(),
                GetField { ref expr, .. } => vec![expr.as_ref()],
                Length { ref data } => vec![data.as_ref()],
                Lookup {
                    ref data,
                    ref index,
                } => vec![data.as_ref(), index.as_ref()],
                KeyExists { ref data, ref key } => vec![data.as_ref(), key.as_ref()],
                Slice {
                    ref data,
                    ref index,
                    ref size,
                } => vec![data.as_ref(), index.as_ref(), size.as_ref()],
                Merge {
                    ref builder,
                    ref value,
                } => vec![builder.as_ref(), value.as_ref()],
                Res { ref builder } => vec![builder.as_ref()],
                For {
                    ref iters,
                    ref builder,
                    ref func,
                } => {
                    let mut res: Vec<&Expr<T>> = vec![];
                    for iter in iters {
                        res.push(iter.data.as_ref());
                        if let Some(ref s) = iter.start {
                            res.push(s);
                        }
                        if let Some(ref e) = iter.end {
                            res.push(e);
                        }
                        if let Some(ref s) = iter.stride {
                            res.push(s);
                        }
>>>>>>> 734053a9
                    }
                    if let Some(ref e) = iter.end {
                        res.push(e);
                    }
                    if let Some(ref s) = iter.stride {
                        res.push(s);
                    }
                }
                res.push(builder.as_ref());
                res.push(func.as_ref());
                res
            }
            If {
                ref cond,
                ref on_true,
                ref on_false,
            } => vec![cond.as_ref(), on_true.as_ref(), on_false.as_ref()],
            Select {
                ref cond,
                ref on_true,
                ref on_false,
            } => vec![cond.as_ref(), on_true.as_ref(), on_false.as_ref()],
            Apply {
                ref func,
                ref params,
            } => {
                let mut res = vec![func.as_ref()];
                res.extend(params.iter());
                res
            }
            NewBuilder(ref opt) => {
                if let Some(ref e) = *opt {
                    vec![e.as_ref()]
                } else {
                    vec![]
                }
            }
            CUDF { ref args, .. } => args.iter().collect(),
            Negate(ref t) => vec![t.as_ref()],
            Broadcast(ref t) => vec![t.as_ref()],
            // Explicitly list types instead of doing _ => ... to remember to add new types.
            Literal(_) | Ident(_) => vec![],
        }.into_iter()
    }

    /// Get an iterator of mutable references to the children of this expression.
    pub fn children_mut(&mut self) -> vec::IntoIter<&mut Expr<T>> {
        use self::ExprKind::*;
        match self.kind {
<<<<<<< HEAD
            BinOp {
                ref mut left,
                ref mut right,
                ..
            } => vec![left.as_mut(), right.as_mut()],
            Cast { ref mut child_expr, .. } => vec![child_expr.as_mut()],
            ToVec { ref mut child_expr } => vec![child_expr.as_mut()],
            Let {
                ref mut value,
                ref mut body,
                ..
            } => vec![value.as_mut(), body.as_mut()],
            Lambda { ref mut body, .. } => vec![body.as_mut()],
            MakeStruct { ref mut elems } => elems.iter_mut().collect(),
            MakeVector { ref mut elems } => elems.iter_mut().collect(),
            Zip { ref mut vectors } => vectors.iter_mut().collect(),
            GetField { ref mut expr, .. } => vec![expr.as_mut()],
            Length { ref mut data } => vec![data.as_mut()],
            Lookup {
                ref mut data,
                ref mut index,
            } => vec![data.as_mut(), index.as_mut()],
            KeyExists {
                ref mut data,
                ref mut key,
            } => vec![data.as_mut(), key.as_mut()],
            Slice {
                ref mut data,
                ref mut index,
                ref mut size,
            } => vec![data.as_mut(), index.as_mut(), size.as_mut()],
            Exp { ref mut value } => vec![value.as_mut()],
            Merge {
                ref mut builder,
                ref mut value,
            } => vec![builder.as_mut(), value.as_mut()],
            Res { ref mut builder } => vec![builder.as_mut()],
            For {
                ref mut iters,
                ref mut builder,
                ref mut func,
            } => {
                let mut res: Vec<&mut Expr<T>> = vec![];
                for iter in iters {
                    res.push(iter.data.as_mut());
                    if let Some(ref mut s) = iter.start {
                        res.push(s);
=======
                BinOp {
                    ref mut left,
                    ref mut right,
                    ..
                } => vec![left.as_mut(), right.as_mut()],
                UnaryOp { ref mut value, .. } => vec![value.as_mut()],
                Cast { ref mut child_expr, .. } => vec![child_expr.as_mut()],
                ToVec { ref mut child_expr } => vec![child_expr.as_mut()],
                Let {
                    ref mut value,
                    ref mut body,
                    ..
                } => vec![value.as_mut(), body.as_mut()],
                Lambda { ref mut body, .. } => vec![body.as_mut()],
                MakeStruct { ref mut elems } => elems.iter_mut().collect(),
                MakeVector { ref mut elems } => elems.iter_mut().collect(),
                Zip { ref mut vectors } => vectors.iter_mut().collect(),
                GetField { ref mut expr, .. } => vec![expr.as_mut()],
                Length { ref mut data } => vec![data.as_mut()],
                Lookup {
                    ref mut data,
                    ref mut index,
                } => vec![data.as_mut(), index.as_mut()],
                KeyExists {
                    ref mut data,
                    ref mut key,
                } => vec![data.as_mut(), key.as_mut()],
                Slice {
                    ref mut data,
                    ref mut index,
                    ref mut size,
                } => vec![data.as_mut(), index.as_mut(), size.as_mut()],
                Merge {
                    ref mut builder,
                    ref mut value,
                } => vec![builder.as_mut(), value.as_mut()],
                Res { ref mut builder } => vec![builder.as_mut()],
                For {
                    ref mut iters,
                    ref mut builder,
                    ref mut func,
                } => {
                    let mut res: Vec<&mut Expr<T>> = vec![];
                    for iter in iters {
                        res.push(iter.data.as_mut());
                        if let Some(ref mut s) = iter.start {
                            res.push(s);
                        }
                        if let Some(ref mut e) = iter.end {
                            res.push(e);
                        }
                        if let Some(ref mut s) = iter.stride {
                            res.push(s);
                        }
>>>>>>> 734053a9
                    }
                    if let Some(ref mut e) = iter.end {
                        res.push(e);
                    }
                    if let Some(ref mut s) = iter.stride {
                        res.push(s);
                    }
                }
                res.push(builder.as_mut());
                res.push(func.as_mut());
                res
            }
            If {
                ref mut cond,
                ref mut on_true,
                ref mut on_false,
            } => vec![cond.as_mut(), on_true.as_mut(), on_false.as_mut()],
            Select {
                ref mut cond,
                ref mut on_true,
                ref mut on_false,
            } => vec![cond.as_mut(), on_true.as_mut(), on_false.as_mut()],

            Apply {
                ref mut func,
                ref mut params,
            } => {
                let mut res = vec![func.as_mut()];
                res.extend(params.iter_mut());
                res
            }
            NewBuilder(ref mut opt) => {
                if let Some(ref mut e) = *opt {
                    vec![e.as_mut()]
                } else {
                    vec![]
                }
            }
            CUDF { ref mut args, .. } => args.iter_mut().collect(),
            Negate(ref mut t) => vec![t.as_mut()],
            Broadcast(ref mut t) => vec![t.as_mut()],
            // Explicitly list types instead of doing _ => ... to remember to add new types.
            Literal(_) | Ident(_) => vec![],
        }.into_iter()
    }

    /// Compares two expression trees, returning true if they are the same modulo symbol names.
    /// Symbols in the two expressions must have a one to one correspondance for the trees to be
    /// considered equal. If an undefined symbol is encountered in &self during the comparison,
    /// returns an error.
    pub fn compare_ignoring_symbols(&self, other: &Expr<T>) -> WeldResult<bool> {
        use self::ExprKind::*;
        use std::collections::HashMap;
        let mut sym_map: HashMap<&Symbol, &Symbol> = HashMap::new();

        fn _compare_ignoring_symbols<'b, 'a, U: TypeBounds>(e1: &'a Expr<U>,
                                                            e2: &'b Expr<U>,
                                                            sym_map: &mut HashMap<&'a Symbol,
                                                                                  &'b Symbol>)
                                                            -> WeldResult<bool> {
            // First, check the type.
            if e1.ty != e2.ty {
                return Ok(false);
            }
            // Check the kind of each expression. same_kind is true if each *non-expression* field
            // is equal and the kind of the expression matches. Also records corresponding symbol names.
            let same_kind = match (&e1.kind, &e2.kind) {
                (&BinOp { kind: ref kind1, .. }, &BinOp { kind: ref kind2, .. }) if kind1 ==
                                                                                    kind2 => {
                    Ok(true)
                }
                (&UnaryOp { .. }, &UnaryOp { .. }) => Ok(true),
                (&Cast { kind: ref kind1, .. }, &Cast { kind: ref kind2, .. }) if kind1 ==
                                                                                  kind2 => Ok(true),
                (&ToVec { .. }, &ToVec { .. }) => Ok(true),
                (&Let { name: ref sym1, .. }, &Let { name: ref sym2, .. }) => {
                    sym_map.insert(sym1, sym2);
                    Ok(true)
                }
                (&Lambda { params: ref params1, .. }, &Lambda { params: ref params2, .. }) => {
                    // Just compare types, and assume the symbol names "match up".
                    if params1.len() == params2.len() &&
                       params1.iter().zip(params2).all(|t| t.0.ty == t.1.ty) {
                        for (p1, p2) in params1.iter().zip(params2) {
                            sym_map.insert(&p1.name, &p2.name);
                        }
                        Ok(true)
                    } else {
                        Ok(false)
                    }
                }
                (&NewBuilder(_), &NewBuilder(_)) => Ok(true),
                (&Negate(_), &Negate(_)) => Ok(true),
                (&Broadcast(_), &Broadcast(_)) => Ok(true),
                (&MakeStruct { .. }, &MakeStruct { .. }) => Ok(true),
                (&MakeVector { .. }, &MakeVector { .. }) => Ok(true),
                (&Zip { .. }, &Zip { .. }) => Ok(true),
                (&GetField { index: idx1, .. }, &GetField { index: idx2, .. }) if idx1 == idx2 => {
                    Ok(true)
                }
                (&Length { .. }, &Length { .. }) => Ok(true),
                (&Lookup { .. }, &Lookup { .. }) => Ok(true),
                (&KeyExists { .. }, &KeyExists { .. }) => Ok(true),
                (&Slice { .. }, &Slice { .. }) => Ok(true),
                (&Merge { .. }, &Merge { .. }) => Ok(true),
                (&Res { .. }, &Res { .. }) => Ok(true),
                (&For { .. }, &For { .. }) => Ok(true), // TODO need to check Iters?
                (&If { .. }, &If { .. }) => Ok(true),
                (&Select { .. }, &Select { .. }) => Ok(true),
                (&Apply { .. }, &Apply { .. }) => Ok(true),
                (&CUDF {
                     sym_name: ref sym_name1,
                     return_ty: ref return_ty1,
                     ..
                 },
                 &CUDF {
                     sym_name: ref sym_name2,
                     return_ty: ref return_ty2,
                     ..
                 }) => {
                    let mut matches = sym_name1 == sym_name2;
                    matches = matches && return_ty1 == return_ty2;
                    Ok(matches)
                }
                (&Literal(ref l), &Literal(ref r)) if l == r => Ok(true),
                (&Ident(ref l), &Ident(ref r)) => {
                    if let Some(lv) = sym_map.get(l) {
                        Ok(**lv == *r)
                    } else {
                        weld_err!("undefined symbol {} when comparing expressions", l)
                    }
                }
                _ => Ok(false), // all else fail.
            };

            // Return if encountered and error or kind doesn't match.
            if same_kind.is_err() || !same_kind.as_ref().unwrap() {
                return same_kind;
            }

            // Recursively check the children.
            let e1_children: Vec<_> = e1.children().collect();
            let e2_children: Vec<_> = e2.children().collect();
            if e1_children.len() != e2_children.len() {
                return Ok(false);
            }
            for (c1, c2) in e1_children.iter().zip(e2_children) {
                let res = _compare_ignoring_symbols(&c1, &c2, sym_map);
                if res.is_err() || !res.as_ref().unwrap() {
                    return res;
                }
            }
            return Ok(true);
        }
        _compare_ignoring_symbols(self, other, &mut sym_map)
    }

    /// Substitute Ident nodes with the given symbol for another expression, stopping when an
    /// expression in the tree redefines the symbol (e.g. Let or Lambda parameters).
    pub fn substitute(&mut self, symbol: &Symbol, replacement: &Expr<T>) {
        // Replace ourselves if we are exactly the symbol.
        use self::ExprKind::*;
        let mut self_matches = false;
        match self.kind {
            Ident(ref sym) if *sym == *symbol => self_matches = true,
            _ => (),
        }
        if self_matches {
            *self = (*replacement).clone();
            return;
        }

        // Otherwise, replace any relevant children, unless we redefine the symbol.
        match self.kind {
            Let {
                ref name,
                ref mut value,
                ref mut body,
            } => {
                value.substitute(symbol, replacement);
                if name != symbol {
                    body.substitute(symbol, replacement);
                }
            }

            Lambda {
                ref params,
                ref mut body,
            } => {
                if params.iter().all(|p| p.name != *symbol) {
                    body.substitute(symbol, replacement);
                }
            }

            _ => {
                for c in self.children_mut() {
                    c.substitute(symbol, replacement);
                }
            }
        }
    }

    /// Run a closure on this expression and every child, in pre-order.
    pub fn traverse<F>(&self, func: &mut F)
        where F: FnMut(&Expr<T>) -> ()
    {
        func(self);
        for c in self.children() {
            c.traverse(func);
        }
    }

    /// Recursively transforms an expression in place by running a function on it and optionally replacing it with another expression.
    pub fn transform_and_continue<F>(&mut self, func: &mut F)
        where F: FnMut(&mut Expr<T>) -> (Option<Expr<T>>, bool)
    {
        match func(self) {
            (Some(e), true) => {
                *self = e;
                return self.transform_and_continue(func);
            }
            (Some(e), false) => {
                *self = e;
            }
            (None, true) => {
                for c in self.children_mut() {
                    c.transform_and_continue(func);
                }
            }
            (None, false) => {}
        }
    }

    /// Recursively transforms an expression in place by running a function on it and optionally replacing it with another expression.
    /// Supports returning an error, which is treated as returning (None, false)
    pub fn transform_and_continue_res<F>(&mut self, func: &mut F)
        where F: FnMut(&mut Expr<T>) -> WeldResult<(Option<Expr<T>>, bool)>
        {
            if let Ok(result) = func(self) {
                match result {
                    (Some(e), true) => {
                        *self = e;
                        return self.transform_and_continue_res(func);
                    }
                    (Some(e), false) => {
                        *self = e;
                    }
                    (None, true) => {
                        for c in self.children_mut() {
                            c.transform_and_continue_res(func);
                        }
                    }
                    (None, false) => {}
                }
            }
        }


    /// Recursively transforms an expression in place by running a function on it and optionally replacing it with another expression.
    pub fn transform<F>(&mut self, func: &mut F)
        where F: FnMut(&mut Expr<T>) -> Option<Expr<T>>
    {
        if let Some(e) = func(self) {
            *self = e;
            return self.transform(func);
        }
        for c in self.children_mut() {
            c.transform(func);
        }
    }

    /// Returns true if this expressions contains `other`.
    pub fn contains(&self, other: &Expr<T>) -> bool {
        if *self == *other {
            return true;
        }
        for c in other.children() {
            if self.contains(c) {
                return true;
            }
        }
        return false;
    }
}<|MERGE_RESOLUTION|>--- conflicted
+++ resolved
@@ -493,12 +493,12 @@
     pub fn children(&self) -> vec::IntoIter<&Expr<T>> {
         use self::ExprKind::*;
         match self.kind {
-<<<<<<< HEAD
             BinOp {
                 ref left,
                 ref right,
                 ..
             } => vec![left.as_ref(), right.as_ref()],
+            UnaryOp {ref value, ..} => vec![value.as_ref()],
             Cast { ref child_expr, .. } => vec![child_expr.as_ref()],
             ToVec { ref child_expr } => vec![child_expr.as_ref()],
             Let {
@@ -522,7 +522,6 @@
                 ref index,
                 ref size,
             } => vec![data.as_ref(), index.as_ref(), size.as_ref()],
-            Exp { ref value } => vec![value.as_ref()],
             Merge {
                 ref builder,
                 ref value,
@@ -538,59 +537,6 @@
                     res.push(iter.data.as_ref());
                     if let Some(ref s) = iter.start {
                         res.push(s);
-=======
-                BinOp {
-                    ref left,
-                    ref right,
-                    ..
-                } => vec![left.as_ref(), right.as_ref()],
-                UnaryOp {ref value, ..} => vec![value.as_ref()],
-                Cast { ref child_expr, .. } => vec![child_expr.as_ref()],
-                ToVec { ref child_expr } => vec![child_expr.as_ref()],
-                Let {
-                    ref value,
-                    ref body,
-                    ..
-                } => vec![value.as_ref(), body.as_ref()],
-                Lambda { ref body, .. } => vec![body.as_ref()],
-                MakeStruct { ref elems } => elems.iter().collect(),
-                MakeVector { ref elems } => elems.iter().collect(),
-                Zip { ref vectors } => vectors.iter().collect(),
-                GetField { ref expr, .. } => vec![expr.as_ref()],
-                Length { ref data } => vec![data.as_ref()],
-                Lookup {
-                    ref data,
-                    ref index,
-                } => vec![data.as_ref(), index.as_ref()],
-                KeyExists { ref data, ref key } => vec![data.as_ref(), key.as_ref()],
-                Slice {
-                    ref data,
-                    ref index,
-                    ref size,
-                } => vec![data.as_ref(), index.as_ref(), size.as_ref()],
-                Merge {
-                    ref builder,
-                    ref value,
-                } => vec![builder.as_ref(), value.as_ref()],
-                Res { ref builder } => vec![builder.as_ref()],
-                For {
-                    ref iters,
-                    ref builder,
-                    ref func,
-                } => {
-                    let mut res: Vec<&Expr<T>> = vec![];
-                    for iter in iters {
-                        res.push(iter.data.as_ref());
-                        if let Some(ref s) = iter.start {
-                            res.push(s);
-                        }
-                        if let Some(ref e) = iter.end {
-                            res.push(e);
-                        }
-                        if let Some(ref s) = iter.stride {
-                            res.push(s);
-                        }
->>>>>>> 734053a9
                     }
                     if let Some(ref e) = iter.end {
                         res.push(e);
@@ -640,12 +586,12 @@
     pub fn children_mut(&mut self) -> vec::IntoIter<&mut Expr<T>> {
         use self::ExprKind::*;
         match self.kind {
-<<<<<<< HEAD
             BinOp {
                 ref mut left,
                 ref mut right,
                 ..
             } => vec![left.as_mut(), right.as_mut()],
+            UnaryOp { ref mut value, .. } => vec![value.as_mut()],
             Cast { ref mut child_expr, .. } => vec![child_expr.as_mut()],
             ToVec { ref mut child_expr } => vec![child_expr.as_mut()],
             Let {
@@ -672,7 +618,6 @@
                 ref mut index,
                 ref mut size,
             } => vec![data.as_mut(), index.as_mut(), size.as_mut()],
-            Exp { ref mut value } => vec![value.as_mut()],
             Merge {
                 ref mut builder,
                 ref mut value,
@@ -688,62 +633,6 @@
                     res.push(iter.data.as_mut());
                     if let Some(ref mut s) = iter.start {
                         res.push(s);
-=======
-                BinOp {
-                    ref mut left,
-                    ref mut right,
-                    ..
-                } => vec![left.as_mut(), right.as_mut()],
-                UnaryOp { ref mut value, .. } => vec![value.as_mut()],
-                Cast { ref mut child_expr, .. } => vec![child_expr.as_mut()],
-                ToVec { ref mut child_expr } => vec![child_expr.as_mut()],
-                Let {
-                    ref mut value,
-                    ref mut body,
-                    ..
-                } => vec![value.as_mut(), body.as_mut()],
-                Lambda { ref mut body, .. } => vec![body.as_mut()],
-                MakeStruct { ref mut elems } => elems.iter_mut().collect(),
-                MakeVector { ref mut elems } => elems.iter_mut().collect(),
-                Zip { ref mut vectors } => vectors.iter_mut().collect(),
-                GetField { ref mut expr, .. } => vec![expr.as_mut()],
-                Length { ref mut data } => vec![data.as_mut()],
-                Lookup {
-                    ref mut data,
-                    ref mut index,
-                } => vec![data.as_mut(), index.as_mut()],
-                KeyExists {
-                    ref mut data,
-                    ref mut key,
-                } => vec![data.as_mut(), key.as_mut()],
-                Slice {
-                    ref mut data,
-                    ref mut index,
-                    ref mut size,
-                } => vec![data.as_mut(), index.as_mut(), size.as_mut()],
-                Merge {
-                    ref mut builder,
-                    ref mut value,
-                } => vec![builder.as_mut(), value.as_mut()],
-                Res { ref mut builder } => vec![builder.as_mut()],
-                For {
-                    ref mut iters,
-                    ref mut builder,
-                    ref mut func,
-                } => {
-                    let mut res: Vec<&mut Expr<T>> = vec![];
-                    for iter in iters {
-                        res.push(iter.data.as_mut());
-                        if let Some(ref mut s) = iter.start {
-                            res.push(s);
-                        }
-                        if let Some(ref mut e) = iter.end {
-                            res.push(e);
-                        }
-                        if let Some(ref mut s) = iter.stride {
-                            res.push(s);
-                        }
->>>>>>> 734053a9
                     }
                     if let Some(ref mut e) = iter.end {
                         res.push(e);
