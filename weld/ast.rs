--- conflicted
+++ resolved
@@ -237,13 +237,9 @@
 pub enum IterKind {
     ScalarIter, // A standard scalar iterator.
     SimdIter, // A vector iterator.
-<<<<<<< HEAD
     FringeIter, // A fringe iterator, handling the fringe of a vector iter.
     NdIter,     // multi-dimensional nd-iter
-=======
-    FringeIter,
     RangeIter,
->>>>>>> 5b136146
 }
 
 impl fmt::Display for IterKind {
@@ -253,11 +249,8 @@
             ScalarIter => "scalar",
             SimdIter => "vectorized",
             FringeIter => "fringe",
-<<<<<<< HEAD
             NdIter => "nditer",
-=======
             RangeIter => "range",
->>>>>>> 5b136146
         };
         f.write_str(text)
     }
