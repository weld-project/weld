--- conflicted
+++ resolved
@@ -13,12 +13,8 @@
     VectorizedScalar(ScalarKind),
     Vector(Box<PartialType>),
     Dict(Box<PartialType>, Box<PartialType>),
-<<<<<<< HEAD
-    Builder(PartialBuilderKind),
+    Builder(PartialBuilderKind, Annotations),
     VectorizedBuilder(PartialBuilderKind),
-=======
-    Builder(PartialBuilderKind, Annotations),
->>>>>>> 74fa9064
     Struct(Vec<PartialType>),
     Function(Vec<PartialType>, Box<PartialType>),
 }
@@ -132,24 +128,17 @@
             VectorizedScalar(_) => true,
             Vector(ref elem) => elem.is_complete(),
             Dict(ref kt, ref vt) => kt.is_complete() && vt.is_complete(),
-<<<<<<< HEAD
-            Builder(Appender(ref elem)) => elem.is_complete(),
-            Builder(DictMerger(ref kt, ref vt, _, _)) => kt.is_complete() && vt.is_complete(),
-            Builder(VecMerger(ref elem, _, _)) => elem.is_complete(),
-            Builder(Merger(ref elem, _)) => elem.is_complete(),
             VectorizedBuilder(Appender(ref elem)) => elem.is_complete(),
             VectorizedBuilder(DictMerger(ref kt, ref vt, _, _)) => {
                 kt.is_complete() && vt.is_complete()
             }
             VectorizedBuilder(VecMerger(ref elem, _, _)) => elem.is_complete(),
             VectorizedBuilder(Merger(ref elem, _)) => elem.is_complete(),
-=======
             Builder(Appender(ref elem), _) => elem.is_complete(),
             Builder(DictMerger(ref kt, ref vt, _, _), _) => kt.is_complete() && vt.is_complete(),
             Builder(GroupMerger(ref kt, ref vt, _), _) => kt.is_complete() && vt.is_complete(),
             Builder(VecMerger(ref elem, _, _), _) => elem.is_complete(),
             Builder(Merger(ref elem, _), _) => elem.is_complete(),
->>>>>>> 74fa9064
             Struct(ref elems) => elems.iter().all(|e| e.is_complete()),
             Function(ref params, ref res) => {
                 params.iter().all(|p| p.is_complete()) && res.is_complete()
