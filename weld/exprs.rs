--- conflicted
+++ resolved
@@ -501,11 +501,7 @@
             VecMerger(ref elem_ty, _) => {
                 if let Struct(ref tys) = value.ty {
                     if tys.len() != 2 {
-<<<<<<< HEAD
-                        return err;
-=======
                         return err; 
->>>>>>> 05480d03
                     }
                     if tys[0] != Scalar(ScalarKind::I64) {
                         return err;
