--- conflicted
+++ resolved
@@ -116,11 +116,8 @@
     }
 }
 
-<<<<<<< HEAD
-pub fn getfield_expr(expr: Expr, index: u32) -> WeldResult<Expr> {
-=======
 /// Version of makevector_expr that is compatible with empty vectors.
-pub fn makevector_expr_typed(exprs: Vec<Expr<Type>>, ty: Type) -> WeldResult<Expr<Type>> {
+pub fn makevector_expr_typed(exprs: Vec<Expr>, ty: Type) -> WeldResult<Expr> {
     if exprs.iter().all(|e| e.ty == ty) {
         new_expr(MakeVector { elems: exprs }, Vector(Box::new(ty.clone())))
     } else {
@@ -128,8 +125,7 @@
     }
 }
 
-pub fn getfield_expr(expr: Expr<Type>, index: u32) -> WeldResult<Expr<Type>> {
->>>>>>> bcca90f1
+pub fn getfield_expr(expr: Expr, index: u32) -> WeldResult<Expr> {
     let ty = if let Struct(ref tys) = expr.ty {
         tys[index as usize].clone()
     } else {
