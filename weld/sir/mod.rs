--- conflicted
+++ resolved
@@ -592,11 +592,8 @@
             IterKind::ScalarIter => "iter",
             IterKind::SimdIter => "simditer",
             IterKind::FringeIter => "fringeiter",
-<<<<<<< HEAD
-            IterKind::NdIter => "nditer"
-=======
+            IterKind::NdIter => "nditer",
             IterKind::RangeIter => "rangeiter",
->>>>>>> 5b136146
         };
         
         if self.shape.is_some() {
