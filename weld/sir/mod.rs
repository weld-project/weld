//! Sequential IR for Weld programs

use std::fmt;
use std::collections::{BTreeMap, HashMap, HashSet};
use std::collections::hash_map::Entry;

use std::vec;

use super::ast::*;
use super::ast::Type::*;
use super::error::*;
use super::util::{SymbolGenerator, join};

extern crate fnv;

pub mod optimizations;

// TODO: make these wrapper types so that you can't pass in the wrong value by mistake
pub type BasicBlockId = usize;
pub type FunctionId = usize;

/// A non-terminating statement inside a basic block.
#[derive(Clone, PartialEq, Eq, Hash)]
pub enum StatementKind {
    Assign(Symbol),
    AssignLiteral(LiteralKind),
    BinOp {
        op: BinOpKind,
        left: Symbol,
        right: Symbol,
    },
    Broadcast(Symbol),
    Cast(Symbol, Type),
    CUDF {
        symbol_name: String,
        args: Vec<Symbol>,
    },
    GetField {
        value: Symbol,
        index: u32,
    },
    KeyExists {
        child: Symbol,
        key: Symbol,
    },
    Length(Symbol),
    Lookup {
        child: Symbol,
        index: Symbol,
    },
    OptLookup {
        child: Symbol,
        index: Symbol,
    },
    MakeStruct(Vec<Symbol>),
    MakeVector(Vec<Symbol>),
    Merge { builder: Symbol, value: Symbol },
    Negate(Symbol),
    Not(Symbol),
    NewBuilder {
        arg: Option<Symbol>,
        ty: Type,
    },
    ParallelFor(ParallelForData),
    Res(Symbol),
    Select {
        cond: Symbol,
        on_true: Symbol,
        on_false: Symbol,
    },
    Slice {
        child: Symbol,
        index: Symbol,
        size: Symbol,
    },
    Sort {
        child: Symbol,
        cmpfunc: FunctionId,
    },
    Serialize(Symbol),
    Deserialize(Symbol),
    ToVec(Symbol),
    UnaryOp {
        op: UnaryOpKind,
        child: Symbol,
    }
}

#[derive(Clone, PartialEq, Eq, Hash)]
pub struct ParallelForIter {
    pub data: Symbol,
    pub start: Option<Symbol>,
    pub end: Option<Symbol>,
    pub stride: Option<Symbol>,
    pub kind: IterKind,
    // NdIter specific fields
    pub strides: Option<Symbol>,
    pub shape: Option<Symbol>,
}

#[derive(Clone, PartialEq, Eq, Hash)]
pub struct ParallelForData {
    pub data: Vec<ParallelForIter>,
    pub builder: Symbol,
    pub data_arg: Symbol,
    pub builder_arg: Symbol,
    pub idx_arg: Symbol,
    pub body: FunctionId,
    pub innermost: bool,
}

impl StatementKind {
    pub fn children(&self) -> vec::IntoIter<&Symbol> {
        use self::StatementKind::*;
        let mut vars = vec![];
        match *self {
            // push any existing symbols that are used (but not assigned) by the statement
            BinOp {
                ref left,
                ref right,
                ..
            } => {
                vars.push(left);
                vars.push(right);
            }
            ParallelFor(ref data) => {
                vars.push(&data.builder);
                // vars.push(&data.data_arg);
                // vars.push(&data.builder_arg);
                // vars.push(&data.idx_arg);
                for iter in data.data.iter() {
                    vars.push(&iter.data);
                    if iter.shape.is_some() {
                        vars.push(iter.start.as_ref().unwrap());
                        vars.push(iter.end.as_ref().unwrap());
                        vars.push(iter.stride.as_ref().unwrap());
                        vars.push(iter.shape.as_ref().unwrap());
                        vars.push(iter.strides.as_ref().unwrap());
                    } else if iter.start.is_some() {
                        vars.push(iter.start.as_ref().unwrap());
                        vars.push(iter.end.as_ref().unwrap());
                        vars.push(iter.stride.as_ref().unwrap());
                    }
                }
            }
            UnaryOp {
                ref child,
                ..
            } => {
                vars.push(child);
            }
            Cast(ref child, _) => {
                vars.push(child);
            }
            Negate(ref child) => {
                vars.push(child);
            }
            Not(ref child) => {
                vars.push(child);
            }
            Broadcast(ref child) => {
                vars.push(child);
            }
            Serialize(ref child) => {
                vars.push(child);
            }
            Deserialize(ref child) => {
                vars.push(child);
            }
            Lookup {
                ref child,
                ref index,
            } => {
                vars.push(child);
                vars.push(index);
            }
            OptLookup {
                ref child,
                ref index,
            } => {
                vars.push(child);
                vars.push(index);
            }
            KeyExists { ref child, ref key } => {
                vars.push(child);
                vars.push(key);
            }
            Slice {
                ref child,
                ref index,
                ref size,
            } => {
                vars.push(child);
                vars.push(index);
                vars.push(size);
            }
            Sort {
                ref child,
                ..
            } => {
                vars.push(child);
            }
            Select {
                ref cond,
                ref on_true,
                ref on_false,
            } => {
                vars.push(cond);
                vars.push(on_true);
                vars.push(on_false);
            }
            ToVec(ref child) => {
                vars.push(child);
            }
            Length(ref child) => {
                vars.push(child);
            }
            Assign(ref value) => {
                vars.push(value);
            }
            Merge {
                ref builder,
                ref value,
            } => {
                vars.push(builder);
                vars.push(value);
            }
            Res(ref builder) => vars.push(builder),
            GetField { ref value, .. } => vars.push(value),
            AssignLiteral { .. } => {}
            NewBuilder { ref arg, .. } => {
                if let Some(ref a) = *arg {
                    vars.push(a);
                }
            }
            MakeStruct(ref elems) => {
                for elem in elems {
                    vars.push(elem);
                }
            }
            MakeVector(ref elems) => {
                for elem in elems {
                    vars.push(elem);
                }
            }
            CUDF {
                ref args,
                ..
            } => {
                for arg in args {
                    vars.push(arg);
                }
            }
        }
        vars.into_iter()
    }
}

/// A single statement in the SIR, with a RHS statement kind and an optional LHS output symbol.
#[derive(Clone, PartialEq, Eq, Hash)]
pub struct Statement {
    pub output: Option<Symbol>,
    pub kind: StatementKind,
}

impl Statement {
    pub fn new(output: Option<Symbol>, kind: StatementKind) -> Statement {
        Statement {
            output: output,
            kind: kind,
        }
    }
}

/// Wrapper type to add statements into a program. This object prevents statements from being
/// produced more than once.

/// A site in the program, identified via a `FunctionId` and `BasicBlockId`
#[derive(Clone, Debug, PartialEq, Eq, Hash)]
struct ProgramSite(FunctionId, BasicBlockId);

/// Maps generated statements to the symbol representing the output of that statement in a given
/// site.
type SiteSymbolMap = fnv::FnvHashMap<StatementKind, Symbol>;

struct StatementTracker {
    generated: fnv::FnvHashMap<ProgramSite,SiteSymbolMap>,
}

impl StatementTracker {

    pub fn new() -> StatementTracker {
        StatementTracker {
            generated: fnv::FnvHashMap::default(),
        }
    }

    /// Returns a symbol holding the value of the given `StatementKind` in `(func, block)`. If a
    /// symbol representing this statement does not exist, the statement is added to the program
    /// and a new `Symbol` is returned.
    ///
    /// This function should not be used for statements with _named_ parameters (e.g., identifiers,
    /// parameters in a `Lambda`, or names bound using a `Let` statement.)!
    fn symbol_for_statement(&mut self,
                            prog: &mut SirProgram,
                            func: FunctionId,
                            block: BasicBlockId,
                            sym_ty: &Type,
                            kind: StatementKind) -> Symbol {

        use sir::StatementKind::CUDF;

        let site = ProgramSite(func, block);
        let map = self.generated.entry(site).or_insert(fnv::FnvHashMap::default());

        // CUDFs are the only functions that can have side-effects so we always need to give them
        // a new name.
        if let CUDF { .. } = kind {
            let res_sym = prog.add_local(sym_ty, func);
            prog.funcs[func].blocks[block].add_statement(Statement::new(Some(res_sym.clone()), kind));
            return res_sym;
        }

        // Return the symbol to use.
        match map.entry(kind.clone()) {
            Entry::Occupied(ent) => {
                ent.get().clone()
            }
            Entry::Vacant(ent) => {
                let res_sym = prog.add_local(sym_ty, func);
                prog.funcs[func].blocks[block].add_statement(Statement::new(Some(res_sym.clone()), kind));
                ent.insert(res_sym.clone());
                res_sym
            }
        }
    }

    /// Adds a Statement with a named statement.
    fn named_symbol_for_statement(&mut self,
                                  prog: &mut SirProgram,
                                  func: FunctionId,
                                  block: BasicBlockId,
                                  sym_ty: &Type,
                                  kind: StatementKind,
                                  named_sym: Symbol) {

        let site = ProgramSite(func, block);
        let map = self.generated.entry(site).or_insert(fnv::FnvHashMap::default());

        prog.add_local_named(sym_ty, &named_sym, func);
        prog.funcs[func].blocks[block].add_statement(Statement::new(Some(named_sym.clone()), kind.clone()));
        map.insert(kind, named_sym.clone());
    }
}


/// A terminating statement inside a basic block.
#[derive(Clone, PartialEq, Eq, Hash)]
pub enum Terminator {
    Branch {
        cond: Symbol,
        on_true: BasicBlockId,
        on_false: BasicBlockId,
    },
    JumpBlock(BasicBlockId),
    ProgramReturn(Symbol),
    EndFunction(Symbol),
    Crash,
}

impl Terminator {
    /// Returns Symbols that the `Terminator` depends on.
    pub fn children(&self) -> vec::IntoIter<&Symbol> {
        use self::Terminator::*;
        let mut vars = vec![];
        match *self {
            Branch { ref cond, .. } => {
                vars.push(cond);
            }
            ProgramReturn(ref sym) => {
                vars.push(sym);
            }
            EndFunction(ref sym) => {
                vars.push(&sym)
            }
            Crash => (),
            JumpBlock(_) => (),
        };
        vars.into_iter()
    }
}

/// A basic block inside a SIR program
#[derive(Clone, PartialEq, Eq, Hash)]
pub struct BasicBlock {
    pub id: BasicBlockId,
    pub statements: Vec<Statement>,
    pub terminator: Terminator,
}

#[derive(Clone, PartialEq, Eq, Hash)]
pub struct SirFunction {
    pub id: FunctionId,
    pub params: BTreeMap<Symbol, Type>,
    pub locals: BTreeMap<Symbol, Type>,
    // Local variables that are used for looping.
    //
    // This will be an empty vector if `loop_body` is false. If loop_body is true, the variables
    // that appear here are guaranteed to also be in `locals`.
    pub loop_variables: Vec<Symbol>,
    pub blocks: Vec<BasicBlock>,
    pub return_type: Type,
    pub loop_body: bool,
}

impl SirFunction {
    /// Gets the Type for a Symbol in the function. Symbols may be either local variables or
    /// parameters.
    pub fn symbol_type(&self, sym: &Symbol) -> WeldResult<&Type> {
        self.locals.get(sym).map(|s| Ok(s)).unwrap_or_else(|| {
            self.params.get(sym).map(|s| Ok(s)).unwrap_or_else(|| {
                compile_err!("Can't find symbol {}", sym.to_string())
            })
        })
    }
}

pub struct SirProgram {
    /// funcs[0] is the main function
    pub funcs: Vec<SirFunction>,
    pub ret_ty: Type,
    pub top_params: Vec<Parameter>,
    sym_gen: SymbolGenerator,
}

impl SirProgram {
    pub fn new(ret_ty: &Type, top_params: &Vec<Parameter>) -> SirProgram {
        let mut prog = SirProgram {
            funcs: vec![],
            ret_ty: ret_ty.clone(),
            top_params: top_params.clone(),
            sym_gen: SymbolGenerator::new(),
        };
        // Add the main function.
        prog.add_func();
        prog
    }

    pub fn add_func(&mut self) -> FunctionId {
        let func = SirFunction {
            id: self.funcs.len(),
            params: BTreeMap::new(),
            blocks: vec![],
            locals: BTreeMap::new(),
            loop_variables: vec![],
            return_type: Unknown,
            loop_body: false,
        };
        self.funcs.push(func);
        self.funcs.len() - 1
    }

    /// Add a local variable of the given type and return a symbol for it.
    pub fn add_local(&mut self, ty: &Type, func: FunctionId) -> Symbol {
        let sym = self.sym_gen.new_symbol(format!("fn{}_tmp", func).as_str());
        self.funcs[func].locals.insert(sym.clone(), ty.clone());
        sym
    }

    /// Add a local variable of the given type and name
    pub fn add_local_named(&mut self, ty: &Type, sym: &Symbol, func: FunctionId) {
        self.funcs[func].locals.insert(sym.clone(), ty.clone());
    }

    pub fn add_loop_variable(&mut self, sym: &Symbol, func: FunctionId) {
        self.funcs[func].loop_variables.push(sym.clone());
    }
}

impl SirFunction {
    /// Add a new basic block and return its block ID.
    pub fn add_block(&mut self) -> BasicBlockId {
        let block = BasicBlock {
            id: self.blocks.len(),
            statements: vec![],
            terminator: Terminator::Crash,
        };
        self.blocks.push(block);
        self.blocks.len() - 1
    }
}

impl BasicBlock {
    pub fn add_statement(&mut self, statement: Statement) {
        self.statements.push(statement);
    }
}

impl fmt::Display for StatementKind {
    fn fmt(&self, f: &mut fmt::Formatter) -> fmt::Result {
        use self::StatementKind::*;
        match *self {
            Assign(ref value) => write!(f, "{}", value),
            AssignLiteral(ref value) => write!(f, "{}", value),
            BinOp {
                ref op,
                ref left,
                ref right
            } => write!(f, "{} {} {}", op, left, right),
            Broadcast(ref child) => write!(f, "broadcast({})", child),
            Serialize(ref child) => write!(f, "serialize({})", child),
            Deserialize(ref child) => write!(f, "deserialize({})", child),
            Cast(ref child, ref ty) => write!(f, "cast({}, {})", child, ty),
            CUDF {
                ref symbol_name,
                ref args,
            } => {
                write!(f,
                       "cudf[{}]{}",
                       symbol_name,
                       join("(", ", ", ")", args.iter().map(|e| format!("{}", e))))
            }
            GetField {
                ref value,
                index,
            } => write!(f, "{}.${}", value, index),
            KeyExists {
                ref child,
                ref key,
            } => write!(f, "keyexists({}, {})", child, key),
            Length(ref child) => write!(f, "len({})", child),
            MakeStruct(ref elems) => {
                write!(f,
                       "{}",
                       join("{", ",", "}", elems.iter().map(|e| format!("{}", e))))
            }
            MakeVector(ref elems) => {
                write!(f,
                       "{}",
                       join("[", ", ", "]", elems.iter().map(|e| format!("{}", e))))
            }
            Merge {
                ref builder,
                ref value,
            } => write!(f, "merge({}, {})", builder, value),
            Negate(ref child) => write!(f, "-{}", child),
            Not(ref child) => write!(f, "!{}", child),
            NewBuilder {
                ref arg,
                ref ty,
            } => {
                let arg_str = if let Some(ref a) = *arg {
                    a.to_string()
                } else {
                    "".to_string()
                };
                write!(f, "new {}({})", ty, arg_str)
            }
            Lookup {
                ref child,
                ref index,
            } => write!(f, "lookup({}, {})", child, index),
            OptLookup {
                ref child,
                ref index,
            } => write!(f, "optlookup({}, {})", child, index),
            ParallelFor(ref pf) => {
                write!(f, "for [")?;
                for iter in &pf.data {
                    write!(f, "{}, ", iter)?;
                }
                write!(f, "] ")?;
                write!(f,
                       "{} {} {} {} F{} {}",
                       pf.builder,
                       pf.builder_arg,
                       pf.idx_arg,
                       pf.data_arg,
                       pf.body,
                       pf.innermost)?;
                Ok(())
            }
            Res(ref builder) => write!(f, "result({})", builder),
            Select {
                ref cond,
                ref on_true,
                ref on_false,
            } => write!(f, "select({}, {}, {})", cond, on_true, on_false),
            Slice {
                ref child,
                ref index,
                ref size,
            } => write!(f, "slice({}, {}, {})", child, index, size),
            Sort{ ref child, .. } => write!(f, "sort({})", child),
            ToVec(ref child) => write!(f, "toVec({})", child),
            UnaryOp {
                ref op,
                ref child
            } => write!(f, "{}({})", op, child),
        }
    }
}

impl fmt::Display for Statement {
    fn fmt(&self, f: &mut fmt::Formatter) -> fmt::Result {
        if let Some(ref sym) = self.output {
            write!(f, "{} = {}", sym, self.kind)
        } else {
            write!(f, "{}", self.kind)
        }
    }
}

impl fmt::Display for Terminator {
    fn fmt(&self, f: &mut fmt::Formatter) -> fmt::Result {
        use self::Terminator::*;
        match *self {
            Branch {
                ref cond,
                ref on_true,
                ref on_false,
            } => write!(f, "branch {} B{} B{}", cond, on_true, on_false),
            JumpBlock(block) => write!(f, "jump B{}", block),
            ProgramReturn(ref sym) => write!(f, "return {}", sym),
            EndFunction(ref sym) => write!(f, "end {}", sym),
            Crash => write!(f, "crash"),
        }
    }
}

impl fmt::Display for ParallelForIter {
    fn fmt(&self, f: &mut fmt::Formatter) -> fmt::Result {
        let iterkind = match self.kind {
            IterKind::ScalarIter => "iter",
            IterKind::SimdIter => "simditer",
            IterKind::FringeIter => "fringeiter",
            IterKind::NdIter => "nditer",
            IterKind::RangeIter => "rangeiter",
        };

        if self.shape.is_some() {
            /* NdIter. Note: end or stride aren't important here, so skpping those.
             * */
            write!(f,
                   "{}({}, {}, {}, {})",
                   iterkind,
                   self.data,
                   self.start.clone().unwrap(),
                   self.shape.clone().unwrap(),
                   self.strides.clone().unwrap())
        } else if self.start.is_some() {
            write!(f,
                   "{}({}, {}, {}, {})",
                   iterkind,
                   self.data,
                   self.start.clone().unwrap(),
                   self.end.clone().unwrap(),
                   self.stride.clone().unwrap())
        } else if self.kind != IterKind::ScalarIter {
            write!(f, "{}({})", iterkind, self.data)
        } else {
            write!(f, "{}", self.data)
        }
    }
}

impl fmt::Display for BasicBlock {
    fn fmt(&self, f: &mut fmt::Formatter) -> fmt::Result {
        write!(f, "B{}:\n", self.id)?;
        for stmt in &self.statements {
            write!(f, "  {}\n", stmt)?;
        }
        write!(f, "  {}\n", self.terminator)?;
        Ok(())
    }
}

impl fmt::Display for SirFunction {
    fn fmt(&self, f: &mut fmt::Formatter) -> fmt::Result {
        let loopbody = if self.loop_body {
            " (loopbody)"
        } else {
            ""
        };
        write!(f, "F{} -> {}{}:\n", self.id, &self.return_type, loopbody)?;
        write!(f, "Params:\n")?;
        let params_sorted: BTreeMap<&Symbol, &Type> = self.params.iter().collect();
        for (name, ty) in params_sorted {
            write!(f, "  {}: {}\n", name, ty)?;
        }
        write!(f, "Locals:\n")?;
        let locals_sorted: BTreeMap<&Symbol, &Type> = self.locals.iter().collect();
        for (name, ty) in locals_sorted {
            write!(f, "  {}: {}\n", name, ty)?;
        }
        for block in &self.blocks {
            write!(f, "{}", block)?;
        }
        Ok(())
    }
}

impl fmt::Display for SirProgram {
    fn fmt(&self, f: &mut fmt::Formatter) -> fmt::Result {
        for func in &self.funcs {
            write!(f, "{}\n", func)?;
        }
        Ok(())
    }
}

/// Recursive helper function for sir_param_correction. `env` contains the symbol to type mappings
/// that have been defined previously in the program. Any symbols that need to be passed in
/// as closure parameters to func_id will be added to `closure` (so that `func_id`'s
/// callers can also add these symbols to their parameters list, if necessary).
/// `visited` contains functions we have already seen on the way down the function call tree,
/// to prevent infinite recursion when there are loops.
fn sir_param_correction_helper(prog: &mut SirProgram,
                               func_id: FunctionId,
                               env: &mut HashMap<Symbol, Type>,
                               closure: &mut HashSet<Symbol>,
                               visited: &mut HashSet<FunctionId>) {
    // this is needed for cases where params are added outside of sir_param_correction and are not
    // based on variable reads in the function (e.g. in the Iterate case);
    // and when there are loops in the call graph (also in the Iterate case)
    for (name, _) in &prog.funcs[func_id].params {
        closure.insert(name.clone());
    }
    if !visited.insert(func_id) {
        return;
    }
    for (name, ty) in &prog.funcs[func_id].params {
        env.insert(name.clone(), ty.clone());
    }
    for (name, ty) in &prog.funcs[func_id].locals {
        env.insert(name.clone(), ty.clone());
    }

    // All symbols are unique, so there is no need to remove stuff from env at any point.
    for block in prog.funcs[func_id].blocks.clone() {
        let mut vars = vec![];
        for statement in &block.statements {
            vars.extend(statement.kind.children().cloned());
        }
        vars.extend(block.terminator.children().cloned());
        for var in &vars {
            if prog.funcs[func_id].locals.get(&var) == None {
                prog.funcs[func_id]
                    .params
                    .insert(var.clone(), env.get(&var).unwrap().clone());
                closure.insert(var.clone());
            }
        }
        let mut inner_closure = HashSet::new();

        // Recurse into other called functions.
        for statement in &block.statements {
            use self::StatementKind::ParallelFor;
            match statement.kind {
                ParallelFor(ref pf) => {
                    sir_param_correction_helper(prog, pf.body, env, &mut inner_closure, visited);
                }
                _ => (),
            }
        }

        for var in inner_closure {
            if prog.funcs[func_id].locals.get(&var) == None {
                prog.funcs[func_id]
                    .params
                    .insert(var.clone(), env.get(&var).unwrap().clone());
                closure.insert(var.clone());
            }
        }
    }
}

/// Recursive helper for `assign_return_types`.
///
/// This function recurses assigns a return type to the given function ID. It recurses into the
/// terminators and propogates the return types of the terminator to current function.
fn assign_return_types_helper(prog: &mut SirProgram, func: FunctionId) -> WeldResult<Type> {
    use sir::Terminator::*;

    // Base case - already visited this function!
    if prog.funcs[func].return_type != Unknown {
        return Ok(prog.funcs[func].return_type.clone())
    }

    // Symbol returned by the terminator.
    let mut return_symbol = None;
    {
        let ref function = prog.funcs[func];
        for block in function.blocks.iter() {
            match block.terminator {
                Branch { .. } => (),
                JumpBlock(_) => (),
                ProgramReturn(ref sym) | EndFunction(ref sym) => {
                    // Type should be set during AST -> SIR.
                    return_symbol = Some(sym.clone());
                },
                Crash => (),
            }
        }
    }

    // Need to do this nonsense to circumvent borrow checker...
    if let Some(symbol) = return_symbol {
        let return_type = prog.funcs[func].symbol_type(&symbol)?.clone();
        prog.funcs[func].return_type = return_type.clone();
        Ok(return_type)
    } else {
        // Indicates that the function did not return...
        unreachable!()
    }
}

/// Assigns return types to each function in the program.
fn assign_return_types(prog: &mut SirProgram) -> WeldResult<()> {
    for funcs in 0..prog.funcs.len() {
        assign_return_types_helper(prog, funcs)?;
    }
    Ok(())
}

/// gen_expr may result in the use of symbols across function boundaries,
/// so ast_to_sir calls sir_param_correction to correct function parameters
/// to ensure that such symbols (the closure) are passed in as parameters.
/// Can be safely called multiple times -- only the necessary param corrections
/// will be performed.
fn sir_param_correction(prog: &mut SirProgram) -> WeldResult<()> {
    let mut env = HashMap::new();
    let mut closure = HashSet::new();
    let mut visited = HashSet::new();
    sir_param_correction_helper(prog, 0, &mut env, &mut closure, &mut visited);
    let ref func = prog.funcs[0];
    for name in closure {
        if func.params.get(&name) == None {
            compile_err!("Unbound symbol {}", name.to_string())?;
        }
    }
    Ok(())
}

/// Convert an AST to a SIR program. Symbols must be unique in expr.
pub fn ast_to_sir(expr: &Expr) -> WeldResult<SirProgram> {
    if let ExprKind::Lambda { ref params, ref body } = expr.kind {
        let mut prog = SirProgram::new(&body.ty, params);
        prog.sym_gen = SymbolGenerator::from_expression(expr);
        for tp in params {
            prog.funcs[0].params.insert(tp.name.clone(), tp.ty.clone());
        }
        let first_block = prog.funcs[0].add_block();
        let (res_func, res_block, res_sym) = gen_expr(body, &mut prog, 0, first_block, &mut StatementTracker::new())?;
        prog.funcs[res_func].blocks[res_block].terminator = Terminator::ProgramReturn(res_sym);
        sir_param_correction(&mut prog)?;
        // second call is necessary in the case where there are loops in the call graph, since
        // some parameter dependencies may not have been propagated through back edges
        sir_param_correction(&mut prog)?;
        assign_return_types(&mut prog)?;
        Ok(prog)
    } else {
        compile_err!("Expression passed to ast_to_sir was not a Lambda")
    }
}

/// Helper method for gen_expr. Used to process the fields of ParallelForIter, like "start",
/// "shape" etc. Returns None, or the Symbol associated with the field. It also resets values for
/// cur_func, and cur_block.
fn get_iter_sym(opt : &Option<Box<Expr>>,
            prog: &mut SirProgram,
            cur_func: &mut FunctionId,
            cur_block: &mut BasicBlockId,
            tracker: &mut StatementTracker,
            body_func: FunctionId) -> WeldResult<Option<Symbol>> {
    if let &Some(ref opt_expr) = opt {
        let opt_res = gen_expr(&opt_expr, prog, *cur_func, *cur_block, tracker)?;
        /* TODO pari: Originally, in gen_expr cur_func, and cur_block were also being set - but this
        does not seem to have any effect. Could potentially remove this if it wasn't needed? All
        the tests seem to pass fine without it as well.
        */
        *cur_func = opt_res.0;
        *cur_block = opt_res.1;
        prog.funcs[body_func]
            .params
            .insert(opt_res.2.clone(), opt_expr.ty.clone());
        return Ok(Some(opt_res.2));
    } else {
        return Ok(None);
    };
}

/// Generate code to compute the expression `expr` starting at the current tail of `cur_block`,
/// possibly creating new basic blocks and functions in the process. Return the function and
/// basic block that the expression will be ready in, and its symbol therein.
fn gen_expr(expr: &Expr,
            prog: &mut SirProgram,
            cur_func: FunctionId,
            cur_block: BasicBlockId,
            tracker: &mut StatementTracker)
            -> WeldResult<(FunctionId, BasicBlockId, Symbol)> {
    use self::StatementKind::*;
    use self::Terminator::*;

    /*
    if prog.funcs[cur_func].return_type == Unknown {
        prog.funcs[cur_func].return_type = expr.ty.clone();
        debug!("F{} generating code for top expression\n{}", cur_func, expr.pretty_print());
    } else {
        trace!("F{} generating code for child expression\n{}", cur_func, expr.pretty_print());
    }
    */

    match expr.kind {
        ExprKind::Ident(ref sym) => Ok((cur_func, cur_block, sym.clone())),

        ExprKind::Literal(ref lit) => {
            let kind = AssignLiteral(lit.clone());
            let res_sym = tracker.symbol_for_statement(prog, cur_func, cur_block, &expr.ty, kind);
            Ok((cur_func, cur_block, res_sym))
        }

        ExprKind::Let {
            ref name,
            ref value,
            ref body,
        } => {
            let (cur_func, cur_block, val_sym) = gen_expr(value, prog, cur_func, cur_block, tracker)?;

            let kind = Assign(val_sym);
            tracker.named_symbol_for_statement(prog, cur_func, cur_block, &value.ty, kind, name.clone());

            let (cur_func, cur_block, res_sym) = gen_expr(body, prog, cur_func, cur_block, tracker)?;
            Ok((cur_func, cur_block, res_sym))
        }

        ExprKind::BinOp {
            kind,
            ref left,
            ref right,
        } => {
            let (cur_func, cur_block, left_sym) = gen_expr(left, prog, cur_func, cur_block, tracker)?;
            let (cur_func, cur_block, right_sym) = gen_expr(right, prog, cur_func, cur_block, tracker)?;
            let kind = BinOp {
                op: kind,
                left: left_sym,
                right: right_sym,
            };
            let res_sym = tracker.symbol_for_statement(prog, cur_func, cur_block, &expr.ty, kind);
            Ok((cur_func, cur_block, res_sym))
        }

        ExprKind::UnaryOp {
            kind,
            ref value,
        } => {
            let (cur_func, cur_block, value_sym) = gen_expr(value, prog, cur_func, cur_block, tracker)?;
            let kind = UnaryOp {
                op: kind,
                child: value_sym,
            };
            let res_sym = tracker.symbol_for_statement(prog, cur_func, cur_block, &expr.ty, kind);
            Ok((cur_func, cur_block, res_sym))
        }

        ExprKind::Negate(ref child_expr) => {
            let (cur_func, cur_block, child_sym) = gen_expr(child_expr, prog, cur_func, cur_block, tracker)?;
            let kind = Negate(child_sym);
            let res_sym = tracker.symbol_for_statement(prog, cur_func, cur_block, &expr.ty, kind);
            Ok((cur_func, cur_block, res_sym))
        }

        ExprKind::Not(ref child_expr) => {
            let (cur_func, cur_block, child_sym) = gen_expr(child_expr, prog, cur_func, cur_block, tracker)?;
            let kind = Not(child_sym);
            let res_sym = tracker.symbol_for_statement(prog, cur_func, cur_block, &expr.ty, kind);
            Ok((cur_func, cur_block, res_sym))
        }

        ExprKind::Broadcast(ref child_expr) => {
            let (cur_func, cur_block, child_sym) = gen_expr(child_expr, prog, cur_func, cur_block, tracker)?;
            let kind = Broadcast(child_sym);
            let res_sym = tracker.symbol_for_statement(prog, cur_func, cur_block, &expr.ty, kind);
            Ok((cur_func, cur_block, res_sym))
        }

        ExprKind::Serialize(ref child_expr) => {
            let (cur_func, cur_block, child_sym) = gen_expr(child_expr, prog, cur_func, cur_block, tracker)?;
            let kind = Serialize(child_sym);
            let res_sym = tracker.symbol_for_statement(prog, cur_func, cur_block, &expr.ty, kind);
            Ok((cur_func, cur_block, res_sym))
        }

        ExprKind::Deserialize {ref value, .. } => {
            let (cur_func, cur_block, child_sym) = gen_expr(value, prog, cur_func, cur_block, tracker)?;
            let kind = Deserialize(child_sym);
            let res_sym = tracker.symbol_for_statement(prog, cur_func, cur_block, &expr.ty, kind);
            Ok((cur_func, cur_block, res_sym))
        }

        ExprKind::Cast {ref child_expr, .. } => {
            let (cur_func, cur_block, child_sym) = gen_expr(child_expr, prog, cur_func, cur_block, tracker)?;
            let kind = Cast(child_sym, expr.ty.clone());
            let res_sym = tracker.symbol_for_statement(prog, cur_func, cur_block, &expr.ty, kind);
            Ok((cur_func, cur_block, res_sym))
        }

        ExprKind::Lookup {
            ref data,
            ref index,
        } => {
            let (cur_func, cur_block, data_sym) = gen_expr(data, prog, cur_func, cur_block, tracker)?;
            let (cur_func, cur_block, index_sym) = gen_expr(index, prog, cur_func, cur_block, tracker)?;

            let kind = Lookup {
                child: data_sym,
                index: index_sym.clone(),
            };
            let res_sym = tracker.symbol_for_statement(prog, cur_func, cur_block, &expr.ty, kind);
            Ok((cur_func, cur_block, res_sym))
        }

        ExprKind::OptLookup {
            ref data,
            ref index,
        } => {
            let (cur_func, cur_block, data_sym) = gen_expr(data, prog, cur_func, cur_block, tracker)?;
            let (cur_func, cur_block, index_sym) = gen_expr(index, prog, cur_func, cur_block, tracker)?;

            let kind = OptLookup {
                child: data_sym,
                index: index_sym.clone(),
            };
            let res_sym = tracker.symbol_for_statement(prog, cur_func, cur_block, &expr.ty, kind);
            Ok((cur_func, cur_block, res_sym))
        }

        ExprKind::KeyExists { ref data, ref key } => {
            let (cur_func, cur_block, data_sym) = gen_expr(data, prog, cur_func, cur_block, tracker)?;
            let (cur_func, cur_block, key_sym) = gen_expr(key, prog, cur_func, cur_block, tracker)?;
            let kind = KeyExists {
                child: data_sym,
                key: key_sym.clone(),
            };
            let res_sym = tracker.symbol_for_statement(prog, cur_func, cur_block, &expr.ty, kind);
            Ok((cur_func, cur_block, res_sym))
        }

        ExprKind::Slice {
            ref data,
            ref index,
            ref size,
        } => {
            let (cur_func, cur_block, data_sym) = gen_expr(data, prog, cur_func, cur_block, tracker)?;
            let (cur_func, cur_block, index_sym) = gen_expr(index, prog, cur_func, cur_block, tracker)?;
            let (cur_func, cur_block, size_sym) = gen_expr(size, prog, cur_func, cur_block, tracker)?;
            let kind = Slice {
                child: data_sym,
                index: index_sym.clone(),
                size: size_sym.clone(),
            };
            let res_sym = tracker.symbol_for_statement(prog, cur_func, cur_block, &expr.ty, kind);
            Ok((cur_func, cur_block, res_sym))
        }

        ExprKind::Sort {
            ref data,
            ref cmpfunc,
        } => {
            if let ExprKind::Lambda {
                       ref params,
                       ref body,
<<<<<<< HEAD
            } = cmpfunc.kind {
                let cmpfunc_id = prog.add_func();
                let cmpblock = prog.funcs[cmpfunc_id].add_block();
                let (cmpfunc_id, cmpblock, cmp_sym) = gen_expr(body, prog, cmpfunc_id, cmpblock, tracker, multithreaded)?;
                prog.funcs[cmpfunc_id].params.insert(params[0].name.clone(), params[0].ty.clone());
                prog.funcs[cmpfunc_id].params.insert(params[1].name.clone(), params[1].ty.clone());
                prog.funcs[cmpfunc_id].blocks[cmpblock].terminator = Terminator::EndFunction(cmp_sym.clone());

                let (cur_func, cur_block, data_sym) = gen_expr(data, prog, cur_func, cur_block, tracker, multithreaded)?;
                let cmp_function = prog.funcs[cmpfunc_id].clone();
=======
            } = keyfunc.kind {
                let keyfunc_id = prog.add_func();
                let keyblock = prog.funcs[keyfunc_id].add_block();
                let (keyfunc_id, keyblock, key_sym) = gen_expr(body, prog, keyfunc_id, keyblock, tracker)?;

                prog.funcs[keyfunc_id].params.insert(params[0].name.clone(), params[0].ty.clone());
                prog.funcs[keyfunc_id].blocks[keyblock].terminator = Terminator::ProgramReturn(key_sym.clone());

                let (cur_func, cur_block, data_sym) = gen_expr(data, prog, cur_func, cur_block, tracker)?;
                let key_function = prog.funcs[keyfunc_id].clone();
>>>>>>> d7948d93

                let kind = Sort {
                    child: data_sym,
                    cmpfunc: cmpfunc_id,
                };
                let res_sym = tracker.symbol_for_statement(prog, cur_func, cur_block, &expr.ty, kind);
                Ok((cur_func, cur_block, res_sym))
            } else {
                compile_err!("Sort comparison function expected lambda type, instead {:?} provided", cmpfunc.ty)
            }
        }
        ExprKind::Select {
            ref cond,
            ref on_true,
            ref on_false,
        } => {
            let (cur_func, cur_block, cond_sym) = gen_expr(cond, prog, cur_func, cur_block, tracker)?;
            let (cur_func, cur_block, true_sym) = gen_expr(on_true, prog, cur_func, cur_block, tracker)?;
            let (cur_func, cur_block, false_sym) = gen_expr(on_false, prog, cur_func, cur_block, tracker)?;
            let kind = Select {
                cond: cond_sym,
                on_true: true_sym.clone(),
                on_false: false_sym.clone(),
            };
            let res_sym = tracker.symbol_for_statement(prog, cur_func, cur_block, &expr.ty, kind);
            Ok((cur_func, cur_block, res_sym))
        }

        ExprKind::ToVec { ref child_expr } => {
            let (cur_func, cur_block, child_sym) = gen_expr(child_expr, prog, cur_func, cur_block, tracker)?;
            let kind = ToVec(child_sym);
            let res_sym = tracker.symbol_for_statement(prog, cur_func, cur_block, &expr.ty, kind);
            Ok((cur_func, cur_block, res_sym))
        }

        ExprKind::Length { ref data } => {
            let (cur_func, cur_block, child_sym) = gen_expr(data, prog, cur_func, cur_block, tracker)?;
            let kind = Length(child_sym);
            let res_sym = tracker.symbol_for_statement(prog, cur_func, cur_block, &expr.ty, kind);
            Ok((cur_func, cur_block, res_sym))
        }

        ExprKind::If {
            ref cond,
            ref on_true,
            ref on_false,
        } => {
            let (cur_func, cur_block, cond_sym) = gen_expr(cond, prog, cur_func, cur_block, tracker)?;
            let true_block = prog.funcs[cur_func].add_block();
            let false_block = prog.funcs[cur_func].add_block();
            prog.funcs[cur_func].blocks[cur_block].terminator = Branch {
                cond: cond_sym,
                on_true: true_block,
                on_false: false_block,
            };
            let (true_func, true_block, true_sym) = gen_expr(on_true, prog, cur_func, true_block, tracker)?;
            let (false_func, false_block, false_sym) = gen_expr(on_false, prog, cur_func, false_block, tracker)?;
            let res_sym = prog.add_local(&expr.ty, true_func);
            prog.funcs[true_func].blocks[true_block].add_statement(Statement::new(Some(res_sym.clone()), Assign(true_sym)));
            prog.funcs[false_func].blocks[false_block].add_statement(Statement::new(Some(res_sym.clone()), Assign(false_sym)));

            let cont_block = prog.funcs[cur_func].add_block();
            prog.funcs[true_func].blocks[true_block].terminator = JumpBlock(cont_block);
            prog.funcs[false_func].blocks[false_block].terminator = JumpBlock(cont_block);
            Ok((cur_func, cont_block, res_sym))
        }

        ExprKind::Iterate {
            ref initial,
            ref update_func,
        } => {
            // Generate the intial value.
            let (cur_func, cur_block, initial_sym) = gen_expr(initial, prog, cur_func, cur_block, tracker)?;

            // Pull out the argument name and function body and validate that things type-check.
            let argument_sym;
            let func_body;
            match update_func.kind {
                ExprKind::Lambda { ref params, ref body } if params.len() == 1 => {
                    argument_sym = &params[0].name;
                    func_body = body;
                    if params[0].ty != initial.ty {
                        return compile_err!("Wrong argument type for body of Iterate");
                    }
                    if func_body.ty != Struct(vec![initial.ty.clone(), Scalar(ScalarKind::Bool)]) {
                        return compile_err!("Wrong return type for body of Iterate");
                    }
                    prog.add_local_named(&params[0].ty, argument_sym, cur_func);
                }
                _ => return compile_err!("Argument of Iterate was not a Lambda")
            }

            prog.funcs[cur_func].blocks[cur_block].add_statement(Statement::new(Some(argument_sym.clone()), Assign(initial_sym)));

            let body_start_block = prog.funcs[cur_func].add_block();

            // Jump to where the body starts
            prog.funcs[cur_func].blocks[cur_block].terminator = JumpBlock(body_start_block);

            // Generate the loop's body, which will work on argument_sym and produce result_sym.
            // The type of result_sym will be {ArgType, bool} and we will repeat the body if the bool is true.
            let (body_end_func, body_end_block, result_sym) =
                gen_expr(func_body, prog, cur_func, body_start_block, tracker)?;

            // After the body, unpack the {state, bool} struct into symbols argument_sym and continue_sym.
            let continue_sym = prog.add_local(&Scalar(ScalarKind::Bool), body_end_func);

            prog.funcs[body_end_func].blocks[body_end_block].add_statement(
                Statement::new(Some(argument_sym.clone()), GetField { value: result_sym.clone(), index: 0 }));
            prog.funcs[body_end_func].blocks[body_end_block].add_statement(
                Statement::new(Some(continue_sym.clone()), GetField { value: result_sym.clone(), index: 1 }));

            // Create two more blocks so we can branch on continue_sym
            let repeat_block = prog.funcs[body_end_func].add_block();
            let finish_block = prog.funcs[body_end_func].add_block();
            prog.funcs[body_end_func].blocks[body_end_block].terminator =
                Branch { cond: continue_sym, on_true: repeat_block, on_false: finish_block };

            // Do a normal JumpBlock since it should be in the same function.
            assert!(body_end_func == cur_func && cur_func == cur_func);
            prog.funcs[body_end_func].blocks[repeat_block].terminator = JumpBlock(body_start_block);

            // Our final value is available in finish_block.
            Ok((body_end_func, finish_block, argument_sym.clone()))
        }

        ExprKind::Merge {
            ref builder,
            ref value,
        } => {
            // This expression doesn't return a symbol, so just add a statement for it directly
            // instead of calling the tracker.
            let (cur_func, cur_block, builder_sym) = gen_expr(builder, prog, cur_func, cur_block, tracker)?;
            let (cur_func, cur_block, elem_sym) = gen_expr(value, prog, cur_func, cur_block, tracker)?;
            prog.funcs[cur_func].blocks[cur_block].add_statement(Statement::new(None, Merge {
                                                                     builder: builder_sym.clone(),
                                                                     value: elem_sym,
                                                                 }));
            Ok((cur_func, cur_block, builder_sym))
        }

        ExprKind::Res { ref builder } => {
            let (cur_func, cur_block, builder_sym) = gen_expr(builder, prog, cur_func, cur_block, tracker)?;
            let kind = Res(builder_sym);
            let res_sym = tracker.symbol_for_statement(prog, cur_func, cur_block, &expr.ty, kind);
            Ok((cur_func, cur_block, res_sym))
        }

        ExprKind::NewBuilder(ref arg) => {
            let (cur_func, cur_block, arg_sym) = if let Some(ref a) = *arg {
                let (cur_func, cur_block, arg_sym) = gen_expr(a, prog, cur_func, cur_block, tracker)?;
                (cur_func, cur_block, Some(arg_sym))
            } else {
                (cur_func, cur_block, None)
            };

            // NewBuilder is special, since they are stateful objects - we can't alias them.
            let res_sym = prog.add_local(&expr.ty, cur_func);
            prog.funcs[cur_func].blocks[cur_block].add_statement(Statement::new(Some(res_sym.clone()), NewBuilder {
                                                                     arg: arg_sym,
                                                                     ty: expr.ty.clone(),
                                                                 }));
            Ok((cur_func, cur_block, res_sym))
        }

        ExprKind::MakeStruct { ref elems } => {
            let mut syms = vec![];
            let (mut cur_func, mut cur_block, mut sym) =
                gen_expr(&elems[0], prog, cur_func, cur_block, tracker)?;
            syms.push(sym);
            for elem in elems.iter().skip(1) {
                let r = gen_expr(elem, prog, cur_func, cur_block, tracker)?;
                cur_func = r.0;
                cur_block = r.1;
                sym = r.2;
                syms.push(sym);
            }
            let kind = MakeStruct(syms);
            let res_sym = tracker.symbol_for_statement(prog, cur_func, cur_block, &expr.ty, kind);
            Ok((cur_func, cur_block, res_sym))
        }

        ExprKind::MakeVector { ref elems } => {
            let mut syms = vec![];
            let mut cur_func = cur_func;
            let mut cur_block = cur_block;
            for elem in elems.iter() {
                let r = gen_expr(elem, prog, cur_func, cur_block, tracker)?;
                cur_func = r.0;
                cur_block = r.1;
                let sym = r.2;
                syms.push(sym);
            }
            let kind = MakeVector(syms);
            let res_sym = tracker.symbol_for_statement(prog, cur_func, cur_block, &expr.ty, kind);
            Ok((cur_func, cur_block, res_sym))
        }

        ExprKind::CUDF {
            ref sym_name,
            ref args,
            ..
        } => {
            let mut syms = vec![];
            let mut cur_func = cur_func;
            let mut cur_block = cur_block;
            for arg in args.iter() {
                let r = gen_expr(arg, prog, cur_func, cur_block, tracker)?;
                cur_func = r.0;
                cur_block = r.1;
                let sym = r.2;
                syms.push(sym);
            }
            let kind = CUDF {
                args: syms,
                symbol_name: sym_name.clone(),
            };
            let res_sym = tracker.symbol_for_statement(prog, cur_func, cur_block, &expr.ty, kind);
            Ok((cur_func, cur_block, res_sym))
        }

        ExprKind::GetField { ref expr, index } => {
            let (cur_func, cur_block, struct_sym) = gen_expr(expr, prog, cur_func, cur_block, tracker)?;
            let field_ty = match expr.ty {
                super::ast::Type::Struct(ref v) => &v[index as usize],
                _ => {
                    compile_err!("Internal error: tried to get field of type {}",
                              &expr.ty)?
                }
            };

            let kind = GetField {
                value: struct_sym,
                index: index,
            };
            let res_sym = tracker.symbol_for_statement(prog, cur_func, cur_block, &field_ty, kind);
            Ok((cur_func, cur_block, res_sym))
        }

        ExprKind::For {
            ref iters,
            ref builder,
            ref func,
        } => {
            if let ExprKind::Lambda {
                       ref params,
                       ref body,
                   } = func.kind {
                let (cur_func, cur_block, builder_sym) =
                    gen_expr(builder, prog, cur_func, cur_block, tracker)?;
                let body_func = prog.add_func();
                prog.funcs[body_func].loop_body = true;
                let body_block = prog.funcs[body_func].add_block();
                prog.add_local_named(&params[0].ty, &params[0].name, body_func);
                prog.add_local_named(&params[1].ty, &params[1].name, body_func);
                prog.add_local_named(&params[2].ty, &params[2].name, body_func);

                // Register the data, index, and builder arguments are loop variables.
                prog.add_loop_variable(&params[0].name, body_func);
                prog.add_loop_variable(&params[1].name, body_func);
                prog.add_loop_variable(&params[2].name, body_func);

                prog.funcs[body_func]
                    .params
                    .insert(builder_sym.clone(), builder.ty.clone());
                let mut cur_func = cur_func;
                let mut cur_block = cur_block;
                let mut pf_iters: Vec<ParallelForIter> = Vec::new();
                for iter in iters.iter() {
                    let data_res = gen_expr(&iter.data, prog, cur_func, cur_block, tracker)?;
                    cur_func = data_res.0;
                    cur_block = data_res.1;
                    prog.funcs[body_func]
                        .params
                        .insert(data_res.2.clone(), iter.data.ty.clone());
                    let start_sym = try!(get_iter_sym(&iter.start, prog, &mut cur_func, &mut cur_block,
                                                      tracker, body_func));
                    let end_sym = try!(get_iter_sym(&iter.end, prog, &mut cur_func, &mut cur_block,
                                                    tracker, body_func));
                    let stride_sym = try!(get_iter_sym(&iter.stride, prog, &mut cur_func, &mut cur_block,
                                                       tracker, body_func));
                    let shape_sym = try!(get_iter_sym(&iter.shape, prog, &mut cur_func, &mut cur_block,
                                                       tracker, body_func));
                    let strides_sym = try!(get_iter_sym(&iter.strides, prog, &mut cur_func, &mut cur_block,
                                                        tracker, body_func));
                    pf_iters.push(ParallelForIter {
                                      data: data_res.2,
                                      start: start_sym,
                                      end: end_sym,
                                      stride: stride_sym,
                                      kind: iter.kind.clone(),
                                      shape: shape_sym,
                                      strides: strides_sym,
                                  });
                }
                let (body_end_func, body_end_block, result_sym) =
                    gen_expr(body, prog, body_func, body_block, tracker)?;
                prog.funcs[body_end_func].blocks[body_end_block].terminator = EndFunction(result_sym);

                // Check whether the loop is the innermost one.
                let mut is_innermost = true;
                body.traverse(&mut |ref e| if let ExprKind::For { .. } = e.kind {
                                       is_innermost = false;
                                   });

                let kind = ParallelFor(ParallelForData {
                                    data: pf_iters,
                                    builder: builder_sym.clone(),
                                    builder_arg: params[0].name.clone(),
                                    idx_arg: params[1].name.clone(),
                                    data_arg: params[2].name.clone(),
                                    body: body_func,
                                    innermost: is_innermost,
                                });

                let res_sym = tracker.symbol_for_statement(prog, cur_func, cur_block, &builder.ty, kind);
                Ok((cur_func, cur_block, res_sym))
            } else {
                compile_err!("Argument to For was not a Lambda: {}", func.pretty_print())
            }
        }

        _ => compile_err!("Unsupported expression: {}", expr.pretty_print())
    }
}<|MERGE_RESOLUTION|>--- conflicted
+++ resolved
@@ -1070,7 +1070,6 @@
             if let ExprKind::Lambda {
                        ref params,
                        ref body,
-<<<<<<< HEAD
             } = cmpfunc.kind {
                 let cmpfunc_id = prog.add_func();
                 let cmpblock = prog.funcs[cmpfunc_id].add_block();
@@ -1081,18 +1080,6 @@
 
                 let (cur_func, cur_block, data_sym) = gen_expr(data, prog, cur_func, cur_block, tracker, multithreaded)?;
                 let cmp_function = prog.funcs[cmpfunc_id].clone();
-=======
-            } = keyfunc.kind {
-                let keyfunc_id = prog.add_func();
-                let keyblock = prog.funcs[keyfunc_id].add_block();
-                let (keyfunc_id, keyblock, key_sym) = gen_expr(body, prog, keyfunc_id, keyblock, tracker)?;
-
-                prog.funcs[keyfunc_id].params.insert(params[0].name.clone(), params[0].ty.clone());
-                prog.funcs[keyfunc_id].blocks[keyblock].terminator = Terminator::ProgramReturn(key_sym.clone());
-
-                let (cur_func, cur_block, data_sym) = gen_expr(data, prog, cur_func, cur_block, tracker)?;
-                let key_function = prog.funcs[keyfunc_id].clone();
->>>>>>> d7948d93
 
                 let kind = Sort {
                     child: data_sym,
