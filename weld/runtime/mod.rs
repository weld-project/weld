--- conflicted
+++ resolved
@@ -4,17 +4,10 @@
 
 extern crate libc;
 extern crate fnv;
-
-<<<<<<< HEAD
 extern crate jemallocator;
 
 use jemallocator::Jemalloc;
-
 use libc::{c_char, int32_t, int64_t, uint64_t};
-=======
-use libc::{c_char, int32_t, int64_t, uint64_t, size_t};
-use libc::{malloc, realloc, free};
->>>>>>> 5928afc1
 
 use fnv::FnvHashMap;
 
@@ -22,7 +15,6 @@
 use std::fmt;
 use std::ptr;
 use std::sync::{Once, ONCE_INIT};
-<<<<<<< HEAD
 
 use std::alloc::{Layout, GlobalAlloc};
 
@@ -34,16 +26,6 @@
 static mut INITIALIZE_FAILED: bool = false;
 
 const DEFAULT_ALIGN: usize = 8;
-=======
-
-use ::DataMut;
-
-pub type WeldRuntimeContextRef = *mut WeldRuntimeContext;
-
-/// Initialize the Weld runtime only once.
-static ONCE: Once = ONCE_INIT;
-static mut INITIALIZE_FAILED: bool = false;
->>>>>>> 5928afc1
 
 /// An errno set by the runtime but also used by the Weld API.
 #[derive(Copy, Clone, Debug, PartialEq, Eq, PartialOrd)]
@@ -99,7 +81,6 @@
 #[derive(Debug,PartialEq)]
 pub struct WeldRuntimeContext {
     /// Maps pointers to allocation size in bytes.
-<<<<<<< HEAD
     allocations: FnvHashMap<Ptr, Layout>,
     /// An error code set for the context.
     errno: WeldRuntimeErrno,
@@ -113,26 +94,10 @@
     ///
     /// This will always be equal to `allocations.values().sum()`.
     allocated: usize,
-=======
-    allocations: FnvHashMap<DataMut, i64>,
-    /// An error code set for the context.
-    errno: WeldRuntimeErrno,
-    /// A result pointer set by the runtime.
-    result: DataMut,
-    /// The number of worker threads.
-    nworkers: i32,
-    /// A memory limit.
-    memlimit: i64,
-    /// Number of allocated bytes so far.
-    ///
-    /// This will always be equal to `allocations.values().sum()`.
-    allocated: i64,
->>>>>>> 5928afc1
 }
 
 /// Private API used by the FFI.
 impl WeldRuntimeContext {
-<<<<<<< HEAD
     unsafe fn malloc(&mut self, size: i64) -> Ptr {
         if size == 0 {
             trace!("Alloc'd 0-size pointer (null)");
@@ -141,16 +106,12 @@
 
         let size = size as usize;
 
-=======
-    unsafe fn malloc(&mut self, size: i64) -> DataMut {
->>>>>>> 5928afc1
         if self.allocated + size > self.memlimit {
             self.errno = WeldRuntimeErrno::OutOfMemory;
             panic!("Weld run ran out of memory (limit={}, attempted to allocate {}",
                    self.memlimit,
                    self.allocated + size);
         }
-<<<<<<< HEAD
         let layout = Layout::from_size_align_unchecked(size as usize, DEFAULT_ALIGN);
         let mem = Jemalloc.alloc(layout.clone());
 
@@ -184,31 +145,6 @@
         self.allocated += new_layout.size();
 
         self.allocations.insert(mem, new_layout);
-=======
-        let mem = malloc(size as size_t);
-        assert!(mem as i64 != 0);
-        self.allocated += size;
-        trace!("Alloc'd pointer {:?} ({} bytes)", mem, size);
-        self.allocations.insert(mem.clone(), size);
-        mem
-    }
-
-    unsafe fn realloc(&mut self, pointer: DataMut, size: i64) -> DataMut {
-        let allocated = *self.allocations.get(&pointer).unwrap();
-        if self.allocated - allocated + size > self.memlimit {
-            self.errno = WeldRuntimeErrno::OutOfMemory;
-            panic!("Weld run ran out of memory (limit={}, attempted to allocate {}",
-                   self.memlimit,
-                   self.allocated - allocated + size);
-        }
-
-        let mem = realloc(pointer, size as size_t);
-        assert!(mem as i64 != 0);
-        self.allocated -= allocated;
-        self.allocated += size;
-        let _ = self.allocations.remove(&pointer);
-        self.allocations.insert(mem.clone(), size);
->>>>>>> 5928afc1
         mem
     }
 
@@ -217,19 +153,11 @@
         panic!("Weld runtime threw error: {}", self.errno)
     }
 
-<<<<<<< HEAD
     fn set_result(&mut self, result: Ptr) {
         self.result = result;
     }
 
     fn result(&self) -> Ptr {
-=======
-    fn set_result(&mut self, result: DataMut) {
-        self.result = result;
-    }
-
-    fn result(&self) -> DataMut {
->>>>>>> 5928afc1
         self.result
     }
 
@@ -244,11 +172,7 @@
             errno: WeldRuntimeErrno::Success,
             result: ptr::null_mut(),
             nworkers: nworkers,
-<<<<<<< HEAD
             memlimit: memlimit as usize,
-=======
-            memlimit: memlimit,
->>>>>>> 5928afc1
             allocated: 0,
         }
     }
@@ -256,9 +180,7 @@
     /// Free an allocated data value.
     ///
     /// Panics if the passed value was not allocated by the Weld runtime.
-<<<<<<< HEAD
     pub unsafe fn free(&mut self, pointer: Ptr) {
-
         if pointer == ptr::null_mut() {
             trace!("Freed null pointer (no-op) in runst_free()");
             return;
@@ -270,23 +192,11 @@
 
         Jemalloc.dealloc(pointer, layout.clone());
         self.allocated -= layout.size();
-=======
-    pub unsafe fn free(&mut self, pointer: DataMut) {
-        let allocated = *self.allocations.get(&pointer).unwrap();
-        trace!("Freeing pointer {:?} ({} bytes) in runst_free()", pointer, allocated);
-        free(pointer);
-        self.allocated -= allocated;
-        self.allocations.remove(&pointer);
->>>>>>> 5928afc1
     }
 
     /// Returns the number of bytes allocated by this Weld run.
     pub fn memory_usage(&self) -> i64 {
-<<<<<<< HEAD
         self.allocated as i64
-=======
-        self.allocations.values().sum()
->>>>>>> 5928afc1
     }
 
     /// Returns a 64-bit ID identifying this run.
@@ -306,11 +216,7 @@
 
     /// Returns the memory limit of this run.
     pub fn memory_limit(&self) -> i64 {
-<<<<<<< HEAD
         self.memlimit as i64
-=======
-        self.memlimit
->>>>>>> 5928afc1
     }
 }
 
@@ -319,15 +225,9 @@
         // Free memory allocated by the run.
         trace!("Allocations: {}", self.allocations.len());
         unsafe {
-<<<<<<< HEAD
             for (pointer, layout) in self.allocations.iter() {
                 trace!("Freeing pointer {:?} ({} bytes) in drop()", *pointer, layout.size());
                 Jemalloc.dealloc(*pointer, layout.clone());
-=======
-            for (pointer, size) in self.allocations.iter() {
-                trace!("Freeing pointer {:?} ({} bytes) in drop()", *pointer, size);
-                free(*pointer);
->>>>>>> 5928afc1
             }
         }
     }
@@ -370,11 +270,7 @@
 
 #[no_mangle]
 /// Allocate memory using `libc` `malloc`, tracking memory usage information.
-<<<<<<< HEAD
 pub unsafe extern "C" fn weld_runst_malloc(run: WeldRuntimeContextRef, size: int64_t) -> Ptr {
-=======
-pub unsafe extern "C" fn weld_runst_malloc(run: WeldRuntimeContextRef, size: int64_t) -> DataMut {
->>>>>>> 5928afc1
     let run = &mut *run;
     run.malloc(size)
 }
@@ -382,35 +278,22 @@
 #[no_mangle]
 /// Allocate memory using `libc` `remalloc`, tracking memory usage information.
 pub unsafe extern "C" fn weld_runst_realloc(run: WeldRuntimeContextRef,
-<<<<<<< HEAD
                                      ptr: Ptr,
                                      newsize: int64_t) -> Ptr {
-=======
-                                     ptr: DataMut,
-                                     newsize: int64_t) -> DataMut {
->>>>>>> 5928afc1
     let run = &mut *run;
     run.realloc(ptr, newsize)
 }
 
 #[no_mangle]
 /// Free memory using `libc` `free`, tracking memory usage information.
-<<<<<<< HEAD
 pub unsafe extern "C" fn weld_runst_free(run: WeldRuntimeContextRef, ptr: Ptr) {
-=======
-pub unsafe extern "C" fn weld_runst_free(run: WeldRuntimeContextRef, ptr: DataMut) {
->>>>>>> 5928afc1
     let run = &mut *run;
     run.free(ptr)
 }
 
 #[no_mangle]
 /// Set the result pointer.
-<<<<<<< HEAD
 pub unsafe extern "C" fn weld_runst_set_result(run: WeldRuntimeContextRef, ptr: Ptr) {
-=======
-pub unsafe extern "C" fn weld_runst_set_result(run: WeldRuntimeContextRef, ptr: DataMut) {
->>>>>>> 5928afc1
     let run = &mut *run;
     run.set_result(ptr)
 }
@@ -432,11 +315,7 @@
 
 #[no_mangle]
 /// Get the result pointer.
-<<<<<<< HEAD
 pub unsafe extern "C" fn weld_runst_get_result(run: WeldRuntimeContextRef) -> Ptr {
-=======
-pub unsafe extern "C" fn weld_runst_get_result(run: WeldRuntimeContextRef) -> DataMut {
->>>>>>> 5928afc1
     let run = &mut *run;
     run.result()
 }
