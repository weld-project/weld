--- conflicted
+++ resolved
@@ -2462,8 +2462,6 @@
     unsafe { free_value_and_module(ret_value) };
 }
 
-<<<<<<< HEAD
-=======
 fn nested_appender_loop() {
     let size = 100;
     let r0 = vec![0; size as usize];
@@ -2504,7 +2502,6 @@
     }
 }
 
->>>>>>> 4839aeab
 fn nested_for_loops() {
     #[derive(Clone)]
     #[allow(dead_code)]
@@ -2771,16 +2768,11 @@
              ("simple_int_mod", simple_int_mod),
              ("predicate_if_iff_annotated", predicate_if_iff_annotated),
              ("nested_for_loops", nested_for_loops),
-<<<<<<< HEAD
              ("nditer_basic_op_test", nditer_basic_op_test),
              ("nditer_zip", nditer_zip),
-             ("simple_sort", simple_sort),
-             ("complex_sort", complex_sort),];
-=======
              ("nested_appender_loop", nested_appender_loop),
              ("simple_sort", simple_sort),
              ("complex_sort", complex_sort)];
->>>>>>> 4839aeab
 
     println!("");
     println!("running tests");
